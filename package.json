{
  "name": "@dashevo/platform",
<<<<<<< HEAD
  "version": "0.24.5",
=======
  "version": "0.25.0-dev.14",
>>>>>>> fb0b7f27
  "private": true,
  "scripts": {
    "setup": "yarn install && yarn run build && yarn run configure",
    "start": "yarn run dashmate group start --verbose -w",
    "restart": "yarn run dashmate group restart --verbose",
    "stop": "yarn run dashmate group stop --verbose",
    "reset": "yarn run clean:data --force && yarn run setup",
    "test": "ultra -r $* test",
    "test:dapi": "ultra -r --filter \"packages/@(dapi|platform-test-suite)\" test",
    "test:dapi-grpc": "ultra -r --filter \"packages/@(dapi|js-dapi-client|dapi-grpc|js-dash-sdk|js-drive|wallet-lib|platform-test-suite)\" test",
    "test:dashpay-contract": "ultra -r --filter \"packages/@(dashpay-contract|js-dash-sdk|js-drive|js-dapi-client|js-dpp|wallet-lib|dapi|platform-test-suite)\" test",
    "test:dpns-contract": "ultra -r --filter \"packages/@(dpns-contract|js-dash-sdk|js-drive|js-dapi-client|js-dpp|wallet-lib|dapi|platform-test-suite)\" test",
    "test:feature-flags-contract": "ultra -r --filter \"packages/@(feature-flags-contract|js-dash-sdk|js-drive|js-dapi-client|js-dpp|wallet-lib|dapi|platform-test-suite)\" test",
    "test:dapi-client": "ultra -r --filter \"packages/@(js-dapi-client|wallet-lib|js-dash-sdk|platform-test-suite)\" test",
    "test:sdk": "ultra -r --filter \"packages/@(js-dash-sdk|platform-test-suite)\" test",
    "test:spv": "ultra -r --filter \"packages/@(dash-spv|js-dapi-client)\" test",
    "test:dpp": "ultra -r test",
    "test:drive": "ultra -r --filter \"packages/@(js-drive|platform-test-suite)\" test",
    "test:grpc-common": "ultra -r --filter \"packages/@(js-grpc-common|dapi-grpc|dapi|js-dapi-client|js-dash-sdk|js-drive|wallet-lib|platform-test-suite)\" test",
    "test:suite": "yarn workspace @dashevo/platform-test-suite test",
    "test:suite:browsers": "yarn workspace @dashevo/platform-test-suite test:browsers",
    "test:wallet-lib": "ultra -r --filter \"packages/@(wallet-lib|js-dash-sdk|platform-test-suite)\" test",
    "build": "ultra --recursive $* --build",
    "lint": "ultra --recursive $* lint",
    "configure:tests:network": "yarn exec scripts/configure_test_suite_network.sh",
    "configure": "yarn exec ./scripts/configure.sh",
    "clean:data": "yarn run dashmate group reset --verbose --group=local --hard",
    "clean": "yarn run clean:data && yarn run build",
    "dashmate": "yarn exec packages/dashmate/bin/run",
    "release": "yarn exec ./scripts/release/release.sh",
    "bench": "yarn workspace @dashevo/bench-suite bench"
  },
  "packageManager": "yarn@3.3.0",
  "ultra": {
    "concurrent": [
      "clean"
    ]
  },
  "devDependencies": {
    "add-stream": "^1.0.0",
    "conventional-changelog": "^3.1.24",
    "conventional-changelog-dash": "github:dashevo/conventional-changelog-dash",
    "semver": "^7.3.2",
    "tempfile": "^3.0.0",
    "ultra-runner": "^3.10.5"
  },
  "workspaces": [
    "packages/js-grpc-common",
    "packages/bench-suite",
    "packages/dapi-grpc",
    "packages/js-dpp",
    "packages/dashpay-contract",
    "packages/dpns-contract",
    "packages/feature-flags-contract",
    "packages/js-dapi-client",
    "packages/wallet-lib",
    "packages/js-dash-sdk",
    "packages/dapi",
    "packages/js-drive",
    "packages/dashmate",
    "packages/platform-test-suite",
    "packages/masternode-reward-shares-contract",
    "packages/dash-spv",
    "packages/wasm-dpp",
    "packages/withdrawals-contract",
    "packages/rs-drive-nodejs"
  ],
  "resolutions": {
    "elliptic": "^6.5.4",
    "bn.js": "4.12.0",
    "ejs": "^3.1.7",
    "fast-json-patch": "^3.1.1",
    "oclif@3.4.2": "patch:oclif@npm:3.4.2#.yarn/patches/oclif-npm-3.4.2-a655d32eed.patch",
    "qs": "^6.7.3",
    "engine.io": "^6.4.2",
    "ua-parser-js": "^1.0.33",
    "dns-packet": "^5.4.0",
    "cpu-features": "https://registry.yarnpkg.com/@favware/skip-dependency/-/skip-dependency-1.2.1.tgz"
  },
  "dependencies": {
    "node-gyp": "^9.3.1"
  }
}<|MERGE_RESOLUTION|>--- conflicted
+++ resolved
@@ -1,10 +1,6 @@
 {
   "name": "@dashevo/platform",
-<<<<<<< HEAD
-  "version": "0.24.5",
-=======
   "version": "0.25.0-dev.14",
->>>>>>> fb0b7f27
   "private": true,
   "scripts": {
     "setup": "yarn install && yarn run build && yarn run configure",
@@ -63,14 +59,12 @@
     "packages/wallet-lib",
     "packages/js-dash-sdk",
     "packages/dapi",
-    "packages/js-drive",
     "packages/dashmate",
     "packages/platform-test-suite",
     "packages/masternode-reward-shares-contract",
     "packages/dash-spv",
     "packages/wasm-dpp",
-    "packages/withdrawals-contract",
-    "packages/rs-drive-nodejs"
+    "packages/withdrawals-contract"
   ],
   "resolutions": {
     "elliptic": "^6.5.4",
@@ -82,7 +76,8 @@
     "engine.io": "^6.4.2",
     "ua-parser-js": "^1.0.33",
     "dns-packet": "^5.4.0",
-    "cpu-features": "https://registry.yarnpkg.com/@favware/skip-dependency/-/skip-dependency-1.2.1.tgz"
+    "cpu-features": "https://registry.yarnpkg.com/@favware/skip-dependency/-/skip-dependency-1.2.1.tgz",
+    "socket.io-parser": "^4.2.3"
   },
   "dependencies": {
     "node-gyp": "^9.3.1"
