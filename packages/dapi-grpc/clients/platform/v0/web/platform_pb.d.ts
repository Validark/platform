--- conflicted
+++ resolved
@@ -3308,477 +3308,6 @@
   }
 }
 
-<<<<<<< HEAD
-export class GetContestedResourcesRequest extends jspb.Message {
-  hasV0(): boolean;
-  clearV0(): void;
-  getV0(): GetContestedResourcesRequest.GetContestedResourcesRequestV0 | undefined;
-  setV0(value?: GetContestedResourcesRequest.GetContestedResourcesRequestV0): void;
-
-  getVersionCase(): GetContestedResourcesRequest.VersionCase;
-  serializeBinary(): Uint8Array;
-  toObject(includeInstance?: boolean): GetContestedResourcesRequest.AsObject;
-  static toObject(includeInstance: boolean, msg: GetContestedResourcesRequest): GetContestedResourcesRequest.AsObject;
-  static extensions: {[key: number]: jspb.ExtensionFieldInfo<jspb.Message>};
-  static extensionsBinary: {[key: number]: jspb.ExtensionFieldBinaryInfo<jspb.Message>};
-  static serializeBinaryToWriter(message: GetContestedResourcesRequest, writer: jspb.BinaryWriter): void;
-  static deserializeBinary(bytes: Uint8Array): GetContestedResourcesRequest;
-  static deserializeBinaryFromReader(message: GetContestedResourcesRequest, reader: jspb.BinaryReader): GetContestedResourcesRequest;
-}
-
-export namespace GetContestedResourcesRequest {
-  export type AsObject = {
-    v0?: GetContestedResourcesRequest.GetContestedResourcesRequestV0.AsObject,
-  }
-
-  export class GetContestedResourcesRequestV0 extends jspb.Message {
-    getProve(): boolean;
-    setProve(value: boolean): void;
-
-    clearResourcePathList(): void;
-    getResourcePathList(): Array<Uint8Array | string>;
-    getResourcePathList_asU8(): Array<Uint8Array>;
-    getResourcePathList_asB64(): Array<string>;
-    setResourcePathList(value: Array<Uint8Array | string>): void;
-    addResourcePath(value: Uint8Array | string, index?: number): Uint8Array | string;
-
-    hasStartContestedResourceIdentifier(): boolean;
-    clearStartContestedResourceIdentifier(): void;
-    getStartContestedResourceIdentifier(): Uint8Array | string;
-    getStartContestedResourceIdentifier_asU8(): Uint8Array;
-    getStartContestedResourceIdentifier_asB64(): string;
-    setStartContestedResourceIdentifier(value: Uint8Array | string): void;
-
-    hasCount(): boolean;
-    clearCount(): void;
-    getCount(): number;
-    setCount(value: number): void;
-
-    hasAscending(): boolean;
-    clearAscending(): void;
-    getAscending(): boolean;
-    setAscending(value: boolean): void;
-
-    serializeBinary(): Uint8Array;
-    toObject(includeInstance?: boolean): GetContestedResourcesRequestV0.AsObject;
-    static toObject(includeInstance: boolean, msg: GetContestedResourcesRequestV0): GetContestedResourcesRequestV0.AsObject;
-    static extensions: {[key: number]: jspb.ExtensionFieldInfo<jspb.Message>};
-    static extensionsBinary: {[key: number]: jspb.ExtensionFieldBinaryInfo<jspb.Message>};
-    static serializeBinaryToWriter(message: GetContestedResourcesRequestV0, writer: jspb.BinaryWriter): void;
-    static deserializeBinary(bytes: Uint8Array): GetContestedResourcesRequestV0;
-    static deserializeBinaryFromReader(message: GetContestedResourcesRequestV0, reader: jspb.BinaryReader): GetContestedResourcesRequestV0;
-  }
-
-  export namespace GetContestedResourcesRequestV0 {
-    export type AsObject = {
-      prove: boolean,
-      resourcePathList: Array<Uint8Array | string>,
-      startContestedResourceIdentifier: Uint8Array | string,
-      count: number,
-      ascending: boolean,
-    }
-  }
-
-  export enum VersionCase {
-    VERSION_NOT_SET = 0,
-    V0 = 1,
-  }
-}
-
-export class GetContestedResourcesResponse extends jspb.Message {
-  hasV0(): boolean;
-  clearV0(): void;
-  getV0(): GetContestedResourcesResponse.GetContestedResourcesResponseV0 | undefined;
-  setV0(value?: GetContestedResourcesResponse.GetContestedResourcesResponseV0): void;
-
-  getVersionCase(): GetContestedResourcesResponse.VersionCase;
-  serializeBinary(): Uint8Array;
-  toObject(includeInstance?: boolean): GetContestedResourcesResponse.AsObject;
-  static toObject(includeInstance: boolean, msg: GetContestedResourcesResponse): GetContestedResourcesResponse.AsObject;
-  static extensions: {[key: number]: jspb.ExtensionFieldInfo<jspb.Message>};
-  static extensionsBinary: {[key: number]: jspb.ExtensionFieldBinaryInfo<jspb.Message>};
-  static serializeBinaryToWriter(message: GetContestedResourcesResponse, writer: jspb.BinaryWriter): void;
-  static deserializeBinary(bytes: Uint8Array): GetContestedResourcesResponse;
-  static deserializeBinaryFromReader(message: GetContestedResourcesResponse, reader: jspb.BinaryReader): GetContestedResourcesResponse;
-}
-
-export namespace GetContestedResourcesResponse {
-  export type AsObject = {
-    v0?: GetContestedResourcesResponse.GetContestedResourcesResponseV0.AsObject,
-  }
-
-  export class GetContestedResourcesResponseV0 extends jspb.Message {
-    hasContestedResources(): boolean;
-    clearContestedResources(): void;
-    getContestedResources(): GetContestedResourcesResponse.GetContestedResourcesResponseV0.ContestedResources | undefined;
-    setContestedResources(value?: GetContestedResourcesResponse.GetContestedResourcesResponseV0.ContestedResources): void;
-
-    hasProof(): boolean;
-    clearProof(): void;
-    getProof(): Proof | undefined;
-    setProof(value?: Proof): void;
-
-    hasMetadata(): boolean;
-    clearMetadata(): void;
-    getMetadata(): ResponseMetadata | undefined;
-    setMetadata(value?: ResponseMetadata): void;
-
-    getResultCase(): GetContestedResourcesResponseV0.ResultCase;
-    serializeBinary(): Uint8Array;
-    toObject(includeInstance?: boolean): GetContestedResourcesResponseV0.AsObject;
-    static toObject(includeInstance: boolean, msg: GetContestedResourcesResponseV0): GetContestedResourcesResponseV0.AsObject;
-    static extensions: {[key: number]: jspb.ExtensionFieldInfo<jspb.Message>};
-    static extensionsBinary: {[key: number]: jspb.ExtensionFieldBinaryInfo<jspb.Message>};
-    static serializeBinaryToWriter(message: GetContestedResourcesResponseV0, writer: jspb.BinaryWriter): void;
-    static deserializeBinary(bytes: Uint8Array): GetContestedResourcesResponseV0;
-    static deserializeBinaryFromReader(message: GetContestedResourcesResponseV0, reader: jspb.BinaryReader): GetContestedResourcesResponseV0;
-  }
-
-  export namespace GetContestedResourcesResponseV0 {
-    export type AsObject = {
-      contestedResources?: GetContestedResourcesResponse.GetContestedResourcesResponseV0.ContestedResources.AsObject,
-      proof?: Proof.AsObject,
-      metadata?: ResponseMetadata.AsObject,
-    }
-
-    export class ContestedResources extends jspb.Message {
-      clearContestedResourcesList(): void;
-      getContestedResourcesList(): Array<GetContestedResourcesResponse.GetContestedResourcesResponseV0.ContestedResource>;
-      setContestedResourcesList(value: Array<GetContestedResourcesResponse.GetContestedResourcesResponseV0.ContestedResource>): void;
-      addContestedResources(value?: GetContestedResourcesResponse.GetContestedResourcesResponseV0.ContestedResource, index?: number): GetContestedResourcesResponse.GetContestedResourcesResponseV0.ContestedResource;
-
-      getFinishedResults(): boolean;
-      setFinishedResults(value: boolean): void;
-
-      serializeBinary(): Uint8Array;
-      toObject(includeInstance?: boolean): ContestedResources.AsObject;
-      static toObject(includeInstance: boolean, msg: ContestedResources): ContestedResources.AsObject;
-      static extensions: {[key: number]: jspb.ExtensionFieldInfo<jspb.Message>};
-      static extensionsBinary: {[key: number]: jspb.ExtensionFieldBinaryInfo<jspb.Message>};
-      static serializeBinaryToWriter(message: ContestedResources, writer: jspb.BinaryWriter): void;
-      static deserializeBinary(bytes: Uint8Array): ContestedResources;
-      static deserializeBinaryFromReader(message: ContestedResources, reader: jspb.BinaryReader): ContestedResources;
-    }
-
-    export namespace ContestedResources {
-      export type AsObject = {
-        contestedResourcesList: Array<GetContestedResourcesResponse.GetContestedResourcesResponseV0.ContestedResource.AsObject>,
-        finishedResults: boolean,
-      }
-    }
-
-    export class ContestedResource extends jspb.Message {
-      getIdentifier(): Uint8Array | string;
-      getIdentifier_asU8(): Uint8Array;
-      getIdentifier_asB64(): string;
-      setIdentifier(value: Uint8Array | string): void;
-
-      serializeBinary(): Uint8Array;
-      toObject(includeInstance?: boolean): ContestedResource.AsObject;
-      static toObject(includeInstance: boolean, msg: ContestedResource): ContestedResource.AsObject;
-      static extensions: {[key: number]: jspb.ExtensionFieldInfo<jspb.Message>};
-      static extensionsBinary: {[key: number]: jspb.ExtensionFieldBinaryInfo<jspb.Message>};
-      static serializeBinaryToWriter(message: ContestedResource, writer: jspb.BinaryWriter): void;
-      static deserializeBinary(bytes: Uint8Array): ContestedResource;
-      static deserializeBinaryFromReader(message: ContestedResource, reader: jspb.BinaryReader): ContestedResource;
-    }
-
-    export namespace ContestedResource {
-      export type AsObject = {
-        identifier: Uint8Array | string,
-      }
-    }
-
-    export enum ResultCase {
-      RESULT_NOT_SET = 0,
-      CONTESTED_RESOURCES = 1,
-      PROOF = 2,
-    }
-  }
-
-  export enum VersionCase {
-    VERSION_NOT_SET = 0,
-    V0 = 1,
-  }
-}
-
-export class GetContestedResourceVoteStateRequest extends jspb.Message {
-  hasV0(): boolean;
-  clearV0(): void;
-  getV0(): GetContestedResourceVoteStateRequest.GetContestedResourceVoteStateRequestV0 | undefined;
-  setV0(value?: GetContestedResourceVoteStateRequest.GetContestedResourceVoteStateRequestV0): void;
-
-  getVersionCase(): GetContestedResourceVoteStateRequest.VersionCase;
-  serializeBinary(): Uint8Array;
-  toObject(includeInstance?: boolean): GetContestedResourceVoteStateRequest.AsObject;
-  static toObject(includeInstance: boolean, msg: GetContestedResourceVoteStateRequest): GetContestedResourceVoteStateRequest.AsObject;
-  static extensions: {[key: number]: jspb.ExtensionFieldInfo<jspb.Message>};
-  static extensionsBinary: {[key: number]: jspb.ExtensionFieldBinaryInfo<jspb.Message>};
-  static serializeBinaryToWriter(message: GetContestedResourceVoteStateRequest, writer: jspb.BinaryWriter): void;
-  static deserializeBinary(bytes: Uint8Array): GetContestedResourceVoteStateRequest;
-  static deserializeBinaryFromReader(message: GetContestedResourceVoteStateRequest, reader: jspb.BinaryReader): GetContestedResourceVoteStateRequest;
-}
-
-export namespace GetContestedResourceVoteStateRequest {
-  export type AsObject = {
-    v0?: GetContestedResourceVoteStateRequest.GetContestedResourceVoteStateRequestV0.AsObject,
-  }
-
-  export class GetContestedResourceVoteStateRequestV0 extends jspb.Message {
-    getProve(): boolean;
-    setProve(value: boolean): void;
-
-    clearResourcePathList(): void;
-    getResourcePathList(): Array<Uint8Array | string>;
-    getResourcePathList_asU8(): Array<Uint8Array>;
-    getResourcePathList_asB64(): Array<string>;
-    setResourcePathList(value: Array<Uint8Array | string>): void;
-    addResourcePath(value: Uint8Array | string, index?: number): Uint8Array | string;
-
-    getContestedResource(): Uint8Array | string;
-    getContestedResource_asU8(): Uint8Array;
-    getContestedResource_asB64(): string;
-    setContestedResource(value: Uint8Array | string): void;
-
-    hasStartIdentifier(): boolean;
-    clearStartIdentifier(): void;
-    getStartIdentifier(): Uint8Array | string;
-    getStartIdentifier_asU8(): Uint8Array;
-    getStartIdentifier_asB64(): string;
-    setStartIdentifier(value: Uint8Array | string): void;
-
-    hasCount(): boolean;
-    clearCount(): void;
-    getCount(): number;
-    setCount(value: number): void;
-
-    hasAscending(): boolean;
-    clearAscending(): void;
-    getAscending(): boolean;
-    setAscending(value: boolean): void;
-
-    serializeBinary(): Uint8Array;
-    toObject(includeInstance?: boolean): GetContestedResourceVoteStateRequestV0.AsObject;
-    static toObject(includeInstance: boolean, msg: GetContestedResourceVoteStateRequestV0): GetContestedResourceVoteStateRequestV0.AsObject;
-    static extensions: {[key: number]: jspb.ExtensionFieldInfo<jspb.Message>};
-    static extensionsBinary: {[key: number]: jspb.ExtensionFieldBinaryInfo<jspb.Message>};
-    static serializeBinaryToWriter(message: GetContestedResourceVoteStateRequestV0, writer: jspb.BinaryWriter): void;
-    static deserializeBinary(bytes: Uint8Array): GetContestedResourceVoteStateRequestV0;
-    static deserializeBinaryFromReader(message: GetContestedResourceVoteStateRequestV0, reader: jspb.BinaryReader): GetContestedResourceVoteStateRequestV0;
-  }
-
-  export namespace GetContestedResourceVoteStateRequestV0 {
-    export type AsObject = {
-      prove: boolean,
-      resourcePathList: Array<Uint8Array | string>,
-      contestedResource: Uint8Array | string,
-      startIdentifier: Uint8Array | string,
-      count: number,
-      ascending: boolean,
-    }
-  }
-
-  export enum VersionCase {
-    VERSION_NOT_SET = 0,
-    V0 = 1,
-  }
-}
-
-export class GetContestedResourceVoteStateResponse extends jspb.Message {
-  hasV0(): boolean;
-  clearV0(): void;
-  getV0(): GetContestedResourceVoteStateResponse.GetContestedResourceVoteStateResponseV0 | undefined;
-  setV0(value?: GetContestedResourceVoteStateResponse.GetContestedResourceVoteStateResponseV0): void;
-
-  getVersionCase(): GetContestedResourceVoteStateResponse.VersionCase;
-  serializeBinary(): Uint8Array;
-  toObject(includeInstance?: boolean): GetContestedResourceVoteStateResponse.AsObject;
-  static toObject(includeInstance: boolean, msg: GetContestedResourceVoteStateResponse): GetContestedResourceVoteStateResponse.AsObject;
-  static extensions: {[key: number]: jspb.ExtensionFieldInfo<jspb.Message>};
-  static extensionsBinary: {[key: number]: jspb.ExtensionFieldBinaryInfo<jspb.Message>};
-  static serializeBinaryToWriter(message: GetContestedResourceVoteStateResponse, writer: jspb.BinaryWriter): void;
-  static deserializeBinary(bytes: Uint8Array): GetContestedResourceVoteStateResponse;
-  static deserializeBinaryFromReader(message: GetContestedResourceVoteStateResponse, reader: jspb.BinaryReader): GetContestedResourceVoteStateResponse;
-}
-
-export namespace GetContestedResourceVoteStateResponse {
-  export type AsObject = {
-    v0?: GetContestedResourceVoteStateResponse.GetContestedResourceVoteStateResponseV0.AsObject,
-  }
-
-  export class GetContestedResourceVoteStateResponseV0 extends jspb.Message {
-    hasContestedResourceContenders(): boolean;
-    clearContestedResourceContenders(): void;
-    getContestedResourceContenders(): GetContestedResourceVoteStateResponse.GetContestedResourceVoteStateResponseV0.ContestedResourceContenders | undefined;
-    setContestedResourceContenders(value?: GetContestedResourceVoteStateResponse.GetContestedResourceVoteStateResponseV0.ContestedResourceContenders): void;
-
-    hasProof(): boolean;
-    clearProof(): void;
-    getProof(): Proof | undefined;
-    setProof(value?: Proof): void;
-
-    hasMetadata(): boolean;
-    clearMetadata(): void;
-    getMetadata(): ResponseMetadata | undefined;
-    setMetadata(value?: ResponseMetadata): void;
-
-    getResultCase(): GetContestedResourceVoteStateResponseV0.ResultCase;
-    serializeBinary(): Uint8Array;
-    toObject(includeInstance?: boolean): GetContestedResourceVoteStateResponseV0.AsObject;
-    static toObject(includeInstance: boolean, msg: GetContestedResourceVoteStateResponseV0): GetContestedResourceVoteStateResponseV0.AsObject;
-    static extensions: {[key: number]: jspb.ExtensionFieldInfo<jspb.Message>};
-    static extensionsBinary: {[key: number]: jspb.ExtensionFieldBinaryInfo<jspb.Message>};
-    static serializeBinaryToWriter(message: GetContestedResourceVoteStateResponseV0, writer: jspb.BinaryWriter): void;
-    static deserializeBinary(bytes: Uint8Array): GetContestedResourceVoteStateResponseV0;
-    static deserializeBinaryFromReader(message: GetContestedResourceVoteStateResponseV0, reader: jspb.BinaryReader): GetContestedResourceVoteStateResponseV0;
-  }
-
-  export namespace GetContestedResourceVoteStateResponseV0 {
-    export type AsObject = {
-      contestedResourceContenders?: GetContestedResourceVoteStateResponse.GetContestedResourceVoteStateResponseV0.ContestedResourceContenders.AsObject,
-      proof?: Proof.AsObject,
-      metadata?: ResponseMetadata.AsObject,
-    }
-
-    export class ContestedResourceContenders extends jspb.Message {
-      clearContendersList(): void;
-      getContendersList(): Array<GetContestedResourceVoteStateResponse.GetContestedResourceVoteStateResponseV0.Contender>;
-      setContendersList(value: Array<GetContestedResourceVoteStateResponse.GetContestedResourceVoteStateResponseV0.Contender>): void;
-      addContenders(value?: GetContestedResourceVoteStateResponse.GetContestedResourceVoteStateResponseV0.Contender, index?: number): GetContestedResourceVoteStateResponse.GetContestedResourceVoteStateResponseV0.Contender;
-
-      getFinishedResults(): boolean;
-      setFinishedResults(value: boolean): void;
-
-      serializeBinary(): Uint8Array;
-      toObject(includeInstance?: boolean): ContestedResourceContenders.AsObject;
-      static toObject(includeInstance: boolean, msg: ContestedResourceContenders): ContestedResourceContenders.AsObject;
-      static extensions: {[key: number]: jspb.ExtensionFieldInfo<jspb.Message>};
-      static extensionsBinary: {[key: number]: jspb.ExtensionFieldBinaryInfo<jspb.Message>};
-      static serializeBinaryToWriter(message: ContestedResourceContenders, writer: jspb.BinaryWriter): void;
-      static deserializeBinary(bytes: Uint8Array): ContestedResourceContenders;
-      static deserializeBinaryFromReader(message: ContestedResourceContenders, reader: jspb.BinaryReader): ContestedResourceContenders;
-    }
-
-    export namespace ContestedResourceContenders {
-      export type AsObject = {
-        contendersList: Array<GetContestedResourceVoteStateResponse.GetContestedResourceVoteStateResponseV0.Contender.AsObject>,
-        finishedResults: boolean,
-      }
-    }
-
-    export class Contender extends jspb.Message {
-      getIdentifier(): Uint8Array | string;
-      getIdentifier_asU8(): Uint8Array;
-      getIdentifier_asB64(): string;
-      setIdentifier(value: Uint8Array | string): void;
-
-      getVoteCount(): number;
-      setVoteCount(value: number): void;
-
-      serializeBinary(): Uint8Array;
-      toObject(includeInstance?: boolean): Contender.AsObject;
-      static toObject(includeInstance: boolean, msg: Contender): Contender.AsObject;
-      static extensions: {[key: number]: jspb.ExtensionFieldInfo<jspb.Message>};
-      static extensionsBinary: {[key: number]: jspb.ExtensionFieldBinaryInfo<jspb.Message>};
-      static serializeBinaryToWriter(message: Contender, writer: jspb.BinaryWriter): void;
-      static deserializeBinary(bytes: Uint8Array): Contender;
-      static deserializeBinaryFromReader(message: Contender, reader: jspb.BinaryReader): Contender;
-    }
-
-    export namespace Contender {
-      export type AsObject = {
-        identifier: Uint8Array | string,
-        voteCount: number,
-      }
-    }
-
-    export enum ResultCase {
-      RESULT_NOT_SET = 0,
-      CONTESTED_RESOURCE_CONTENDERS = 1,
-      PROOF = 2,
-    }
-  }
-
-  export enum VersionCase {
-    VERSION_NOT_SET = 0,
-    V0 = 1,
-  }
-}
-
-export class GetContestedResourceVoteStatusRequest extends jspb.Message {
-  hasV0(): boolean;
-  clearV0(): void;
-  getV0(): GetContestedResourceVoteStatusRequest.GetContestedResourceVoteStatusRequestV0 | undefined;
-  setV0(value?: GetContestedResourceVoteStatusRequest.GetContestedResourceVoteStatusRequestV0): void;
-
-  getVersionCase(): GetContestedResourceVoteStatusRequest.VersionCase;
-  serializeBinary(): Uint8Array;
-  toObject(includeInstance?: boolean): GetContestedResourceVoteStatusRequest.AsObject;
-  static toObject(includeInstance: boolean, msg: GetContestedResourceVoteStatusRequest): GetContestedResourceVoteStatusRequest.AsObject;
-  static extensions: {[key: number]: jspb.ExtensionFieldInfo<jspb.Message>};
-  static extensionsBinary: {[key: number]: jspb.ExtensionFieldBinaryInfo<jspb.Message>};
-  static serializeBinaryToWriter(message: GetContestedResourceVoteStatusRequest, writer: jspb.BinaryWriter): void;
-  static deserializeBinary(bytes: Uint8Array): GetContestedResourceVoteStatusRequest;
-  static deserializeBinaryFromReader(message: GetContestedResourceVoteStatusRequest, reader: jspb.BinaryReader): GetContestedResourceVoteStatusRequest;
-}
-
-export namespace GetContestedResourceVoteStatusRequest {
-  export type AsObject = {
-    v0?: GetContestedResourceVoteStatusRequest.GetContestedResourceVoteStatusRequestV0.AsObject,
-  }
-
-  export class GetContestedResourceVoteStatusRequestV0 extends jspb.Message {
-    getProve(): boolean;
-    setProve(value: boolean): void;
-
-    clearResourcePathList(): void;
-    getResourcePathList(): Array<Uint8Array | string>;
-    getResourcePathList_asU8(): Array<Uint8Array>;
-    getResourcePathList_asB64(): Array<string>;
-    setResourcePathList(value: Array<Uint8Array | string>): void;
-    addResourcePath(value: Uint8Array | string, index?: number): Uint8Array | string;
-
-    getResourceIdentifier(): Uint8Array | string;
-    getResourceIdentifier_asU8(): Uint8Array;
-    getResourceIdentifier_asB64(): string;
-    setResourceIdentifier(value: Uint8Array | string): void;
-
-    hasVoterIdentifier(): boolean;
-    clearVoterIdentifier(): void;
-    getVoterIdentifier(): Uint8Array | string;
-    getVoterIdentifier_asU8(): Uint8Array;
-    getVoterIdentifier_asB64(): string;
-    setVoterIdentifier(value: Uint8Array | string): void;
-
-    hasCount(): boolean;
-    clearCount(): void;
-    getCount(): number;
-    setCount(value: number): void;
-
-    hasAscending(): boolean;
-    clearAscending(): void;
-    getAscending(): boolean;
-    setAscending(value: boolean): void;
-
-    serializeBinary(): Uint8Array;
-    toObject(includeInstance?: boolean): GetContestedResourceVoteStatusRequestV0.AsObject;
-    static toObject(includeInstance: boolean, msg: GetContestedResourceVoteStatusRequestV0): GetContestedResourceVoteStatusRequestV0.AsObject;
-    static extensions: {[key: number]: jspb.ExtensionFieldInfo<jspb.Message>};
-    static extensionsBinary: {[key: number]: jspb.ExtensionFieldBinaryInfo<jspb.Message>};
-    static serializeBinaryToWriter(message: GetContestedResourceVoteStatusRequestV0, writer: jspb.BinaryWriter): void;
-    static deserializeBinary(bytes: Uint8Array): GetContestedResourceVoteStatusRequestV0;
-    static deserializeBinaryFromReader(message: GetContestedResourceVoteStatusRequestV0, reader: jspb.BinaryReader): GetContestedResourceVoteStatusRequestV0;
-  }
-
-  export namespace GetContestedResourceVoteStatusRequestV0 {
-    export type AsObject = {
-      prove: boolean,
-      resourcePathList: Array<Uint8Array | string>,
-      resourceIdentifier: Uint8Array | string,
-      voterIdentifier: Uint8Array | string,
-      count: number,
-      ascending: boolean,
-=======
 export class GetPathElementsRequest extends jspb.Message {
   hasV0(): boolean;
   clearV0(): void;
@@ -3834,45 +3363,15 @@
       pathList: Array<Uint8Array | string>,
       keysList: Array<Uint8Array | string>,
       prove: boolean,
->>>>>>> e71f92c2
-    }
-  }
-
-  export enum VersionCase {
-    VERSION_NOT_SET = 0,
-    V0 = 1,
-  }
-}
-
-<<<<<<< HEAD
-export class GetContestedResourceVoteStatusResponse extends jspb.Message {
-  hasV0(): boolean;
-  clearV0(): void;
-  getV0(): GetContestedResourceVoteStatusResponse.GetContestedResourceVoteStatusResponseV0 | undefined;
-  setV0(value?: GetContestedResourceVoteStatusResponse.GetContestedResourceVoteStatusResponseV0): void;
-
-  getVersionCase(): GetContestedResourceVoteStatusResponse.VersionCase;
-  serializeBinary(): Uint8Array;
-  toObject(includeInstance?: boolean): GetContestedResourceVoteStatusResponse.AsObject;
-  static toObject(includeInstance: boolean, msg: GetContestedResourceVoteStatusResponse): GetContestedResourceVoteStatusResponse.AsObject;
-  static extensions: {[key: number]: jspb.ExtensionFieldInfo<jspb.Message>};
-  static extensionsBinary: {[key: number]: jspb.ExtensionFieldBinaryInfo<jspb.Message>};
-  static serializeBinaryToWriter(message: GetContestedResourceVoteStatusResponse, writer: jspb.BinaryWriter): void;
-  static deserializeBinary(bytes: Uint8Array): GetContestedResourceVoteStatusResponse;
-  static deserializeBinaryFromReader(message: GetContestedResourceVoteStatusResponse, reader: jspb.BinaryReader): GetContestedResourceVoteStatusResponse;
-}
-
-export namespace GetContestedResourceVoteStatusResponse {
-  export type AsObject = {
-    v0?: GetContestedResourceVoteStatusResponse.GetContestedResourceVoteStatusResponseV0.AsObject,
-  }
-
-  export class GetContestedResourceVoteStatusResponseV0 extends jspb.Message {
-    hasContestedResourceVoters(): boolean;
-    clearContestedResourceVoters(): void;
-    getContestedResourceVoters(): GetContestedResourceVoteStatusResponse.GetContestedResourceVoteStatusResponseV0.ContestedResourceVoters | undefined;
-    setContestedResourceVoters(value?: GetContestedResourceVoteStatusResponse.GetContestedResourceVoteStatusResponseV0.ContestedResourceVoters): void;
-=======
+    }
+  }
+
+  export enum VersionCase {
+    VERSION_NOT_SET = 0,
+    V0 = 1,
+  }
+}
+
 export class GetPathElementsResponse extends jspb.Message {
   hasV0(): boolean;
   clearV0(): void;
@@ -3900,7 +3399,6 @@
     clearElements(): void;
     getElements(): GetPathElementsResponse.GetPathElementsResponseV0.Elements | undefined;
     setElements(value?: GetPathElementsResponse.GetPathElementsResponseV0.Elements): void;
->>>>>>> e71f92c2
 
     hasProof(): boolean;
     clearProof(): void;
@@ -3912,22 +3410,6 @@
     getMetadata(): ResponseMetadata | undefined;
     setMetadata(value?: ResponseMetadata): void;
 
-<<<<<<< HEAD
-    getResultCase(): GetContestedResourceVoteStatusResponseV0.ResultCase;
-    serializeBinary(): Uint8Array;
-    toObject(includeInstance?: boolean): GetContestedResourceVoteStatusResponseV0.AsObject;
-    static toObject(includeInstance: boolean, msg: GetContestedResourceVoteStatusResponseV0): GetContestedResourceVoteStatusResponseV0.AsObject;
-    static extensions: {[key: number]: jspb.ExtensionFieldInfo<jspb.Message>};
-    static extensionsBinary: {[key: number]: jspb.ExtensionFieldBinaryInfo<jspb.Message>};
-    static serializeBinaryToWriter(message: GetContestedResourceVoteStatusResponseV0, writer: jspb.BinaryWriter): void;
-    static deserializeBinary(bytes: Uint8Array): GetContestedResourceVoteStatusResponseV0;
-    static deserializeBinaryFromReader(message: GetContestedResourceVoteStatusResponseV0, reader: jspb.BinaryReader): GetContestedResourceVoteStatusResponseV0;
-  }
-
-  export namespace GetContestedResourceVoteStatusResponseV0 {
-    export type AsObject = {
-      contestedResourceVoters?: GetContestedResourceVoteStatusResponse.GetContestedResourceVoteStatusResponseV0.ContestedResourceVoters.AsObject,
-=======
     getResultCase(): GetPathElementsResponseV0.ResultCase;
     serializeBinary(): Uint8Array;
     toObject(includeInstance?: boolean): GetPathElementsResponseV0.AsObject;
@@ -3942,58 +3424,10 @@
   export namespace GetPathElementsResponseV0 {
     export type AsObject = {
       elements?: GetPathElementsResponse.GetPathElementsResponseV0.Elements.AsObject,
->>>>>>> e71f92c2
       proof?: Proof.AsObject,
       metadata?: ResponseMetadata.AsObject,
     }
 
-<<<<<<< HEAD
-    export class ContestedResourceVoters extends jspb.Message {
-      clearVotersList(): void;
-      getVotersList(): Array<GetContestedResourceVoteStatusResponse.GetContestedResourceVoteStatusResponseV0.Voter>;
-      setVotersList(value: Array<GetContestedResourceVoteStatusResponse.GetContestedResourceVoteStatusResponseV0.Voter>): void;
-      addVoters(value?: GetContestedResourceVoteStatusResponse.GetContestedResourceVoteStatusResponseV0.Voter, index?: number): GetContestedResourceVoteStatusResponse.GetContestedResourceVoteStatusResponseV0.Voter;
-
-      getFinishedResults(): boolean;
-      setFinishedResults(value: boolean): void;
-
-      serializeBinary(): Uint8Array;
-      toObject(includeInstance?: boolean): ContestedResourceVoters.AsObject;
-      static toObject(includeInstance: boolean, msg: ContestedResourceVoters): ContestedResourceVoters.AsObject;
-      static extensions: {[key: number]: jspb.ExtensionFieldInfo<jspb.Message>};
-      static extensionsBinary: {[key: number]: jspb.ExtensionFieldBinaryInfo<jspb.Message>};
-      static serializeBinaryToWriter(message: ContestedResourceVoters, writer: jspb.BinaryWriter): void;
-      static deserializeBinary(bytes: Uint8Array): ContestedResourceVoters;
-      static deserializeBinaryFromReader(message: ContestedResourceVoters, reader: jspb.BinaryReader): ContestedResourceVoters;
-    }
-
-    export namespace ContestedResourceVoters {
-      export type AsObject = {
-        votersList: Array<GetContestedResourceVoteStatusResponse.GetContestedResourceVoteStatusResponseV0.Voter.AsObject>,
-        finishedResults: boolean,
-      }
-    }
-
-    export class Voter extends jspb.Message {
-      getIdentifier(): Uint8Array | string;
-      getIdentifier_asU8(): Uint8Array;
-      getIdentifier_asB64(): string;
-      setIdentifier(value: Uint8Array | string): void;
-
-      serializeBinary(): Uint8Array;
-      toObject(includeInstance?: boolean): Voter.AsObject;
-      static toObject(includeInstance: boolean, msg: Voter): Voter.AsObject;
-      static extensions: {[key: number]: jspb.ExtensionFieldInfo<jspb.Message>};
-      static extensionsBinary: {[key: number]: jspb.ExtensionFieldBinaryInfo<jspb.Message>};
-      static serializeBinaryToWriter(message: Voter, writer: jspb.BinaryWriter): void;
-      static deserializeBinary(bytes: Uint8Array): Voter;
-      static deserializeBinaryFromReader(message: Voter, reader: jspb.BinaryReader): Voter;
-    }
-
-    export namespace Voter {
-      export type AsObject = {
-        identifier: Uint8Array | string,
-=======
     export class Elements extends jspb.Message {
       clearElementsList(): void;
       getElementsList(): Array<Uint8Array | string>;
@@ -4015,17 +3449,12 @@
     export namespace Elements {
       export type AsObject = {
         elementsList: Array<Uint8Array | string>,
->>>>>>> e71f92c2
       }
     }
 
     export enum ResultCase {
       RESULT_NOT_SET = 0,
-<<<<<<< HEAD
-      CONTESTED_RESOURCE_VOTERS = 1,
-=======
       ELEMENTS = 1,
->>>>>>> e71f92c2
       PROOF = 2,
     }
   }
