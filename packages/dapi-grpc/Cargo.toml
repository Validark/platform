--- conflicted
+++ resolved
@@ -14,27 +14,14 @@
 license = "MIT"
 
 [features]
-<<<<<<< HEAD
 default = ["core", "platform", "client", "serde", "mocks"]
-core = ["core_v0"]
-platform = ["platform_v0"]
-=======
-default = ["core", "platform", "client", "serde"]
 core = []
 platform = []
->>>>>>> 734df29a
 # Re-export Dash Platform protobuf types as `dapi_grpc::platform::proto`
 tenderdash-proto = []
 client = ["tonic/channel", "tonic/tls", "tonic/tls-roots", "platform"]
 serde = ["dep:serde", "dep:serde_bytes"]
-<<<<<<< HEAD
-core_v0 = []
-platform_v0 = []
-
-mocks = ["serde", "serde_json"]
-
-=======
->>>>>>> 734df29a
+mocks = ["dep:serde_json"]
 
 [dependencies]
 prost = { version = "0.12" }
