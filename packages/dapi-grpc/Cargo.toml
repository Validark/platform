--- conflicted
+++ resolved
@@ -31,13 +31,8 @@
 ], default-features = false }
 serde = { version = "1.0.171", optional = true, features = ["derive"] }
 serde_bytes = { version = "0.11.12", optional = true }
-<<<<<<< HEAD
 serde_json = { version = "1.0", optional = true }
-
-tenderdash-proto = { git = "https://github.com/dashpay/rs-tenderdash-abci" }
-=======
-tenderdash-proto = { git = "https://github.com/dashpay/rs-tenderdash-abci", rev = "251386f9e4109c89ca628226c981c489b80aed80" }
->>>>>>> 63e53660
+tenderdash-proto = { git = "https://github.com/dashpay/rs-tenderdash-abci", version = "0.14.0-dev.6" }
 dapi-grpc-macros = { path = "../rs-dapi-grpc-macros" }
 # Required by macros, cargo-machete false positive 
 platform-version = { path = "../rs-platform-version" }
