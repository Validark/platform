[package]
name = "dapi-grpc"
description = "GRPC client for Dash Platform"
version = "1.0.0-beta.4"
authors = [
  "Samuel Westrich <sam@dash.org>",
  "Igor Markin <igor.markin@dash.org>",
  "Łukasz Klimek <lukasz.klimek@dash.org>",
  "Anton Suprunchuk <anton.suprunchuk@dash.org>",
  "Ivan Shumkov <shumkov@dash.org>",
]
edition = "2021"
rust-version = "1.76"
license = "MIT"

[features]
default = ["core", "platform", "client"]
core = []
platform = []
# Re-export Dash Platform protobuf types as `dapi_grpc::platform::proto`
# Note: client needs tls and tls-roots to connect to testnet which uses TLS.
tenderdash-proto = []
client = [
  "tonic/channel",
  "tonic/transport",
  "tonic/tls",
  "tonic/tls-roots",
  "tonic/tls-webpki-roots",
  "platform",
]
server = ["tonic/channel", "tonic/transport", "platform"]
serde = ["dep:serde", "dep:serde_bytes"]
mocks = ["serde", "dep:serde_json"]

[dependencies]
prost = { version = "0.12.3" }
futures-core = "0.3.30"
tonic = { version = "0.11", features = [
  "codegen",
  "prost",
], default-features = false }
serde = { version = "1.0.197", optional = true, features = ["derive"] }
serde_bytes = { version = "0.11.12", optional = true }
serde_json = { version = "1.0", optional = true }
<<<<<<< HEAD
tenderdash-proto = { git = "https://github.com/dashpay/rs-tenderdash-abci", version = "1.0.0-dev.1", default-features = false }
=======
tenderdash-proto = { git = "https://github.com/dashpay/rs-tenderdash-abci", version = "1.0.0", tag = "v1.0.0", default-features = false, features = [
  "grpc",
] }
>>>>>>> 6e0842fb
dapi-grpc-macros = { path = "../rs-dapi-grpc-macros" }
platform-version = { path = "../rs-platform-version" }

[build-dependencies]
tonic-build = { version = "0.9.2" }

[lib]

[[example]]
name = "core_example"
path = "clients/core/v0/rust/core_example.rs"


[[example]]
name = "platform_example"
path = "clients/platform/v0/rust/platform_example.rs"

[package.metadata.cargo-machete]
ignored = [
  "platform-version",
  "serde_bytes",
  "futures-core",
  "dapi-grpc-macros",
]<|MERGE_RESOLUTION|>--- conflicted
+++ resolved
@@ -42,13 +42,9 @@
 serde = { version = "1.0.197", optional = true, features = ["derive"] }
 serde_bytes = { version = "0.11.12", optional = true }
 serde_json = { version = "1.0", optional = true }
-<<<<<<< HEAD
-tenderdash-proto = { git = "https://github.com/dashpay/rs-tenderdash-abci", version = "1.0.0-dev.1", default-features = false }
-=======
 tenderdash-proto = { git = "https://github.com/dashpay/rs-tenderdash-abci", version = "1.0.0", tag = "v1.0.0", default-features = false, features = [
   "grpc",
 ] }
->>>>>>> 6e0842fb
 dapi-grpc-macros = { path = "../rs-dapi-grpc-macros" }
 platform-version = { path = "../rs-platform-version" }
 
