{
  "name": "@dashevo/dapi-grpc",
<<<<<<< HEAD
  "version": "0.24.5",
=======
  "version": "0.25.0-dev.14",
>>>>>>> fb0b7f27
  "description": "DAPI GRPC definition file and generated clients",
  "browser": "browser.js",
  "main": "node.js",
  "scripts": {
    "build": "yarn exec scripts/build.sh && yarn exec scripts/patch-protobuf-js.sh",
    "lint": "eslint .",
    "prepublishOnly": "yarn run build",
    "test": "yarn run test:unit",
    "test:unit": "mocha './test/unit/**/*.spec.js'"
  },
  "contributors": [
    {
      "name": "Ivan Shumkov",
      "email": "shumkov@dash.org",
      "url": "https://github.com/shumkov"
    },
    {
      "name": "Anton Suprunchuk",
      "email": "anton.suprunchuk@dash.org",
      "url": "https://github.com/antouhou"
    }
  ],
  "repository": {
    "type": "git",
    "url": "git+https://github.com/dashevo/dapi-grpc.git"
  },
  "license": "MIT",
  "bugs": {
    "url": "https://github.com/dashevo/dapi-grpc/issues"
  },
  "homepage": "https://github.com/dashevo/dapi-grpc#readme",
  "dependencies": {
    "@dashevo/grpc-common": "workspace:*",
    "@dashevo/protobufjs": "6.10.5",
    "@grpc/grpc-js": "^1.3.7",
    "@improbable-eng/grpc-web": "^0.15.0",
    "google-protobuf": "^3.12.2",
    "long": "^5.2.0"
  },
  "devDependencies": {
    "chai": "^4.3.4",
    "chai-as-promised": "^7.1.1",
    "dirty-chai": "^2.0.1",
    "eslint": "^7.32.0",
    "eslint-config-airbnb-base": "^14.2.1",
    "eslint-plugin-import": "^2.24.2",
    "mocha": "^9.1.2",
    "mocha-sinon": "^2.1.2",
    "sinon": "^11.1.2",
    "sinon-chai": "^3.7.0"
  }
}<|MERGE_RESOLUTION|>--- conflicted
+++ resolved
@@ -1,15 +1,11 @@
 {
   "name": "@dashevo/dapi-grpc",
-<<<<<<< HEAD
-  "version": "0.24.5",
-=======
   "version": "0.25.0-dev.14",
->>>>>>> fb0b7f27
   "description": "DAPI GRPC definition file and generated clients",
   "browser": "browser.js",
   "main": "node.js",
   "scripts": {
-    "build": "yarn exec scripts/build.sh && yarn exec scripts/patch-protobuf-js.sh",
+    "build": "yarn exec scripts/build.sh",
     "lint": "eslint .",
     "prepublishOnly": "yarn run build",
     "test": "yarn run test:unit",
@@ -25,6 +21,18 @@
       "name": "Anton Suprunchuk",
       "email": "anton.suprunchuk@dash.org",
       "url": "https://github.com/antouhou"
+    },
+    {
+      "name": "Samuel Westrich",
+      "email": "sam@dash.org"
+    },
+    {
+      "name": "Igor Markin",
+      "email": "igor.markin@dash.org"
+    },
+    {
+      "name": "Łukasz Klimek",
+      "email": "lukasz.klimek@dash.org"
     }
   ],
   "repository": {
