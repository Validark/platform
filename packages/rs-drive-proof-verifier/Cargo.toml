--- conflicted
+++ resolved
@@ -24,11 +24,6 @@
 drive = { path = "../rs-drive", default-features = false, features = [
   "verify",
 ] }
-<<<<<<< HEAD
-dpp = { path = "../rs-dpp", features = ["bls-signatures"], default-features = false }
-tenderdash-abci = { git = "https://github.com/dashpay/rs-tenderdash-abci", version = "1.0.0-dev.1", features = [
-  "crypto"
-=======
 dpp = { path = "../rs-dpp", features = [
   "bls-signatures",
   "document-value-conversion",
@@ -39,7 +34,6 @@
 platform-serialization = { path = "../rs-platform-serialization", optional = true }
 tenderdash-abci = { git = "https://github.com/dashpay/rs-tenderdash-abci", version = "1.0.0", tag = "v1.0.0", features = [
   "crypto",
->>>>>>> 6e0842fb
 ], default-features = false }
 tracing = { version = "0.1.37" }
 serde = { version = "1.0.197", default-features = false, optional = true }
