--- conflicted
+++ resolved
@@ -207,11 +207,7 @@
 }
 
 /// Drive operation
-<<<<<<< HEAD
-#[derive(Debug, PartialEq, Eq)]
-=======
 #[derive(Debug, Eq, PartialEq)]
->>>>>>> 9336bafa
 pub enum DriveOperation {
     /// Grove operation
     GroveOperation(GroveDbOp),
