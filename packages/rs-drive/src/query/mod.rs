// MIT LICENSE
//
// Copyright (c) 2021 Dash Core Group
//
// Permission is hereby granted, free of charge, to any
// person obtaining a copy of this software and associated
// documentation files (the "Software"), to deal in the
// Software without restriction, including without
// limitation the rights to use, copy, modify, merge,
// publish, distribute, sublicense, and/or sell copies of
// the Software, and to permit persons to whom the Software
// is furnished to do so, subject to the following
// conditions:
//
// The above copyright notice and this permission notice
// shall be included in all copies or substantial portions
// of the Software.
//
// THE SOFTWARE IS PROVIDED "AS IS", WITHOUT WARRANTY OF
// ANY KIND, EXPRESS OR IMPLIED, INCLUDING BUT NOT LIMITED
// TO THE WARRANTIES OF MERCHANTABILITY, FITNESS FOR A
// PARTICULAR PURPOSE AND NONINFRINGEMENT. IN NO EVENT
// SHALL THE AUTHORS OR COPYRIGHT HOLDERS BE LIABLE FOR ANY
// CLAIM, DAMAGES OR OTHER LIABILITY, WHETHER IN AN ACTION
// OF CONTRACT, TORT OR OTHERWISE, ARISING FROM, OUT OF OR
// IN CONNECTION WITH THE SOFTWARE OR THE USE OR OTHER
// DEALINGS IN THE SOFTWARE.
//

use std::collections::BTreeMap;
use std::ops::BitXor;

use ciborium::value::Value;
<<<<<<< HEAD
use dpp::data_contract::extra::ContractError;
use dpp::data_contract::extra::DriveContractExt;
use dpp::data_contract::extra::{encode_float, Index, IndexProperty};
use grovedb::query_result_type::{QueryResultElements, QueryResultType};
=======

>>>>>>> 9bf129a5
/// Import grovedb
pub use grovedb::{
    Element, Error as GroveError, GroveDb, PathQuery, Query, QueryItem, SizedQuery, TransactionArg,
};

use indexmap::IndexMap;
use integer_encoding::VarInt;
use sqlparser::ast;
use sqlparser::ast::TableFactor::Table;
use sqlparser::ast::Value::Number;
use sqlparser::ast::{OrderByExpr, Select, Statement};
use sqlparser::dialect::GenericDialect;
use sqlparser::parser::Parser;

use crate::drive::block_info::BlockInfo;
use conditions::WhereOperator::{Equal, In};
/// Import conditions
pub use conditions::{WhereClause, WhereOperator};
use dpp::data_contract::document_type::{DocumentType, Index, IndexProperty};
use dpp::data_contract::DriveContractExt;
/// Import ordering
pub use ordering::OrderClause;

<<<<<<< HEAD
use crate::common::bytes_for_system_value;
use crate::contract::{document::Document, Contract};
use crate::drive::block_info::BlockInfo;

use crate::drive::contract::paths::DriveContractPathExt;
=======
use crate::common::encode::encode_float;
use crate::contract::Contract;
use crate::drive::contract::paths::ContractPaths;
>>>>>>> 9bf129a5
use crate::drive::grove_operations::QueryType::StatefulQuery;
use crate::drive::Drive;
use crate::error::drive::DriveError;
use crate::error::query::QueryError;
use crate::error::Error;
use crate::fee::calculate_fee;
use crate::fee::op::DriveOperation;

use dpp::data_contract::extra::common::bytes_for_system_value;
use dpp::document::document_stub::DocumentStub;
use dpp::ProtocolError;

pub mod conditions;
mod defaults;
pub mod ordering;
mod test_index;

/// Internal clauses struct
#[derive(Clone, Debug, PartialEq, Default)]
pub struct InternalClauses {
    /// Primary key in clause
    pub primary_key_in_clause: Option<WhereClause>,
    /// Primary key equal clause
    pub primary_key_equal_clause: Option<WhereClause>,
    /// In clause
    pub in_clause: Option<WhereClause>,
    /// Range clause
    pub range_clause: Option<WhereClause>,
    /// Equal clause
    pub equal_clauses: BTreeMap<String, WhereClause>,
}

impl InternalClauses {
    /// Returns true if the clause is a valid format.
    pub fn verify(&self) -> bool {
        // There can only be 1 primary key clause, or many other clauses
        if self
            .primary_key_in_clause
            .is_some()
            .bitxor(self.primary_key_equal_clause.is_some())
        {
            // One is set, all rest must be empty
            !(self.in_clause.is_some()
                || self.range_clause.is_some()
                || !self.equal_clauses.is_empty())
        } else {
            !(self.primary_key_in_clause.is_some() && self.primary_key_equal_clause.is_some())
        }
    }

    /// Returns true if the query clause is for primary keys.
    pub fn is_for_primary_key(&self) -> bool {
        self.primary_key_in_clause.is_some() || self.primary_key_equal_clause.is_some()
    }

    /// Returns true if self is empty.
    pub fn is_empty(&self) -> bool {
        self.in_clause.is_none()
            && self.range_clause.is_none()
            && self.equal_clauses.is_empty()
            && self.primary_key_in_clause.is_none()
            && self.primary_key_equal_clause.is_none()
    }

    /// Extracts the `WhereClause`s and returns them as type `InternalClauses`.
    fn extract_from_clauses(all_where_clauses: Vec<WhereClause>) -> Result<Self, Error> {
        let primary_key_equal_clauses_array = all_where_clauses
            .iter()
            .filter_map(|where_clause| match where_clause.operator {
                Equal => match where_clause.is_identifier() {
                    true => Some(where_clause.clone()),
                    false => None,
                },
                _ => None,
            })
            .collect::<Vec<WhereClause>>();

        let primary_key_in_clauses_array = all_where_clauses
            .iter()
            .filter_map(|where_clause| match where_clause.operator {
                In => match where_clause.is_identifier() {
                    true => Some(where_clause.clone()),
                    false => None,
                },
                _ => None,
            })
            .collect::<Vec<WhereClause>>();

        let (equal_clauses, range_clause, in_clause) =
            WhereClause::group_clauses(&all_where_clauses)?;

        let primary_key_equal_clause = match primary_key_equal_clauses_array.len() {
            0 => Ok(None),
            1 => Ok(Some(
                primary_key_equal_clauses_array
                    .get(0)
                    .expect("there must be a value")
                    .clone(),
            )),
            _ => Err(Error::Query(
                QueryError::DuplicateNonGroupableClauseSameField(
                    "There should only be one equal clause for the primary key",
                ),
            )),
        }?;

        let primary_key_in_clause = match primary_key_in_clauses_array.len() {
            0 => Ok(None),
            1 => Ok(Some(
                primary_key_in_clauses_array
                    .get(0)
                    .expect("there must be a value")
                    .clone(),
            )),
            _ => Err(Error::Query(
                QueryError::DuplicateNonGroupableClauseSameField(
                    "There should only be one in clause for the primary key",
                ),
            )),
        }?;

        let internal_clauses = InternalClauses {
            primary_key_equal_clause,
            primary_key_in_clause,
            in_clause,
            range_clause,
            equal_clauses,
        };

        match internal_clauses.verify() {
            true => Ok(internal_clauses),
            false => Err(Error::Query(QueryError::InvalidWhereClauseComponents(
                "Query has invalid where clauses",
            ))),
        }
    }
}

/// Drive query struct
#[derive(Debug, PartialEq)]
pub struct DriveQuery<'a> {
    /// Contract
    pub contract: &'a Contract,
    /// Document type
    pub document_type: &'a DocumentType,
    /// Internal clauses
    pub internal_clauses: InternalClauses,
    /// Offset
    pub offset: u16,
    /// Limit
    pub limit: u16,
    /// Order by
    pub order_by: IndexMap<String, OrderClause>,
    /// Start at
    pub start_at: Option<Vec<u8>>,
    /// Start at included
    pub start_at_included: bool,
    /// Block time
    pub block_time: Option<f64>,
}

impl<'a> DriveQuery<'a> {
    /// Returns any item
    pub fn any_item_query(contract: &'a Contract, document_type: &'a DocumentType) -> Self {
        DriveQuery {
            contract,
            document_type,
            internal_clauses: Default::default(),
            offset: 0,
            limit: 1,
            order_by: Default::default(),
            start_at: None,
            start_at_included: true,
            block_time: None,
        }
    }
    /// Returns true if the query clause if for primary keys.
    pub fn is_for_primary_key(&self) -> bool {
        self.internal_clauses.is_for_primary_key()
            || (self.internal_clauses.is_empty()
                && (self.order_by.is_empty()
                    || (self.order_by.len() == 1
                        && self
                            .order_by
                            .keys()
                            .collect::<Vec<&String>>()
                            .first()
                            .unwrap()
                            .as_str()
                            == "$id")))
    }

    /// Converts a query CBOR to a `DriveQuery`.
    pub fn from_cbor(
        query_cbor: &[u8],
        contract: &'a Contract,
        document_type: &'a DocumentType,
    ) -> Result<Self, Error> {
        let mut query_document: BTreeMap<String, Value> = ciborium::de::from_reader(query_cbor)
            .map_err(|_| {
                Error::Query(QueryError::DeserializationError(
                    "unable to decode query from cbor",
                ))
            })?;

        let limit: u16 = query_document
            .remove("limit")
            .map_or(Some(defaults::DEFAULT_QUERY_LIMIT), |id_cbor| {
                if let Value::Integer(b) = id_cbor {
                    let reduced = i128::from(b) as u64;
                    if reduced == 0 || reduced > (defaults::DEFAULT_QUERY_LIMIT as u64) {
                        None
                    } else {
                        Some(reduced as u16)
                    }
                } else {
                    None
                }
            })
            .ok_or(Error::Query(QueryError::InvalidLimit(
                "limit should be a integer from 1 to 100",
            )))?;

        let block_time: Option<f64> = query_document.remove("blockTime").and_then(|id_cbor| {
            if let Value::Float(b) = id_cbor {
                Some(b)
            } else if let Value::Integer(b) = id_cbor {
                Some(i128::from(b) as f64)
            } else {
                None
            }
        });

        let all_where_clauses: Vec<WhereClause> =
            query_document
                .remove("where")
                .map_or(Ok(vec![]), |id_cbor| {
                    if let Value::Array(clauses) = id_cbor {
                        clauses
                            .iter()
                            .map(|where_clause| {
                                if let Value::Array(clauses_components) = where_clause {
                                    WhereClause::from_components(clauses_components)
                                } else {
                                    Err(Error::Query(QueryError::InvalidFormatWhereClause(
                                        "where clause must be an array",
                                    )))
                                }
                            })
                            .collect::<Result<Vec<WhereClause>, Error>>()
                    } else {
                        Err(Error::Query(QueryError::InvalidFormatWhereClause(
                            "where clause must be an array",
                        )))
                    }
                })?;

        let internal_clauses = InternalClauses::extract_from_clauses(all_where_clauses)?;

        let start_at_option = query_document.remove("startAt");
        let start_after_option = query_document.remove("startAfter");
        if start_after_option.is_some() && start_at_option.is_some() {
            return Err(Error::Query(QueryError::DuplicateStartConditions(
                "only one of startAt or startAfter should be provided",
            )));
        }

        let mut start_at_included = true;

        let mut start_option: Option<Value> = None;

        if start_after_option.is_some() {
            start_option = start_after_option;
            start_at_included = false;
        } else if start_at_option.is_some() {
            start_option = start_at_option;
            start_at_included = true;
        }

        let start_at: Option<Vec<u8>> = if start_option.is_some() {
            bytes_for_system_value(&start_option.unwrap())?
        } else {
            None
        };

        let order_by: IndexMap<String, OrderClause> = query_document
            .remove("orderBy")
            .map_or(vec![], |id_cbor| {
                if let Value::Array(clauses) = id_cbor {
                    clauses
                        .iter()
                        .filter_map(|order_clause| {
                            if let Value::Array(clauses_components) = order_clause {
                                OrderClause::from_components(clauses_components).ok()
                            } else {
                                None
                            }
                        })
                        .collect()
                } else {
                    vec![]
                }
            })
            .iter()
            .map(|order_clause| Ok((order_clause.field.clone(), order_clause.to_owned())))
            .collect::<Result<IndexMap<String, OrderClause>, Error>>()?;

        if !query_document.is_empty() {
            return Err(Error::Query(QueryError::Unsupported(
                "unsupported syntax in where clause",
            )));
        }

        Ok(DriveQuery {
            contract,
            document_type,
            internal_clauses,
            offset: 0,
            limit,
            order_by,
            start_at,
            start_at_included,
            block_time,
        })
    }

    /// Converts a SQL expression to a `DriveQuery`.
    pub fn from_sql_expr(sql_string: &str, contract: &'a Contract) -> Result<Self, Error> {
        let dialect: GenericDialect = sqlparser::dialect::GenericDialect {};
        let statements: Vec<Statement> = Parser::parse_sql(&dialect, sql_string)
            .map_err(|_| Error::Query(QueryError::InvalidSQL("Issue parsing sql")))?;

        // Should ideally iterate over each statement
        let first_statement = statements
            .get(0)
            .ok_or(Error::Query(QueryError::InvalidSQL("Issue parsing sql")))?;

        let query: &ast::Query = match first_statement {
            ast::Statement::Query(query_struct) => Some(query_struct),
            _ => None,
        }
        .ok_or(Error::Query(QueryError::InvalidSQL("Issue parsing sql")))?;

        let limit: u16 = if let Some(limit_expr) = &query.limit {
            match limit_expr {
                ast::Expr::Value(Number(num_string, _)) => {
                    let cast_num_string: &String = num_string;
                    cast_num_string.parse::<u16>().ok()
                }
                _ => None,
            }
            .ok_or(Error::Query(QueryError::InvalidLimit(
                "Issue parsing sql: invalid limit value",
            )))?
        } else {
            defaults::DEFAULT_QUERY_LIMIT
        };

        let order_by: IndexMap<String, OrderClause> = query
            .order_by
            .iter()
            .map(|order_exp: &OrderByExpr| {
                let ascending = order_exp.asc.is_none() || order_exp.asc.unwrap();
                let field = order_exp.expr.to_string();
                (field.clone(), OrderClause { field, ascending })
            })
            .collect::<IndexMap<String, OrderClause>>();

        // Grab the select section of the query
        let select: &Select = match &query.body {
            ast::SetExpr::Select(select) => Some(select),
            _ => None,
        }
        .ok_or(Error::Query(QueryError::InvalidSQL("Issue parsing sql")))?;

        // Get the document type from the 'from' section
        let document_type_name = match &select
            .from
            .get(0)
            .ok_or(Error::Query(QueryError::InvalidSQL(
                "Invalid query: missing from section",
            )))?
            .relation
        {
            Table {
                name,
                alias: _,
                args: _,
                with_hints: _,
            } => name.0.get(0).as_ref().map(|identifier| &identifier.value),
            _ => None,
        }
        .ok_or(Error::Query(QueryError::InvalidSQL(
            "Issue parsing sql: invalid from value",
        )))?;

        let document_type =
            contract
                .document_types()
                .get(document_type_name)
                .ok_or(Error::Query(QueryError::DocumentTypeNotFound(
                    "document type not found in contract",
                )))?;

        // Restrictions
        // only binary where clauses are supported
        // i.e. [<fieldname>, <operator>, <value>]
        // [and] is used to separate where clauses
        // currently where clauses are either binary operations or list descriptions (in clauses)
        // hence once [and] is encountered [left] and [right] must be only one of the above
        // i.e other where clauses
        // e.g. firstname = wisdom and lastname = ogwu
        // if op is not [and] then [left] or [right] must not be a binary operation or list description
        let mut all_where_clauses: Vec<WhereClause> = Vec::new();
        let selection_tree = select.selection.as_ref();

        // Where clauses are optional
        if let Some(selection_tree) = selection_tree {
            WhereClause::build_where_clauses_from_operations(
                selection_tree,
                &mut all_where_clauses,
            )?;
        }

        let internal_clauses = InternalClauses::extract_from_clauses(all_where_clauses)?;

        let start_at_option = None;
        let start_at_included = true;
        let start_at: Option<Vec<u8>> = if start_at_option.is_some() {
            bytes_for_system_value(start_at_option.unwrap())?
        } else {
            None
        };

        Ok(DriveQuery {
            contract,
            document_type,
            internal_clauses,
            offset: 0,
            limit,
            order_by,
            start_at,
            start_at_included,
            block_time: None,
        })
    }

    /// Operations to construct a path query.
    pub fn construct_path_query_operations(
        &self,
        drive: &Drive,
        transaction: TransactionArg,
        drive_operations: &mut Vec<DriveOperation>,
    ) -> Result<PathQuery, Error> {
        // First we should get the overall document_type_path
        let document_type_path = self
            .contract
            .document_type_path(self.document_type.name.as_str())
            .into_iter()
            .map(|a| a.to_vec())
            .collect::<Vec<Vec<u8>>>();

        let starts_at_document: Option<(DocumentStub, bool)> = match &self.start_at {
            None => Ok(None),
            Some(starts_at) => {
                // First if we have a startAt or or startsAfter we must get the element
                // from the backing store

                let (start_at_document_path, start_at_document_key) =
                    if self.document_type.documents_keep_history {
                        let document_holding_path =
                            self.contract.documents_with_history_primary_key_path(
                                self.document_type.name.as_str(),
                                starts_at,
                            );
                        (Vec::from(document_holding_path), vec![0])
                    } else {
                        let document_holding_path = self
                            .contract
                            .documents_primary_key_path(self.document_type.name.as_str());
                        (
                            Vec::from(document_holding_path.as_slice()),
                            starts_at.clone(),
                        )
                    };

                let start_at_document = drive
                    .grove_get(
                        start_at_document_path,
                        &start_at_document_key,
                        StatefulQuery,
                        transaction,
                        drive_operations,
                    )
                    .map_err(|e| match e {
                        Error::GroveDB(GroveError::PathKeyNotFound(_))
                        | Error::GroveDB(GroveError::PathNotFound(_))
                        | Error::GroveDB(GroveError::PathParentLayerNotFound(_)) => {
                            let error_message = if self.start_at_included {
                                "startAt document not found"
                            } else {
                                "startAfter document not found"
                            };

                            Error::Query(QueryError::StartDocumentNotFound(error_message))
                        }
                        _ => e,
                    })?
                    .ok_or(Error::Drive(DriveError::CorruptedCodeExecution(
                        "expected a value",
                    )))?;

                if let Element::Item(item, _) = start_at_document {
                    let document = DocumentStub::from_cbor(item.as_slice(), None, None)?;
                    Ok(Some((document, self.start_at_included)))
                } else {
                    Err(Error::Drive(DriveError::CorruptedDocumentPath(
                        "Holding paths should only have items",
                    )))
                }
            }
        }?;
        if self.is_for_primary_key() {
            self.get_primary_key_path_query(document_type_path, starts_at_document)
        } else {
            self.get_non_primary_key_path_query(document_type_path, starts_at_document)
        }
    }

    /// Returns a path query given a document type path and starting document.
    pub fn get_primary_key_path_query(
        &self,
        document_type_path: Vec<Vec<u8>>,
        starts_at_document: Option<(DocumentStub, bool)>,
    ) -> Result<PathQuery, Error> {
        let mut path = document_type_path;

        // Add primary key ($id) subtree
        path.push(vec![0]);

        if let Some(primary_key_equal_clause) = &self.internal_clauses.primary_key_equal_clause {
            let mut query = Query::new();
            let key = self
                .document_type
                .serialize_value_for_key("$id", &primary_key_equal_clause.value)?;
            query.insert_key(key);

            if self.document_type.documents_keep_history {
                // if the documents keep history then we should insert a subquery
                if let Some(block_time) = self.block_time {
                    let encoded_block_time = encode_float(block_time)?;
                    let mut sub_query = Query::new_with_direction(false);
                    sub_query.insert_range_to_inclusive(..=encoded_block_time);
                    query.set_subquery(sub_query);
                } else {
                    query.set_subquery_key(vec![0]);
                }
            }

            Ok(PathQuery::new(path, SizedQuery::new(query, Some(1), None)))
        } else {
            // This is for a range
            let left_to_right = if self.order_by.keys().len() == 1 {
                if self.order_by.keys().next().unwrap() != "$id" {
                    return Err(Error::Query(QueryError::InvalidOrderByProperties(
                        "order by should include $id only",
                    )));
                }

                let order_clause = self.order_by.get("$id").unwrap();

                order_clause.ascending
            } else {
                true
            };

            let mut query = Query::new_with_direction(left_to_right);
            // If there is a start_at_document, we need to get the value that it has for the
            // current field.
            let starts_at_key_option = match starts_at_document {
                None => None,
                Some((document, included)) => {
                    // if the key doesn't exist then we should ignore the starts at key
                    document
                        .get_raw_for_document_type("$id", self.document_type, None)?
                        .map(|raw_value_option| (raw_value_option, included))
                }
            };

            if let Some(primary_key_in_clause) = &self.internal_clauses.primary_key_in_clause {
                let in_values = primary_key_in_clause.in_values()?;

                match starts_at_key_option {
                    None => {
                        for value in in_values.iter() {
                            let key = self.document_type.serialize_value_for_key("$id", value)?;
                            query.insert_key(key)
                        }
                    }
                    Some((starts_at_key, included)) => {
                        for value in in_values.iter() {
                            let key = self.document_type.serialize_value_for_key("$id", value)?;

                            if (left_to_right && starts_at_key < key)
                                || (!left_to_right && starts_at_key > key)
                                || (included && starts_at_key == key)
                            {
                                query.insert_key(key);
                            }
                        }
                    }
                }

                if self.document_type.documents_keep_history {
                    // if the documents keep history then we should insert a subquery
                    if let Some(_block_time) = self.block_time {
                        //todo
                        return Err(Error::Query(QueryError::Unsupported("Not yet implemented")));
                        // in order to be able to do this we would need limited subqueries
                        // as we only want the first element before the block_time

                        // let encoded_block_time = encode_float(block_time)?;
                        // let mut sub_query = Query::new_with_direction(false);
                        // sub_query.insert_range_to_inclusive(..=encoded_block_time);
                        // query.set_subquery(sub_query);
                    } else {
                        query.set_subquery_key(vec![0]);
                    }
                }

                Ok(PathQuery::new(
                    path,
                    SizedQuery::new(query, Some(self.limit), Some(self.offset)),
                ))
            } else {
                // this is a range on all elements
                match starts_at_key_option {
                    None => {
                        query.insert_all();
                    }
                    Some((starts_at_key, included)) => match left_to_right {
                        true => match included {
                            true => query.insert_range_from(starts_at_key..),
                            false => query.insert_range_after(starts_at_key..),
                        },
                        false => match included {
                            true => query.insert_range_to_inclusive(..=starts_at_key),
                            false => query.insert_range_to(..starts_at_key),
                        },
                    },
                }

                if self.document_type.documents_keep_history {
                    // if the documents keep history then we should insert a subquery
                    if let Some(_block_time) = self.block_time {
                        return Err(Error::Query(QueryError::Unsupported("Not yet implemented")));
                        // in order to be able to do this we would need limited subqueries
                        // as we only want the first element before the block_time

                        // let encoded_block_time = encode_float(block_time)?;
                        // let mut sub_query = Query::new_with_direction(false);
                        // sub_query.insert_range_to_inclusive(..=encoded_block_time);
                        // query.set_subquery(sub_query);
                    } else {
                        query.set_subquery_key(vec![0]);
                    }
                }

                Ok(PathQuery::new(
                    path,
                    SizedQuery::new(query, Some(self.limit), Some(self.offset)),
                ))
            }
        }
    }

    /// Finds the best index for the query.
    pub fn find_best_index(&self) -> Result<&Index, Error> {
        let equal_fields = self
            .internal_clauses
            .equal_clauses
            .keys()
            .map(|s| s.as_str())
            .collect::<Vec<&str>>();
        let in_field = self
            .internal_clauses
            .in_clause
            .as_ref()
            .map(|in_clause| in_clause.field.as_str());
        let range_field = self
            .internal_clauses
            .range_clause
            .as_ref()
            .map(|range_clause| range_clause.field.as_str());
        let mut fields = equal_fields;
        if let Some(range_field) = range_field {
            fields.push(range_field);
        }
        if let Some(in_field) = in_field {
            fields.push(in_field);
            //if there is an in_field, it always takes precedence
        }

        let order_by_keys: Vec<&str> = self
            .order_by
            .keys()
            .map(|key: &String| {
                let str = key.as_str();
                if !fields.contains(&str) {
                    fields.push(str);
                }
                str
            })
            .collect();

        let (index, difference) = self
            .document_type
            .index_for_types(fields.as_slice(), in_field, order_by_keys.as_slice())
            .ok_or(Error::Query(QueryError::WhereClauseOnNonIndexedProperty(
                "query must be for valid indexes",
            )))?;
        if difference > defaults::MAX_INDEX_DIFFERENCE {
            return Err(Error::Query(QueryError::QueryTooFarFromIndex(
                "query must better match an existing index",
            )));
        }
        Ok(index)
    }

    /// Returns a `QueryItem` given a start key and query direction.
    fn query_item_for_starts_at_key(starts_at_key: Vec<u8>, left_to_right: bool) -> QueryItem {
        if left_to_right {
            QueryItem::RangeAfter(starts_at_key..)
        } else {
            QueryItem::RangeTo(..starts_at_key)
        }
    }

    /// Returns a `Query` that either starts at or after the given document ID if given.
    fn inner_query_from_starts_at_for_id(
        starts_at_document: &Option<(DocumentStub, &DocumentType, &IndexProperty, bool)>,
        left_to_right: bool,
    ) -> Query {
        // We only need items after the start at document
        let mut inner_query = Query::new_with_direction(left_to_right);

        if let Some((document, _, _, included)) = starts_at_document {
            let start_at_key = document.id.to_vec();
            if *included {
                inner_query.insert_range_from(start_at_key..)
            } else {
                inner_query.insert_range_after(start_at_key..)
            }
        } else {
            // No starts at document, take all NULL items
            inner_query.insert_all();
        }
        inner_query
    }

    /// Returns a `Query` that either starts at or after the given key.
    fn inner_query_starts_from_key(
        start_at_key: Vec<u8>,
        left_to_right: bool,
        included: bool,
    ) -> Query {
        // We only need items after the start at document
        let mut inner_query = Query::new_with_direction(left_to_right);
        if left_to_right {
            if included {
                inner_query.insert_range_from(start_at_key..);
            } else {
                inner_query.insert_range_after(start_at_key..);
            }
        } else if included {
            inner_query.insert_range_to_inclusive(..=start_at_key);
        } else {
            inner_query.insert_range_to(..start_at_key);
        }
        inner_query
    }

    /// Returns a `Query` that either starts at or after the given document if given.
    // We are passing in starts_at_document 4 parameters
    // The document
    // The document type (borrowed)
    // The index property (borrowed)
    // if the element itself should be included. ie StartAt vs StartAfter
    fn inner_query_from_starts_at(
        starts_at_document: &Option<(DocumentStub, &DocumentType, &IndexProperty, bool)>,
        left_to_right: bool,
    ) -> Result<Query, Error> {
        let mut inner_query = Query::new_with_direction(left_to_right);
        if let Some((document, document_type, indexed_property, included)) = starts_at_document {
            // We only need items after the start at document
            let start_at_key = document.get_raw_for_document_type(
                indexed_property.name.as_str(),
                document_type,
                None,
            )?;
            // We want to get items starting at the start key
            if let Some(start_at_key) = start_at_key {
                if left_to_right {
                    if *included {
                        inner_query.insert_range_from(start_at_key..)
                    } else {
                        inner_query.insert_range_after(start_at_key..)
                    }
                } else if *included {
                    inner_query.insert_range_to_inclusive(..=start_at_key)
                } else {
                    inner_query.insert_range_to(..start_at_key)
                }
            } else if left_to_right {
                inner_query.insert_all();
            } else {
                inner_query.insert_key(vec![]);
            }
        } else {
            // No starts at document, take all NULL items
            inner_query.insert_all();
        }
        Ok(inner_query)
    }

    /// Recursively queries as long as there are leftover index properties.
    fn recursive_insert_on_query(
        query: Option<&mut Query>,
        left_over_index_properties: &[&IndexProperty],
        unique: bool,
        starts_at_document: &Option<(DocumentStub, &DocumentType, &IndexProperty, bool)>, //for key level, included
        default_left_to_right: bool,
        order_by: Option<&IndexMap<String, OrderClause>>,
    ) -> Result<Option<Query>, Error> {
        match left_over_index_properties.split_first() {
            None => {
                if let Some(query) = query {
                    match unique {
                        true => {
                            query.set_subquery_key(vec![0]);

                            // In the case things are NULL we allow to have multiple values
                            let inner_query = Self::inner_query_from_starts_at_for_id(
                                starts_at_document,
                                true, //for ids we always go left to right
                            );
                            query.add_conditional_subquery(
                                QueryItem::Key(b"".to_vec()),
                                Some(vec![vec![0]]),
                                Some(inner_query),
                            );
                        }
                        false => {
                            query.set_subquery_key(vec![0]);
                            // we just get all by document id order ascending
                            let full_query = Self::inner_query_from_starts_at_for_id(
                                &None,
                                default_left_to_right,
                            );
                            query.set_subquery(full_query);

                            let inner_query = Self::inner_query_from_starts_at_for_id(
                                starts_at_document,
                                default_left_to_right,
                            );

                            query.add_conditional_subquery(
                                QueryItem::Key(b"".to_vec()),
                                Some(vec![vec![0]]),
                                Some(inner_query),
                            );
                        }
                    }
                }
                Ok(None)
            }
            Some((first, left_over)) => {
                let left_to_right = if let Some(order_by) = order_by {
                    order_by
                        .get(first.name.as_str())
                        .map(|order_clause| order_clause.ascending)
                        .unwrap_or(first.ascending)
                } else {
                    first.ascending
                };

                match query {
                    None => {
                        let mut inner_query =
                            Self::inner_query_from_starts_at(starts_at_document, left_to_right)?;
                        DriveQuery::recursive_insert_on_query(
                            Some(&mut inner_query),
                            left_over,
                            unique,
                            starts_at_document,
                            left_to_right,
                            order_by,
                        )?;
                        Ok(Some(inner_query))
                    }
                    Some(query) => {
                        if let Some((document, document_type, _indexed_property, included)) =
                            starts_at_document
                        {
                            let start_at_key = document
                                .get_raw_for_document_type(first.name.as_str(), document_type, None)
                                .ok()
                                .flatten()
                                .unwrap_or_default();

                            // We should always include if we have left_over
                            let non_conditional_included = !left_over.is_empty() | *included;

                            let mut non_conditional_query = Self::inner_query_starts_from_key(
                                start_at_key,
                                left_to_right,
                                non_conditional_included,
                            );

                            DriveQuery::recursive_insert_on_query(
                                Some(&mut non_conditional_query),
                                left_over,
                                unique,
                                starts_at_document,
                                left_to_right,
                                order_by,
                            )?;

                            query.set_subquery(non_conditional_query);
                        } else {
                            let mut inner_query = Query::new_with_direction(first.ascending);
                            inner_query.insert_all();
                            DriveQuery::recursive_insert_on_query(
                                Some(&mut inner_query),
                                left_over,
                                unique,
                                starts_at_document,
                                left_to_right,
                                order_by,
                            )?;
                            query.set_subquery(inner_query);
                        }
                        query.set_subquery_key(first.name.as_bytes().to_vec());
                        Ok(None)
                    }
                }
            }
        }
    }

    /// Returns a path query for non-primary keys given a document type path and starting document.
    pub fn get_non_primary_key_path_query(
        &self,
        document_type_path: Vec<Vec<u8>>,
        starts_at_document: Option<(DocumentStub, bool)>,
    ) -> Result<PathQuery, Error> {
        let index = self.find_best_index()?;
        let ordered_clauses: Vec<&WhereClause> = index
            .properties
            .iter()
            .filter_map(|field| self.internal_clauses.equal_clauses.get(field.name.as_str()))
            .collect();
        let (last_clause, last_clause_is_range, subquery_clause) =
            match &self.internal_clauses.in_clause {
                None => match &self.internal_clauses.range_clause {
                    None => (ordered_clauses.last().copied(), false, None),
                    Some(where_clause) => (Some(where_clause), true, None),
                },
                Some(in_clause) => match &self.internal_clauses.range_clause {
                    None => (Some(in_clause), true, None),
                    Some(range_clause) => (Some(in_clause), true, Some(range_clause)),
                },
            };

        // We need to get the terminal indexes unused by clauses.
        let left_over_index_properties = index
            .properties
            .iter()
            .filter(|field| {
                !(self
                    .internal_clauses
                    .equal_clauses
                    .get(field.name.as_str())
                    .is_some()
                    || (last_clause.is_some() && last_clause.unwrap().field == field.name)
                    || (subquery_clause.is_some() && subquery_clause.unwrap().field == field.name))
            })
            .collect::<Vec<&IndexProperty>>();

        let intermediate_values =
            index
                .properties
                .iter()
                .filter_map(|field| {
                    match self.internal_clauses.equal_clauses.get(field.name.as_str()) {
                        None => None,
                        Some(where_clause) => {
                            if !last_clause_is_range
                                && last_clause.is_some()
                                && last_clause.unwrap().field == field.name
                            {
                                //there is no need to give an intermediate value as the last clause is an equality
                                None
                            } else {
                                Some(self.document_type.serialize_value_for_key(
                                    field.name.as_str(),
                                    &where_clause.value,
                                ))
                            }
                        }
                    }
                })
                .collect::<Result<Vec<Vec<u8>>, ProtocolError>>()
                .map_err(Error::Protocol)?;

        let final_query = match last_clause {
            None => {
                // There is no last_clause which means we are using an index most likely because of an order_by, however we have no
                // clauses, in this case we should use the first value of the index.
                let first_index = index.properties.first().ok_or(Error::Drive(
                    DriveError::CorruptedContractIndexes("index must have properties"),
                ))?; // Index must have properties
                Self::recursive_insert_on_query(
                    None,
                    left_over_index_properties.as_slice(),
                    index.unique,
                    &starts_at_document.map(|(document, included)| {
                        (document, self.document_type, first_index, included)
                    }),
                    first_index.ascending,
                    None,
                )?
                .expect("Index must have left over properties if no last clause")
            }
            Some(where_clause) => {
                let left_to_right = if where_clause.operator.is_range() {
                    let order_clause: &OrderClause = self
                        .order_by
                        .get(where_clause.field.as_str())
                        .ok_or(Error::Query(QueryError::MissingOrderByForRange(
                            "query must have an orderBy field for each range element",
                        )))?;

                    order_clause.ascending
                } else {
                    true
                };

                // We should set the starts at document to be included for the query if there are
                // left over index properties.

                let query_starts_at_document = if left_over_index_properties.is_empty() {
                    &starts_at_document
                } else {
                    &None
                };

                let mut query = where_clause.to_path_query(
                    self.document_type,
                    query_starts_at_document,
                    left_to_right,
                )?;

                match subquery_clause {
                    None => {
                        // There is a last_clause, but no subquery_clause, we should use the index property of the last clause
                        // We need to get the terminal indexes unused by clauses.
                        let last_index_property = index
                            .properties
                            .iter()
                            .find(|field| where_clause.field == field.name)
                            .ok_or(Error::Drive(DriveError::CorruptedContractIndexes(
                                "index must have last_clause field",
                            )))?;
                        Self::recursive_insert_on_query(
                            Some(&mut query),
                            left_over_index_properties.as_slice(),
                            index.unique,
                            &starts_at_document.map(|(document, included)| {
                                (document, self.document_type, last_index_property, included)
                            }),
                            left_to_right,
                            Some(&self.order_by),
                        )?;
                    }
                    Some(subquery_where_clause) => {
                        let order_clause: &OrderClause = self
                            .order_by
                            .get(subquery_where_clause.field.as_str())
                            .ok_or(Error::Query(QueryError::MissingOrderByForRange(
                                "query must have an orderBy field for each range element",
                            )))?;
                        let mut subquery = subquery_where_clause.to_path_query(
                            self.document_type,
                            &starts_at_document,
                            order_clause.ascending,
                        )?;
                        let last_index_property = index
                            .properties
                            .iter()
                            .find(|field| subquery_where_clause.field == field.name)
                            .ok_or(Error::Drive(DriveError::CorruptedContractIndexes(
                                "index must have subquery_clause field",
                            )))?;
                        Self::recursive_insert_on_query(
                            Some(&mut subquery),
                            left_over_index_properties.as_slice(),
                            index.unique,
                            &starts_at_document.map(|(document, included)| {
                                (document, self.document_type, last_index_property, included)
                            }),
                            left_to_right,
                            Some(&self.order_by),
                        )?;
                        let subindex = subquery_where_clause.field.as_bytes().to_vec();
                        query.set_subquery_key(subindex);
                        query.set_subquery(subquery);
                    }
                };

                query
            }
        };

        let (intermediate_indexes, last_indexes) =
            index.properties.split_at(intermediate_values.len());

        // Now we should construct the path
        let last_index = last_indexes.first().ok_or(Error::Query(
            QueryError::QueryOnDocumentTypeWithNoIndexes("document query has no index with fields"),
        ))?;

        let mut path = document_type_path;

        for (intermediate_index, intermediate_value) in
            intermediate_indexes.iter().zip(intermediate_values.iter())
        {
            path.push(intermediate_index.name.as_bytes().to_vec());
            path.push(intermediate_value.as_slice().to_vec());
        }

        path.push(last_index.name.as_bytes().to_vec());

        Ok(PathQuery::new(
            path,
            SizedQuery::new(final_query, Some(self.limit), Some(self.offset)),
        ))
    }

    /// Executes a query with proof and returns the items and fee.
    pub fn execute_with_proof(
        self,
        drive: &Drive,
        block_info: Option<BlockInfo>,
        transaction: TransactionArg,
    ) -> Result<(Vec<u8>, u64), Error> {
        let mut drive_operations = vec![];
        let items = self.execute_with_proof_internal(drive, transaction, &mut drive_operations)?;
        let cost = if let Some(block_info) = block_info {
            let fee_result = calculate_fee(None, Some(drive_operations), &block_info.epoch)?;
            fee_result.processing_fee
        } else {
            0
        };
        Ok((items, cost))
    }

    /// Executes an internal query with proof and returns the items.
    pub(crate) fn execute_with_proof_internal(
        self,
        drive: &Drive,
        transaction: TransactionArg,
        drive_operations: &mut Vec<DriveOperation>,
    ) -> Result<Vec<u8>, Error> {
        let path_query =
            self.construct_path_query_operations(drive, transaction, drive_operations)?;
        drive.grove_get_proved_path_query(&path_query, false, transaction, drive_operations)
    }

    /// Executes a query with proof and returns the root hash, items, and fee.
    pub fn execute_with_proof_only_get_elements(
        self,
        drive: &Drive,
        block_info: Option<BlockInfo>,
        transaction: TransactionArg,
    ) -> Result<([u8; 32], Vec<Vec<u8>>, u64), Error> {
        let mut drive_operations = vec![];
        let (root_hash, items) = self.execute_with_proof_only_get_elements_internal(
            drive,
            transaction,
            &mut drive_operations,
        )?;
        let cost = if let Some(block_info) = block_info {
            let fee_result = calculate_fee(None, Some(drive_operations), &block_info.epoch)?;
            fee_result.processing_fee
        } else {
            0
        };
        Ok((root_hash, items, cost))
    }

    /// Executes an internal query with proof and returns the root hash and values.
    pub(crate) fn execute_with_proof_only_get_elements_internal(
        self,
        drive: &Drive,
        transaction: TransactionArg,
        drive_operations: &mut Vec<DriveOperation>,
    ) -> Result<([u8; 32], Vec<Vec<u8>>), Error> {
        let path_query =
            self.construct_path_query_operations(drive, transaction, drive_operations)?;

        let proof =
<<<<<<< HEAD
            drive.grove_get_proved_path_query(&path_query, false, transaction, drive_operations)?;
        let (root_hash, mut key_value_elements) =
=======
            drive.grove_get_proved_path_query(&path_query, transaction, drive_operations)?;
        let (root_hash, key_value_elements) =
>>>>>>> 9bf129a5
            GroveDb::verify_query(proof.as_slice(), &path_query).map_err(Error::GroveDB)?;

        let values = key_value_elements
            .into_iter()
            .filter_map(|proved_key_value| {
                let Some(element) = proved_key_value.2 else {
                return None;
            };

                match element {
                    Element::Item(val, _) => Some(Ok(val)),
                    Element::SumItem(val, _) => Some(Ok(val.encode_var_vec())),
                    Element::Tree(..) | Element::SumTree(..) | Element::Reference(..) => {
                        Some(Err(Error::GroveDB(GroveError::InvalidQuery(
                            "path query should only point to items: got trees",
                        ))))
                    }
                }
            })
            .collect::<Result<Vec<Vec<u8>>, Error>>()?;

        Ok((root_hash, values))
    }

    /// Executes a query with no proof and returns the items, skipped items, and fee.
    pub fn execute_serialized_no_proof(
        &self,
        drive: &Drive,
        block_info: Option<BlockInfo>,
        transaction: TransactionArg,
    ) -> Result<(Vec<Vec<u8>>, u16, u64), Error> {
        let mut drive_operations = vec![];
        let (items, skipped) =
            self.execute_serialized_no_proof_internal(drive, transaction, &mut drive_operations)?;
        let cost = if let Some(block_info) = block_info {
            let fee_result = calculate_fee(None, Some(drive_operations), &block_info.epoch)?;
            fee_result.processing_fee
        } else {
            0
        };
        Ok((items, skipped, cost))
    }

    /// Executes an internal query with no proof and returns the values and skipped items.
    pub(crate) fn execute_serialized_no_proof_internal(
        &self,
        drive: &Drive,
        transaction: TransactionArg,
        drive_operations: &mut Vec<DriveOperation>,
    ) -> Result<(Vec<Vec<u8>>, u16), Error> {
        let path_query =
            self.construct_path_query_operations(drive, transaction, drive_operations)?;
        let query_result = drive.grove_get_path_query_serialized_results(
            &path_query,
            transaction,
            drive_operations,
        );
        match query_result {
            Err(Error::GroveDB(GroveError::PathKeyNotFound(_)))
            | Err(Error::GroveDB(GroveError::PathNotFound(_)))
            | Err(Error::GroveDB(GroveError::PathParentLayerNotFound(_))) => Ok((Vec::new(), 0)),
            _ => {
                let (data, skipped) = query_result?;
                {
                    Ok((data, skipped))
                }
            }
        }
    }

    /// Executes an internal query with no proof and returns the values and skipped items.
    pub(crate) fn execute_no_proof_internal(
        &self,
        drive: &Drive,
        result_type: QueryResultType,
        transaction: TransactionArg,
        drive_operations: &mut Vec<DriveOperation>,
    ) -> Result<(QueryResultElements, u16), Error> {
        let path_query =
            self.construct_path_query_operations(drive, transaction, drive_operations)?;
        let query_result =
            drive.grove_get_path_query(&path_query, transaction, result_type, drive_operations);
        match query_result {
            Err(Error::GroveDB(GroveError::PathKeyNotFound(_)))
            | Err(Error::GroveDB(GroveError::PathNotFound(_)))
            | Err(Error::GroveDB(GroveError::PathParentLayerNotFound(_))) => {
                Ok((QueryResultElements::new(), 0))
            }
            _ => {
                let (data, skipped) = query_result?;
                {
                    Ok((data, skipped))
                }
            }
        }
    }
}

#[cfg(test)]
mod tests {
    use serde_json::json;
    use std::borrow::Cow;
    use std::option::Option::None;
    use tempfile::TempDir;

    use crate::common;
    use crate::contract::Contract;
    use crate::drive::flags::StorageFlags;
    use crate::drive::Drive;
    use crate::query::DriveQuery;
    use dpp::data_contract::document_type::DocumentType;
    use dpp::data_contract::extra::common::json_document_to_cbor;
    use dpp::data_contract::DriveContractExt;
    use dpp::util::serializer;
    use serde_json::Value::Null;

    use crate::drive::block_info::BlockInfo;

    fn setup_family_contract() -> (Drive, Contract) {
        let tmp_dir = TempDir::new().unwrap();
        let drive: Drive = Drive::open(tmp_dir, None).expect("expected to open Drive successfully");

        drive
            .create_initial_state_structure(None)
            .expect("expected to create root tree successfully");

        let contract_path = "tests/supporting_files/contract/family/family-contract.json";

        // let's construct the grovedb structure for the dashpay data contract
        let contract_cbor =
            json_document_to_cbor(contract_path, Some(1)).expect("expected to get cbor document");
        let contract = <Contract as DriveContractExt>::from_cbor(&contract_cbor, None)
            .expect("expected to deserialize the contract");

        let storage_flags = Some(Cow::Owned(StorageFlags::SingleEpoch(0)));
        drive
            .apply_contract(
                &contract,
                contract_cbor,
                BlockInfo::default(),
                true,
                storage_flags,
                None,
            )
            .expect("expected to apply contract successfully");

        (drive, contract)
    }

    fn setup_family_birthday_contract() -> (Drive, Contract) {
        let tmp_dir = TempDir::new().unwrap();
        let drive: Drive = Drive::open(tmp_dir, None).expect("expected to open Drive successfully");

        drive
            .create_initial_state_structure(None)
            .expect("expected to create root tree successfully");

        let contract_path =
            "tests/supporting_files/contract/family/family-contract-with-birthday.json";

        // let's construct the grovedb structure for the dashpay data contract
        let contract_cbor =
            json_document_to_cbor(contract_path, Some(1)).expect("expected to get cbor document");
        let contract = <Contract as DriveContractExt>::from_cbor(&contract_cbor, None)
            .expect("expected to deserialize the contract");
        let storage_flags = Some(Cow::Owned(StorageFlags::SingleEpoch(0)));
        drive
            .apply_contract(
                &contract,
                contract_cbor,
                BlockInfo::default(),
                true,
                storage_flags,
                None,
            )
            .expect("expected to apply contract successfully");

        (drive, contract)
    }

    #[test]
    fn test_invalid_query_ranges_different_fields() {
        let query_value = json!({
            "where": [
                ["firstName", "<", "Gilligan"],
                ["lastName", "<", "Michelle"],
            ],
            "limit": 100,
            "orderBy": [
                ["firstName", "asc"],
                ["lastName", "asc"],
            ]
        });
        let contract = Contract::default();
        let document_type = DocumentType::default();

        let where_cbor =
            serializer::value_to_cbor(query_value, None).expect("expected to serialize to cbor");
        DriveQuery::from_cbor(where_cbor.as_slice(), &contract, &document_type)
            .expect_err("all ranges must be on same field");
    }

    #[test]
    fn test_invalid_query_extra_invalid_field() {
        let query_value = json!({
            "where": [
                ["firstName", "<", "Gilligan"],
            ],
            "limit": 100,
            "orderBy": [
                ["firstName", "asc"],
                ["lastName", "asc"],
            ],
            "invalid": 0,
        });
        let contract = Contract::default();
        let document_type = DocumentType::default();

        let where_cbor =
            serializer::value_to_cbor(query_value, None).expect("expected to serialize to cbor");
        DriveQuery::from_cbor(where_cbor.as_slice(), &contract, &document_type).expect_err(
            "fields of queries must of defined supported types (where, limit, orderBy...)",
        );
    }

    #[test]
    fn test_invalid_query_conflicting_clauses() {
        let query_value = json!({
            "where": [
                ["firstName", "<", "Gilligan"],
                ["firstName", ">", "Gilligan"],
            ],
            "limit": 100,
            "orderBy": [
                ["firstName", "asc"],
                ["lastName", "asc"],
            ],
        });

        let contract = Contract::default();
        let document_type = DocumentType::default();

        let where_cbor =
            serializer::value_to_cbor(query_value, None).expect("expected to serialize to cbor");
        DriveQuery::from_cbor(where_cbor.as_slice(), &contract, &document_type)
            .expect_err("the query should not be created");
    }

    #[test]
    fn test_valid_query_groupable_meeting_clauses() {
        let query_value = json!({
            "where": [
                ["firstName", "<=", "Gilligan"],
                ["firstName", ">", "Gilligan"],
            ],
            "limit": 100,
            "orderBy": [
                ["firstName", "asc"],
                ["lastName", "asc"],
            ],
        });

        let contract = Contract::default();
        let document_type = DocumentType::default();

        let where_cbor =
            serializer::value_to_cbor(query_value, None).expect("expected to serialize to cbor");
        DriveQuery::from_cbor(where_cbor.as_slice(), &contract, &document_type)
            .expect("the query should be created");
    }

    #[test]
    fn test_valid_query_query_field_at_max_length() {
        let long_string = "t".repeat(255);
        let query_value = json!({
            "where": [
                ["firstName", "<", long_string],
            ],
            "limit": 100,
            "orderBy": [
                ["firstName", "asc"],
                ["lastName", "asc"],
            ],
        });
        let contract = Contract::default();
        let document_type = DocumentType::default();

        let where_cbor =
            serializer::value_to_cbor(query_value, None).expect("expected to serialize to cbor");
        DriveQuery::from_cbor(where_cbor.as_slice(), &contract, &document_type)
            .expect("query should be fine for a 255 byte long string");
    }

    #[test]
    fn test_invalid_query_field_too_long() {
        let (drive, contract) = setup_family_contract();

        let document_type = contract
            .document_type_for_name("person")
            .expect("expected to get a document type");

        let too_long_string = "t".repeat(256);
        let query_value = json!({
            "where": [
                ["firstName", "<", too_long_string],
            ],
            "limit": 100,
            "orderBy": [
                ["firstName", "asc"],
                ["lastName", "asc"],
            ],
        });

        let where_cbor =
            serializer::value_to_cbor(query_value, None).expect("expected to serialize to cbor");
        let query = DriveQuery::from_cbor(where_cbor.as_slice(), &contract, document_type)
            .expect("fields of queries length must be under 256 bytes long");
        query
            .execute_serialized_no_proof(&drive, None, None)
            .expect_err("fields of queries length must be under 256 bytes long");
    }

    // TODO: Eventually we want to error with weird Null values
    // #[test]
    // fn test_invalid_query_scalar_field_with_null_value() {
    //     let (drive, contract) = setup_family_contract();
    //
    //     let document_type = contract
    //         .document_type_for_name("person")
    //         .expect("expected to get a document type");
    //
    //     let query_value = json!({
    //         "where": [
    //             ["age", "<", Null],
    //         ],
    //         "limit": 100,
    //         "orderBy": [
    //             ["age", "asc"],
    //         ],
    //     });
    //
    //     let where_cbor = serializer::value_to_cbor(query_value, None).expect("expected to serialize to cbor");
    //     let query = DriveQuery::from_cbor(where_cbor.as_slice(), &contract, &document_type)
    //         .expect("The query itself should be valid for a null type");
    //     query
    //         .execute_no_proof(&drive, None, None)
    //         .expect_err("a Null value doesn't make sense for an integer");
    // }

    // TODO: Eventually we want to error with weird Null values
    //
    // #[test]
    // fn test_invalid_query_timestamp_field_with_null_value() {
    //     let (drive, contract) = setup_family_birthday_contract();
    //
    //     let document_type = contract
    //         .document_type_for_name("person")
    //         .expect("expected to get a document type");
    //
    //     let query_value = json!({
    //         "where": [
    //             ["birthday", "<", Null],
    //         ],
    //         "limit": 100,
    //         "orderBy": [
    //             ["birthday", "asc"],
    //         ],
    //     });
    //
    //     let where_cbor = serializer::value_to_cbor(query_value, None).expect("expected to serialize to cbor");
    //     let query = DriveQuery::from_cbor(where_cbor.as_slice(), &contract, &document_type)
    //         .expect("The query itself should be valid for a null type");
    //     query
    //         .execute_no_proof(&drive, None, None)
    //         .expect_err("the value can not be less than Null");
    // }

    #[test]
    fn test_valid_query_timestamp_field_with_null_value() {
        let (drive, contract) = setup_family_birthday_contract();

        let document_type = contract
            .document_type_for_name("person")
            .expect("expected to get a document type");

        let query_value = json!({
            "where": [
                ["birthday", ">=", Null],
            ],
            "limit": 100,
            "orderBy": [
                ["birthday", "asc"],
            ],
        });

        let where_cbor =
            serializer::value_to_cbor(query_value, None).expect("expected to serialize to cbor");
        let query = DriveQuery::from_cbor(where_cbor.as_slice(), &contract, document_type)
            .expect("The query itself should be valid for a null type");
        query
            .execute_serialized_no_proof(&drive, None, None)
            .expect("a Null value doesn't make sense for a float");
    }

    #[test]
    fn test_invalid_query_in_with_empty_array() {
        let (drive, contract) = setup_family_contract();

        let document_type = contract
            .document_type_for_name("person")
            .expect("expected to get a document type");

        let query_value = json!({
            "where": [
                ["firstName", "in", []],
            ],
            "limit": 100,
            "orderBy": [
                ["firstName", "asc"],
            ],
        });

        let where_cbor =
            serializer::value_to_cbor(query_value, None).expect("expected to serialize to cbor");
        let query = DriveQuery::from_cbor(where_cbor.as_slice(), &contract, document_type)
            .expect("query should be valid for empty array");

        query
            .execute_serialized_no_proof(&drive, None, None)
            .expect_err("query should not be able to execute for empty array");
    }

    #[test]
    fn test_invalid_query_in_too_many_elements() {
        let (drive, contract) = setup_family_contract();

        let document_type = contract
            .document_type_for_name("person")
            .expect("expected to get a document type");

        let mut array: Vec<String> = Vec::with_capacity(101);
        for _ in 0..array.capacity() {
            array.push(String::from("a"));
        }
        let query_value = json!({
            "where": [
                ["firstName", "in", array],
            ],
            "limit": 100,
            "orderBy": [
                ["firstName", "asc"],
            ],
        });

        let where_cbor =
            serializer::value_to_cbor(query_value, None).expect("expected to serialize to cbor");
        let query = DriveQuery::from_cbor(where_cbor.as_slice(), &contract, document_type)
            .expect("query is valid for too many elements");

        query
            .execute_serialized_no_proof(&drive, None, None)
            .expect_err("query should not be able to execute with too many elements");
    }

    #[test]
    fn test_invalid_query_in_unique_elements() {
        let (drive, contract) = setup_family_contract();

        let document_type = contract
            .document_type_for_name("person")
            .expect("expected to get a document type");

        let query_value = json!({
            "where": [
                ["firstName", "in", ["a", "a"]],
            ],
            "limit": 100,
            "orderBy": [
                ["firstName", "asc"],
            ],
        });

        let where_cbor =
            serializer::value_to_cbor(query_value, None).expect("expected to serialize to cbor");

        // The is actually valid, however executing it is not
        // This is in order to optimize query execution

        let query = DriveQuery::from_cbor(where_cbor.as_slice(), &contract, document_type)
            .expect("the query should be created");

        query
            .execute_serialized_no_proof(&drive, None, None)
            .expect_err("there should be no duplicates values for In query");
    }

    #[test]
    fn test_invalid_query_starts_with_empty_string() {
        let query_value = json!({
            "where": [
                ["firstName", "startsWith", ""],
            ],
            "limit": 100,
            "orderBy": [
                ["firstName", "asc"],
            ],
        });

        let contract = Contract::default();
        let document_type = DocumentType::default();

        let where_cbor =
            serializer::value_to_cbor(query_value, None).expect("expected to serialize to cbor");
        DriveQuery::from_cbor(where_cbor.as_slice(), &contract, &document_type)
            .expect_err("starts with can not start with an empty string");
    }

    #[test]
    fn test_invalid_query_limit_too_high() {
        let query_value = json!({
            "where": [
                ["firstName", "startsWith", "a"],
            ],
            "limit": 101,
            "orderBy": [
                ["firstName", "asc"],
            ],
        });

        let contract = Contract::default();
        let document_type = DocumentType::default();

        let where_cbor =
            serializer::value_to_cbor(query_value, None).expect("expected to serialize to cbor");
        DriveQuery::from_cbor(where_cbor.as_slice(), &contract, &document_type)
            .expect_err("starts with can not start with an empty string");
    }

    #[test]
    fn test_invalid_query_limit_too_low() {
        let query_value = json!({
            "where": [
                ["firstName", "startsWith", "a"],
            ],
            "limit": -1,
            "orderBy": [
                ["firstName", "asc"],
            ],
        });

        let contract = Contract::default();
        let document_type = DocumentType::default();

        let where_cbor =
            serializer::value_to_cbor(query_value, None).expect("expected to serialize to cbor");
        DriveQuery::from_cbor(where_cbor.as_slice(), &contract, &document_type)
            .expect_err("starts with can not start with an empty string");
    }

    #[test]
    fn test_invalid_query_limit_zero() {
        let query_value = json!({
            "where": [
                ["firstName", "startsWith", "a"],
            ],
            "limit": 0,
            "orderBy": [
                ["firstName", "asc"],
            ],
        });

        let contract = Contract::default();
        let document_type = DocumentType::default();

        let where_cbor =
            serializer::value_to_cbor(query_value, None).expect("expected to serialize to cbor");
        DriveQuery::from_cbor(where_cbor.as_slice(), &contract, &document_type)
            .expect_err("starts with can not start with an empty string");
    }
}<|MERGE_RESOLUTION|>--- conflicted
+++ resolved
@@ -31,18 +31,11 @@
 use std::ops::BitXor;
 
 use ciborium::value::Value;
-<<<<<<< HEAD
-use dpp::data_contract::extra::ContractError;
-use dpp::data_contract::extra::DriveContractExt;
-use dpp::data_contract::extra::{encode_float, Index, IndexProperty};
-use grovedb::query_result_type::{QueryResultElements, QueryResultType};
-=======
-
->>>>>>> 9bf129a5
 /// Import grovedb
 pub use grovedb::{
     Element, Error as GroveError, GroveDb, PathQuery, Query, QueryItem, SizedQuery, TransactionArg,
 };
+use grovedb::query_result_type::{QueryResultElements, QueryResultType};
 
 use indexmap::IndexMap;
 use integer_encoding::VarInt;
@@ -62,17 +55,9 @@
 /// Import ordering
 pub use ordering::OrderClause;
 
-<<<<<<< HEAD
-use crate::common::bytes_for_system_value;
-use crate::contract::{document::Document, Contract};
-use crate::drive::block_info::BlockInfo;
-
-use crate::drive::contract::paths::DriveContractPathExt;
-=======
 use crate::common::encode::encode_float;
 use crate::contract::Contract;
-use crate::drive::contract::paths::ContractPaths;
->>>>>>> 9bf129a5
+use crate::drive::contract::paths::{ContractPaths, DriveContractPathExt};
 use crate::drive::grove_operations::QueryType::StatefulQuery;
 use crate::drive::Drive;
 use crate::error::drive::DriveError;
@@ -1285,13 +1270,8 @@
             self.construct_path_query_operations(drive, transaction, drive_operations)?;
 
         let proof =
-<<<<<<< HEAD
             drive.grove_get_proved_path_query(&path_query, false, transaction, drive_operations)?;
-        let (root_hash, mut key_value_elements) =
-=======
-            drive.grove_get_proved_path_query(&path_query, transaction, drive_operations)?;
         let (root_hash, key_value_elements) =
->>>>>>> 9bf129a5
             GroveDb::verify_query(proof.as_slice(), &path_query).map_err(Error::GroveDB)?;
 
         let values = key_value_elements
