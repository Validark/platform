--- conflicted
+++ resolved
@@ -1269,18 +1269,6 @@
         let (root_hash, mut key_value_elements) =
             GroveDb::verify_query(proof.as_slice(), &path_query).map_err(Error::GroveDB)?;
 
-<<<<<<< HEAD
-        let mut values = vec![];
-        for (_, _, maybe_element) in key_value_elements.into_iter() {
-            if let Some(element) = maybe_element {
-                match element {
-                    Element::Item(val, _) => values.push(val),
-                    Element::SumItem(val, _) => values.push(val.encode_var_vec()),
-                    Element::Tree(..) | Element::SumTree(..) | Element::Reference(..) => {
-                        return Err(Error::GroveDB(GroveError::InvalidQuery(
-                            "path query should only point to items: got trees",
-                        )));
-=======
         let values = key_value_elements
             .into_iter()
             .filter_map(|proved_key_value| {
@@ -1295,7 +1283,6 @@
                         Some(Err(Error::GroveDB(GroveError::InvalidQuery(
                             "path query should only point to items: got trees",
                         ))))
->>>>>>> 08a0c9f8
                     }
                 }
             })
