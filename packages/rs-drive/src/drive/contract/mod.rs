// MIT LICENSE
//
// Copyright (c) 2021 Dash Core Group
//
// Permission is hereby granted, free of charge, to any
// person obtaining a copy of this software and associated
// documentation files (the "Software"), to deal in the
// Software without restriction, including without
// limitation the rights to use, copy, modify, merge,
// publish, distribute, sublicense, and/or sell copies of
// the Software, and to permit persons to whom the Software
// is furnished to do so, subject to the following
// conditions:
//
// The above copyright notice and this permission notice
// shall be included in all copies or substantial portions
// of the Software.
//
// THE SOFTWARE IS PROVIDED "AS IS", WITHOUT WARRANTY OF
// ANY KIND, EXPRESS OR IMPLIED, INCLUDING BUT NOT LIMITED
// TO THE WARRANTIES OF MERCHANTABILITY, FITNESS FOR A
// PARTICULAR PURPOSE AND NONINFRINGEMENT. IN NO EVENT
// SHALL THE AUTHORS OR COPYRIGHT HOLDERS BE LIABLE FOR ANY
// CLAIM, DAMAGES OR OTHER LIABILITY, WHETHER IN AN ACTION
// OF CONTRACT, TORT OR OTHERWISE, ARISING FROM, OUT OF OR
// IN CONNECTION WITH THE SOFTWARE OR THE USE OR OTHER
// DEALINGS IN THE SOFTWARE.
//

//! Drive Contracts.
//!
//! This module defines functions pertinent to Contracts stored in Drive.
//!

mod estimation_costs;
pub(crate) mod paths;

use std::collections::{HashMap, HashSet};
use std::sync::Arc;

use crate::common::encode::encode_u64;
use costs::{cost_return_on_error_no_add, CostContext, CostResult, CostsExt, OperationCost};
use dpp::data_contract::extra::DriveContractExt;

use grovedb::batch::key_info::KeyInfo;
use grovedb::batch::KeyInfoPath;
use grovedb::reference_path::ReferencePathType::SiblingReference;

use grovedb::{Element, EstimatedLayerInformation, TransactionArg};

use crate::contract::Contract;
use crate::drive::batch::GroveDbOpBatch;
use crate::drive::block_info::BlockInfo;
use crate::drive::defaults::CONTRACT_MAX_SERIALIZED_SIZE;

use crate::drive::flags::StorageFlags;
use crate::drive::object_size_info::DriveKeyInfo::{Key, KeyRef};

use crate::drive::grove_operations::QueryTarget::QueryTargetValue;
use crate::drive::grove_operations::{BatchInsertTreeApplyType, DirectQueryType};
use crate::drive::object_size_info::PathKeyElementInfo::{
    PathFixedSizeKeyRefElement, PathKeyElementSize,
};
use crate::drive::object_size_info::PathKeyInfo::PathFixedSizeKeyRef;
use crate::drive::{contract_documents_path, Drive, RootTree};
use crate::error::drive::DriveError;
use crate::error::Error;
use crate::fee::calculate_fee;
use crate::fee::op::DriveOperation;
use crate::fee::op::DriveOperation::{CalculatedCostOperation, PreCalculatedFeeResult};
use crate::fee::result::FeeResult;
use crate::fee_pools::epochs::Epoch;

/// The global root path for all contracts
pub(crate) fn all_contracts_global_root_path() -> [&'static [u8]; 1] {
    [Into::<&[u8; 1]>::into(RootTree::ContractDocuments)]
}

/// Takes a contract ID and returns the contract's root path.
pub(crate) fn contract_root_path(contract_id: &[u8]) -> [&[u8]; 2] {
    [
        Into::<&[u8; 1]>::into(RootTree::ContractDocuments),
        contract_id,
    ]
}

/// Takes a contract ID and returns the contract's storage history path.
pub(crate) fn contract_keeping_history_storage_path(contract_id: &[u8]) -> [&[u8]; 3] {
    [
        Into::<&[u8; 1]>::into(RootTree::ContractDocuments),
        contract_id,
        &[0],
    ]
}

/// Takes a contract ID and an encoded timestamp and returns the contract's storage history path
/// for that timestamp.
pub(crate) fn contract_keeping_history_storage_time_reference_path(
    contract_id: &[u8],
    encoded_time: Vec<u8>,
) -> Vec<Vec<u8>> {
    vec![
        Into::<&[u8; 1]>::into(RootTree::ContractDocuments).to_vec(),
        contract_id.to_vec(),
        vec![0],
        encoded_time,
    ]
}

/// Adds operations to the op batch relevant to initializing the contract's structure.
/// Namely it inserts an empty tree at the contract's root path.
pub fn add_init_contracts_structure_operations(batch: &mut GroveDbOpBatch) {
    batch.add_insert_empty_tree(vec![], vec![RootTree::ContractDocuments as u8]);
}

/// Contract and fetch information
#[derive(Default, PartialEq, Debug, Clone)]
pub struct ContractFetchInfo {
    /// The contract
    pub contract: Contract,
    /// The contract's potential storage flags
    pub storage_flags: Option<StorageFlags>,
    /// These are the operations that are used to fetch a contract
    /// This is only used on epoch change
    pub(crate) cost: OperationCost,
    /// The fee is updated every epoch based on operation costs
    /// Except if protocol version has changed in which case all the cache is cleared
    pub fee: Option<FeeResult>,
}

impl Drive {
    /// Adds a contract to storage.
    fn add_contract_to_storage(
        &self,
        contract_element: Element,
        contract: &Contract,
        block_info: &BlockInfo,
        estimated_costs_only_with_layer_info: &mut Option<
            HashMap<KeyInfoPath, EstimatedLayerInformation>,
        >,
        insert_operations: &mut Vec<DriveOperation>,
    ) -> Result<(), Error> {
        let contract_root_path = contract_root_path(contract.id.as_bytes());
        if contract.keeps_history() {
            let element_flags = contract_element.get_flags().clone();
            let storage_flags =
                StorageFlags::from_some_element_flags_ref(contract_element.get_flags())?;

            if let Some(estimated_costs_only_with_layer_info) = estimated_costs_only_with_layer_info
            {
                Self::add_estimation_costs_for_levels_up_to_contract_document_type_excluded(
                    contract,
                    estimated_costs_only_with_layer_info,
                );
            }

            self.batch_insert_empty_tree(
                contract_root_path,
                KeyRef(&[0]),
                storage_flags.as_ref(),
                insert_operations,
            )?;
            let encoded_time = encode_u64(block_info.time_ms)?;
            let contract_keeping_history_storage_path =
                contract_keeping_history_storage_path(contract.id.as_bytes());
            self.batch_insert(
                PathFixedSizeKeyRefElement((
                    contract_keeping_history_storage_path,
                    encoded_time.as_slice(),
                    contract_element,
                )),
                insert_operations,
            )?;

            let reference_element =
                Element::Reference(SiblingReference(encoded_time), Some(1), element_flags);

            let path_key_element_info = if estimated_costs_only_with_layer_info.is_none() {
                PathFixedSizeKeyRefElement((
                    contract_keeping_history_storage_path,
                    &[0],
                    reference_element,
                ))
            } else {
                PathKeyElementSize((
                    KeyInfoPath::from_known_path(contract_keeping_history_storage_path),
                    KeyInfo::KnownKey(vec![0u8]),
                    reference_element,
                ))
            };
            self.batch_insert(path_key_element_info, insert_operations)?;
        } else {
            // the contract is just stored at key 0
            let path_key_element_info = if estimated_costs_only_with_layer_info.is_none() {
                PathFixedSizeKeyRefElement((contract_root_path, &[0], contract_element))
            } else {
                PathKeyElementSize((
                    KeyInfoPath::from_known_path(contract_root_path),
                    KeyInfo::KnownKey(vec![0u8]),
                    contract_element,
                ))
            };
            self.batch_insert(path_key_element_info, insert_operations)?;
        }
        Ok(())
    }

    /// Insert a contract CBOR.
    pub fn insert_contract_cbor(
        &self,
        contract_cbor: Vec<u8>,
        contract_id: Option<[u8; 32]>,
        block_info: BlockInfo,
        apply: bool,
        transaction: TransactionArg,
    ) -> Result<FeeResult, Error> {
        let mut drive_operations: Vec<DriveOperation> = vec![];

        let contract = <Contract as DriveContractExt>::from_cbor(&contract_cbor, contract_id)?;

        let storage_flags = if contract.can_be_deleted() || !contract.readonly() {
            Some(StorageFlags::new_single_epoch(
                block_info.epoch.index,
                Some(contract.owner_id.to_buffer()),
            ))
        } else {
            None
        };

        let contract_element = Element::Item(
            contract_cbor,
            StorageFlags::map_to_some_element_flags(storage_flags.as_ref()),
        );

        self.insert_contract_element(
            contract_element,
            &contract,
            &block_info,
            apply,
            transaction,
            &mut drive_operations,
        )?;

        calculate_fee(None, Some(drive_operations), &block_info.epoch)
    }

    /// Adds a contract to storage using `add_contract_to_storage`
    /// and inserts the empty trees which will be necessary to later insert documents.
    pub fn insert_contract_element(
        &self,
        contract_element: Element,
        contract: &Contract,
        block_info: &BlockInfo,
        apply: bool,
        transaction: TransactionArg,
        drive_operations: &mut Vec<DriveOperation>,
    ) -> Result<(), Error> {
        let mut estimated_costs_only_with_layer_info = if apply {
            None::<HashMap<KeyInfoPath, EstimatedLayerInformation>>
        } else {
            Some(HashMap::new())
        };
        let batch_operations = self.insert_contract_operations(
            contract_element,
            contract,
            block_info,
            &mut estimated_costs_only_with_layer_info,
        )?;
        self.apply_batch_drive_operations(
            estimated_costs_only_with_layer_info,
            transaction,
            batch_operations,
            drive_operations,
        )
    }

    /// The operations for adding a contract.
    /// These operations add a contract to storage using `add_contract_to_storage`
    /// and insert the empty trees which will be necessary to later insert documents.
    fn insert_contract_add_operations(
        &self,
        contract_element: Element,
        contract: &Contract,
        block_info: &BlockInfo,
        estimated_costs_only_with_layer_info: &mut Option<
            HashMap<KeyInfoPath, EstimatedLayerInformation>,
        >,
        drive_operations: &mut Vec<DriveOperation>,
    ) -> Result<(), Error> {
        let batch_operations = self.insert_contract_operations(
            contract_element,
            contract,
            block_info,
            estimated_costs_only_with_layer_info,
        )?;
        drive_operations.extend(batch_operations);
        Ok(())
    }

    /// The operations for adding a contract.
    /// These operations add a contract to storage using `add_contract_to_storage`
    /// and insert the empty trees which will be necessary to later insert documents.
    fn insert_contract_operations(
        &self,
        contract_element: Element,
        contract: &Contract,
        block_info: &BlockInfo,
        estimated_costs_only_with_layer_info: &mut Option<
            HashMap<KeyInfoPath, EstimatedLayerInformation>,
        >,
    ) -> Result<Vec<DriveOperation>, Error> {
        let mut batch_operations: Vec<DriveOperation> = vec![];

        let storage_flags =
            StorageFlags::from_some_element_flags_ref(contract_element.get_flags())?;

        self.batch_insert_empty_tree(
            [Into::<&[u8; 1]>::into(RootTree::ContractDocuments).as_slice()],
            KeyRef(contract.id.as_bytes()),
            storage_flags.as_ref(),
            &mut batch_operations,
        )?;

        self.add_contract_to_storage(
            contract_element,
            contract,
            block_info,
            estimated_costs_only_with_layer_info,
            &mut batch_operations,
        )?;

        // the documents
        let contract_root_path = contract_root_path(contract.id.as_bytes());
        let key_info = Key(vec![1]);
        self.batch_insert_empty_tree(
            contract_root_path,
            key_info,
            storage_flags.as_ref(),
            &mut batch_operations,
        )?;

        // next we should store each document type
        // right now we are referring them by name
        // toDo: change this to be a reference by index
        let contract_documents_path = contract_documents_path(contract.id.as_bytes());

        for (type_key, document_type) in contract.document_types() {
            self.batch_insert_empty_tree(
                contract_documents_path,
                KeyRef(type_key.as_bytes()),
                storage_flags.as_ref(),
                &mut batch_operations,
            )?;

            let type_path = [
                contract_documents_path[0],
                contract_documents_path[1],
                contract_documents_path[2],
                type_key.as_bytes(),
            ];

            // primary key tree
            let key_info = Key(vec![0]);
            self.batch_insert_empty_tree(
                type_path,
                key_info,
                storage_flags.as_ref(),
                &mut batch_operations,
            )?;

            let mut index_cache: HashSet<&[u8]> = HashSet::new();
            // for each type we should insert the indices that are top level
            for index in document_type.top_level_indices() {
                // toDo: change this to be a reference by index
                let index_bytes = index.name.as_bytes();
                if !index_cache.contains(index_bytes) {
                    self.batch_insert_empty_tree(
                        type_path,
                        KeyRef(index_bytes),
                        storage_flags.as_ref(),
                        &mut batch_operations,
                    )?;
                    index_cache.insert(index_bytes);
                }
            }
        }

        if let Some(estimated_costs_only_with_layer_info) = estimated_costs_only_with_layer_info {
            Self::add_estimation_costs_for_contract_insertion(
                contract,
                estimated_costs_only_with_layer_info,
            );
        }

        Ok(batch_operations)
    }

    /// Insert a contract CBOR.
    pub fn update_contract_cbor(
        &self,
        contract_cbor: Vec<u8>,
        contract_id: Option<[u8; 32]>,
        block_info: BlockInfo,
        apply: bool,
        transaction: TransactionArg,
    ) -> Result<FeeResult, Error> {
        if !apply {
            return self.insert_contract_cbor(
                contract_cbor,
                contract_id,
                block_info,
                false,
                transaction,
            );
        }
        let mut drive_operations: Vec<DriveOperation> = vec![];

        let contract = <Contract as DriveContractExt>::from_cbor(&contract_cbor, contract_id)?;

        let contract_id = contract_id.unwrap_or_else(|| *contract.id().as_bytes());

        // Since we can update the contract by definition it already has storage flags
        let storage_flags = Some(StorageFlags::new_single_epoch(
            block_info.epoch.index,
            Some(contract.owner_id.to_buffer()),
        ));

        let contract_element = Element::Item(
            contract_cbor,
            StorageFlags::map_to_some_element_flags(storage_flags.as_ref()),
        );

        let original_contract_fetch_info = self
            .get_contract_with_fetch_info_and_add_to_operations(
                contract_id,
                Some(&block_info.epoch),
                transaction,
                &mut drive_operations,
            )?
            .ok_or(Error::Drive(DriveError::CorruptedCodeExecution(
                "contract should exist",
            )))?;

        if original_contract_fetch_info.contract.readonly() {
            return Err(Error::Drive(DriveError::UpdatingReadOnlyImmutableContract(
                "original contract is readonly",
            )));
        }

        self.update_contract_element(
            contract_element,
            &contract,
            &original_contract_fetch_info.contract,
            &block_info,
            transaction,
            &mut drive_operations,
        )?;

        // Update Data Contracts cache with the new contract
        let updated_contract_fetch_info = self
            .fetch_contract_and_add_operations(
                contract_id,
                Some(&block_info.epoch),
                transaction,
                &mut drive_operations,
            )?
            .ok_or(Error::Drive(DriveError::CorruptedCodeExecution(
                "contract should exist",
            )))?;

        let mut drive_cache = self.cache.borrow_mut();

        drive_cache
            .cached_contracts
            .insert(updated_contract_fetch_info, transaction.is_some());

        calculate_fee(None, Some(drive_operations), &block_info.epoch)
    }

    /// Updates a contract.
    pub fn update_contract_element(
        &self,
        contract_element: Element,
        contract: &Contract,
        original_contract: &Contract,
        block_info: &BlockInfo,
        transaction: TransactionArg,
        drive_operations: &mut Vec<DriveOperation>,
    ) -> Result<(), Error> {
        let mut estimated_costs_only_with_layer_info =
            None::<HashMap<KeyInfoPath, EstimatedLayerInformation>>;
        let batch_operations = self.update_contract_operations(
            contract_element,
            contract,
            original_contract,
            block_info,
            &mut estimated_costs_only_with_layer_info,
            transaction,
        )?;
        self.apply_batch_drive_operations(
            estimated_costs_only_with_layer_info,
            transaction,
            batch_operations,
            drive_operations,
        )
    }

    /// Updates a contract.
    fn update_contract_add_operations(
        &self,
        contract_element: Element,
        contract: &Contract,
        original_contract: &Contract,
        block_info: &BlockInfo,
        estimated_costs_only_with_layer_info: &mut Option<
            HashMap<KeyInfoPath, EstimatedLayerInformation>,
        >,
        transaction: TransactionArg,
        drive_operations: &mut Vec<DriveOperation>,
    ) -> Result<(), Error> {
        let batch_operations = self.update_contract_operations(
            contract_element,
            contract,
            original_contract,
            block_info,
            estimated_costs_only_with_layer_info,
            transaction,
        )?;
        drive_operations.extend(batch_operations);
        Ok(())
    }

    /// operations for updating a contract.
    fn update_contract_operations(
        &self,
        contract_element: Element,
        contract: &Contract,
        original_contract: &Contract,
        block_info: &BlockInfo,
        estimated_costs_only_with_layer_info: &mut Option<
            HashMap<KeyInfoPath, EstimatedLayerInformation>,
        >,
        transaction: TransactionArg,
    ) -> Result<Vec<DriveOperation>, Error> {
        let mut batch_operations: Vec<DriveOperation> = vec![];
        if original_contract.readonly() {
            return Err(Error::Drive(DriveError::UpdatingReadOnlyImmutableContract(
                "contract is readonly",
            )));
        }

        if contract.readonly() {
            return Err(Error::Drive(DriveError::ChangingContractToReadOnly(
                "contract can not be changed to readonly",
            )));
        }

        if contract.keeps_history() ^ original_contract.keeps_history() {
            return Err(Error::Drive(DriveError::ChangingContractKeepsHistory(
                "contract can not change whether it keeps history",
            )));
        }

        if contract.documents_keep_history_contract_default()
            ^ original_contract.documents_keep_history_contract_default()
        {
            return Err(Error::Drive(
                DriveError::ChangingContractDocumentsKeepsHistoryDefault(
                    "contract can not change the default of whether documents keeps history",
                ),
            ));
        }

        if contract.documents_mutable_contract_default()
            ^ original_contract.documents_mutable_contract_default()
        {
            return Err(Error::Drive(
                DriveError::ChangingContractDocumentsMutabilityDefault(
                    "contract can not change the default of whether documents are mutable",
                ),
            ));
        }

        let element_flags = contract_element.get_flags().clone();

        // this will override the previous contract if we do not keep history
        self.add_contract_to_storage(
            contract_element,
            contract,
            block_info,
            estimated_costs_only_with_layer_info,
            &mut batch_operations,
        )?;

        let storage_flags = StorageFlags::from_some_element_flags_ref(&element_flags)?;

        let contract_documents_path = contract_documents_path(contract.id.as_bytes());
        for (type_key, document_type) in contract.document_types() {
            let original_document_type = &original_contract.document_types().get(type_key);
            if let Some(original_document_type) = original_document_type {
                if original_document_type.documents_mutable ^ document_type.documents_mutable {
                    return Err(Error::Drive(DriveError::ChangingDocumentTypeMutability(
                        "contract can not change whether a specific document type is mutable",
                    )));
                }
                if original_document_type.documents_keep_history
                    ^ document_type.documents_keep_history
                {
                    return Err(Error::Drive(DriveError::ChangingDocumentTypeKeepsHistory(
                        "contract can not change whether a specific document type keeps history",
                    )));
                }

                let type_path = [
                    contract_documents_path[0],
                    contract_documents_path[1],
                    contract_documents_path[2],
                    type_key.as_bytes(),
                ];

                let apply_type = if estimated_costs_only_with_layer_info.is_none() {
                    BatchInsertTreeApplyType::StatefulBatchInsert
                } else {
                    BatchInsertTreeApplyType::StatelessBatchInsert {
                        in_tree_using_sums: false,
                        is_sum_tree: false,
                        flags_len: element_flags
                            .as_ref()
                            .map(|e| e.len() as u32)
                            .unwrap_or_default(),
                    }
                };

                let mut index_cache: HashSet<&[u8]> = HashSet::new();
                // for each type we should insert the indices that are top level
                for index in document_type.top_level_indices() {
                    // toDo: we can save a little by only inserting on new indexes
                    let index_bytes = index.name.as_bytes();
                    if !index_cache.contains(index_bytes) {
                        self.batch_insert_empty_tree_if_not_exists(
                            PathFixedSizeKeyRef((type_path, index.name.as_bytes())),
                            storage_flags.as_ref(),
                            apply_type,
                            transaction,
                            &mut None,
                            &mut batch_operations,
                        )?;
                        index_cache.insert(index_bytes);
                    }
                }
            } else {
                // We can just insert this directly because the original document type already exists
                self.batch_insert_empty_tree(
                    contract_documents_path,
                    KeyRef(type_key.as_bytes()),
                    storage_flags.as_ref(),
                    &mut batch_operations,
                )?;

                let type_path = [
                    contract_documents_path[0],
                    contract_documents_path[1],
                    contract_documents_path[2],
                    type_key.as_bytes(),
                ];

                // primary key tree
                self.batch_insert_empty_tree(
                    type_path,
                    KeyRef(&[0]),
                    storage_flags.as_ref(),
                    &mut batch_operations,
                )?;

                let mut index_cache: HashSet<&[u8]> = HashSet::new();
                // for each type we should insert the indices that are top level
                for index in document_type.top_level_indices() {
                    // toDo: change this to be a reference by index
                    let index_bytes = index.name.as_bytes();
                    if !index_cache.contains(index_bytes) {
                        self.batch_insert_empty_tree(
                            type_path,
                            KeyRef(index.name.as_bytes()),
                            storage_flags.as_ref(),
                            &mut batch_operations,
                        )?;
                        index_cache.insert(index_bytes);
                    }
                }
            }
        }
        Ok(batch_operations)
    }

    /// Applies a contract CBOR.
    pub fn apply_contract_cbor(
        &self,
        contract_cbor: Vec<u8>,
        contract_id: Option<[u8; 32]>,
        block_info: BlockInfo,
        apply: bool,
        storage_flags: Option<&StorageFlags>,
        transaction: TransactionArg,
    ) -> Result<FeeResult, Error> {
        // first we need to deserialize the contract
        let contract = <Contract as DriveContractExt>::from_cbor(&contract_cbor, contract_id)?;

        self.apply_contract(
            &contract,
            contract_cbor,
            block_info,
            apply,
            storage_flags,
            transaction,
        )
    }

    /// Returns the contract with fetch info and operations with the given ID.
    pub fn get_contract_with_fetch_info(
        &self,
        contract_id: [u8; 32],
        epoch: Option<&Epoch>,
        transaction: TransactionArg,
    ) -> Result<(Option<FeeResult>, Option<Arc<ContractFetchInfo>>), Error> {
        let mut drive_operations: Vec<DriveOperation> = Vec::new();

        let contract_fetch_info = self.get_contract_with_fetch_info_and_add_to_operations(
            contract_id,
            epoch,
            transaction,
            &mut drive_operations,
        )?;
        let fee_result = epoch.map_or(Ok(None), |epoch| {
            calculate_fee(None, Some(drive_operations), epoch).map(Some)
        })?;
        Ok((fee_result, contract_fetch_info))
    }

    /// Returns the contract with fetch info and operations with the given ID.
    pub(crate) fn get_contract_with_fetch_info_and_add_to_operations(
        &self,
        contract_id: [u8; 32],
        epoch: Option<&Epoch>,
        transaction: TransactionArg,
        drive_operations: &mut Vec<DriveOperation>,
    ) -> Result<Option<Arc<ContractFetchInfo>>, Error> {
        let mut cache = self.cache.borrow_mut();

        match cache
            .cached_contracts
            .get(contract_id, transaction.is_some())
        {
            None => {
                let maybe_contract_fetch_info = self.fetch_contract_and_add_operations(
                    contract_id,
                    epoch,
                    transaction,
                    drive_operations,
                )?;

                // Store a contract in cache if present
                if let Some(contract_fetch_info) = &maybe_contract_fetch_info {
                    cache
                        .cached_contracts
                        .insert(Arc::clone(contract_fetch_info), transaction.is_some());
                };

                Ok(maybe_contract_fetch_info)
            }
            Some(contract_fetch_info) => {
                // we only need to pay if epoch is set
                if let Some(epoch) = epoch {
                    let fee = if let Some(known_fee) = &contract_fetch_info.fee {
                        known_fee.clone()
                    } else {
                        // we need to calculate new fee
                        let op = vec![CalculatedCostOperation(contract_fetch_info.cost.clone())];
                        let fee = calculate_fee(None, Some(op), epoch)?;

                        let updated_contract_fetch_info = Arc::new(ContractFetchInfo {
                            contract: contract_fetch_info.contract.clone(),
                            storage_flags: contract_fetch_info.storage_flags.clone(),
                            cost: contract_fetch_info.cost.clone(),
                            fee: Some(fee.clone()),
                        });

                        // we override the cache for the contract as the fee is now calculated
                        cache
                            .cached_contracts
                            .insert(updated_contract_fetch_info, transaction.is_some());

                        fee
                    };
                    drive_operations.push(PreCalculatedFeeResult(fee));
                }
                Ok(Some(contract_fetch_info))
            }
        }
    }

    /// Fetch contract from database and add operations
    fn fetch_contract_and_add_operations(
        &self,
        contract_id: [u8; 32],
        epoch: Option<&Epoch>,
        transaction: TransactionArg,
        drive_operations: &mut Vec<DriveOperation>,
    ) -> Result<Option<Arc<ContractFetchInfo>>, Error> {
        let mut cost = OperationCost::default();

        //todo: there is a cost here that isn't returned on error
        // we should investigate if this could be a problem
        let maybe_contract_fetch_info = self
            .fetch_contract(contract_id, epoch, transaction)
            .unwrap_add_cost(&mut cost)?;

        if let Some(contract_fetch_info) = &maybe_contract_fetch_info {
            // we only need to pay if epoch is set
            if epoch.is_some() {
                let fee = contract_fetch_info
                    .fee
                    .as_ref()
                    .ok_or(Error::Drive(DriveError::CorruptedCodeExecution(
                    "should be impossible to not have fee on something just fetched with an epoch",
                )))?;
                drive_operations.push(PreCalculatedFeeResult(fee.clone()));
            }
        } else if epoch.is_some() {
            drive_operations.push(CalculatedCostOperation(cost));
        }

        Ok(maybe_contract_fetch_info)
    }

    /// Returns the contract fetch info with the given ID if it's in cache.
    pub fn get_cached_contract_with_fetch_info(
        &self,
        contract_id: [u8; 32],
        transaction: TransactionArg,
    ) -> Option<Arc<ContractFetchInfo>> {
        self.cache
            .borrow()
            .cached_contracts
            .get(contract_id, transaction.is_some())
            .map(|fetch_info| Arc::clone(&fetch_info))
    }

    /// Returns the contract with the given ID from storage and also inserts it in cache.
    pub fn fetch_contract(
        &self,
        contract_id: [u8; 32],
        epoch: Option<&Epoch>,
        transaction: TransactionArg,
    ) -> CostResult<Option<Arc<ContractFetchInfo>>, Error> {
        // As we want deterministic costs, we want the cost to always be the same for
        // fetching the contract.
        // We need to pass allow cache to false
<<<<<<< HEAD
        let CostContext { value, cost } = self.grove.get_caching_optional(
=======
        let CostContext { value, cost } = self.grove.get_raw_caching_optional(
>>>>>>> 397611a2
            contract_root_path(&contract_id),
            &[0],
            false,
            transaction,
        );

        match value {
            Ok(Element::Item(stored_contract_bytes, element_flag)) => {
                let contract = cost_return_on_error_no_add!(
                    &cost,
                    <Contract as DriveContractExt>::from_cbor(&stored_contract_bytes, None,)
                        .map_err(Error::Contract)
                );
                let drive_operation = CalculatedCostOperation(cost.clone());
                let fee = if let Some(epoch) = epoch {
                    Some(cost_return_on_error_no_add!(
                        &cost,
                        calculate_fee(None, Some(vec![drive_operation]), epoch)
                    ))
                } else {
                    None
                };

                let storage_flags = cost_return_on_error_no_add!(
                    &cost,
                    StorageFlags::from_some_element_flags_ref(&element_flag)
                );
                let contract_fetch_info = Arc::new(ContractFetchInfo {
                    contract,
                    storage_flags,
                    cost: cost.clone(),
                    fee,
                });

                Ok(Some(Arc::clone(&contract_fetch_info))).wrap_with_cost(cost)
            }
            Ok(_) => Err(Error::Drive(DriveError::CorruptedContractPath(
                "contract path did not refer to a contract element",
            )))
            .wrap_with_cost(cost),
            Err(
                grovedb::Error::PathKeyNotFound(_)
                | grovedb::Error::PathParentLayerNotFound(_)
                | grovedb::Error::PathNotFound(_),
            ) => Ok(None).wrap_with_cost(cost),
            Err(e) => Err(Error::GroveDB(e)).wrap_with_cost(cost),
        }
    }

    /// Applies a contract and returns the fee for applying.
    /// If the contract already exists, an update is applied, otherwise an insert.
    pub fn apply_contract(
        &self,
        contract: &Contract,
        contract_serialization: Vec<u8>,
        block_info: BlockInfo,
        apply: bool,
        storage_flags: Option<&StorageFlags>,
        transaction: TransactionArg,
    ) -> Result<FeeResult, Error> {
        let mut cost_operations = vec![];
        let mut estimated_costs_only_with_layer_info = if apply {
            None::<HashMap<KeyInfoPath, EstimatedLayerInformation>>
        } else {
            Some(HashMap::new())
        };
        let batch_operations = self.apply_contract_operations(
            contract,
            contract_serialization,
            &block_info,
            &mut estimated_costs_only_with_layer_info,
            storage_flags,
            transaction,
        )?;
        let fetch_cost = DriveOperation::combine_cost_operations(&batch_operations);
        self.apply_batch_drive_operations(
            estimated_costs_only_with_layer_info,
            transaction,
            batch_operations,
            &mut cost_operations,
        )?;
        cost_operations.push(CalculatedCostOperation(fetch_cost));
        let fees = calculate_fee(None, Some(cost_operations), &block_info.epoch)?;
        Ok(fees)
    }

    /// Gets the operations for applying a contract
    /// If the contract already exists, we get operations for an update
    /// Otherwise we get operations for an insert
    pub(crate) fn apply_contract_operations(
        &self,
        contract: &Contract,
        contract_serialization: Vec<u8>,
        block_info: &BlockInfo,
        estimated_costs_only_with_layer_info: &mut Option<
            HashMap<KeyInfoPath, EstimatedLayerInformation>,
        >,
        storage_flags: Option<&StorageFlags>,
        transaction: TransactionArg,
    ) -> Result<Vec<DriveOperation>, Error> {
        let mut drive_operations: Vec<DriveOperation> = vec![];

        // overlying structure
        let mut already_exists = false;
        let mut original_contract_stored_data = vec![];

        // no estimated_costs_only_with_layer_info, means we want to apply to state
        let direct_query_type = if estimated_costs_only_with_layer_info.is_none() {
            DirectQueryType::StatefulDirectQuery
        } else {
            DirectQueryType::StatelessDirectQuery {
                in_tree_using_sums: false,
                // we can ignore flags as this is just an approximation
                // and it's doubtful that contracts will always be inserted at max size
                query_target: QueryTargetValue(CONTRACT_MAX_SERIALIZED_SIZE as u32),
            }
        };

        // We can do a get direct because there are no references involved
        if let Ok(Some(stored_element)) = self.grove_get_raw(
            contract_root_path(contract.id.as_bytes()),
            &[0],
            direct_query_type,
            transaction,
            &mut drive_operations,
        ) {
            already_exists = true;
            match stored_element {
                Element::Item(stored_contract_bytes, _) => {
                    if contract_serialization != stored_contract_bytes {
                        original_contract_stored_data = stored_contract_bytes;
                    }
                }
                _ => {
                    already_exists = false;
                }
            }
        };

        let contract_element = Element::Item(
            contract_serialization,
            StorageFlags::map_to_some_element_flags(storage_flags),
        );

        if already_exists {
            if !original_contract_stored_data.is_empty() {
                let original_contract = <Contract as DriveContractExt>::from_cbor(
                    &original_contract_stored_data,
                    None,
                )?;
                // if the contract is not mutable update_contract will return an error
                self.update_contract_add_operations(
                    contract_element,
                    contract,
                    &original_contract,
                    block_info,
                    estimated_costs_only_with_layer_info,
                    transaction,
                    &mut drive_operations,
                )?;
            }
        } else {
            self.insert_contract_add_operations(
                contract_element,
                contract,
                block_info,
                estimated_costs_only_with_layer_info,
                &mut drive_operations,
            )?;
        }
        Ok(drive_operations)
    }
}

#[cfg(test)]
mod tests {
    use crate::contract::CreateRandomDocument;
    use rand::Rng;
    use std::option::Option::None;
    use tempfile::TempDir;

    use super::*;
    use crate::common::json_document_to_cbor;
    use crate::contract::Contract;
    use crate::drive::flags::StorageFlags;
    use crate::drive::object_size_info::{
        DocumentAndContractInfo, DocumentInfo, OwnedDocumentInfo,
    };
    use crate::drive::Drive;

    use crate::common::helpers::setup::setup_drive_with_initial_state_structure;

    fn setup_deep_nested_contract() -> (Drive, Contract, Vec<u8>) {
        // Todo: make TempDir based on _prefix
        let tmp_dir = TempDir::new().unwrap();
        let drive: Drive = Drive::open(tmp_dir, None).expect("expected to open Drive successfully");

        drive
            .create_initial_state_structure(None)
            .expect("expected to create root tree successfully");

        let contract_path = "tests/supporting_files/contract/deepNested/deep-nested50.json";
        // let's construct the grovedb structure for the dashpay data contract
        let contract_cbor = json_document_to_cbor(contract_path, Some(1));
        let contract = <Contract as DriveContractExt>::from_cbor(&contract_cbor, None)
            .expect("expected to deserialize the contract");
        drive
            .apply_contract(
                &contract,
                contract_cbor.clone(),
                BlockInfo::default(),
                true,
                StorageFlags::optional_default_as_ref(),
                None,
            )
            .expect("expected to apply contract successfully");

        (drive, contract, contract_cbor)
    }

    fn setup_reference_contract() -> (Drive, Contract, Vec<u8>) {
        let tmp_dir = TempDir::new().unwrap();
        let drive: Drive = Drive::open(tmp_dir, None).expect("expected to open Drive successfully");

        drive
            .create_initial_state_structure(None)
            .expect("expected to create root tree successfully");

        let contract_path = "tests/supporting_files/contract/references/references.json";

        // let's construct the grovedb structure for the dashpay data contract
        let contract_cbor = json_document_to_cbor(contract_path, Some(1));
        let contract = <Contract as DriveContractExt>::from_cbor(&contract_cbor, None)
            .expect("expected to deserialize the contract");
        drive
            .apply_contract(
                &contract,
                contract_cbor.clone(),
                BlockInfo::default(),
                true,
                StorageFlags::optional_default_as_ref(),
                None,
            )
            .expect("expected to apply contract successfully");

        (drive, contract, contract_cbor)
    }

    #[test]
    fn test_create_and_update_contract() {
        let tmp_dir = TempDir::new().unwrap();
        let drive: Drive = Drive::open(tmp_dir, None).expect("expected to open Drive successfully");

        drive
            .create_initial_state_structure(None)
            .expect("expected to create root tree successfully");

        let initial_contract_cbor = hex::decode("01000000a66324696458209c2b800c5ea525d032a9fda4dda22a896f1e763af5f0e15ae7f93882b7439d77652464656673a1686c6173744e616d65a1647479706566737472696e676724736368656d61783468747470733a2f2f736368656d612e646173682e6f72672f6470702d302d342d302f6d6574612f646174612d636f6e7472616374676f776e657249645820636d3188dfffe62efb10e20347ec6c41b3e49fa31cb757ef4bad6cd8f1c7f4b66776657273696f6e0169646f63756d656e7473a76b756e697175654461746573a56474797065666f626a65637467696e646963657382a3646e616d6566696e6465783166756e69717565f56a70726f7065727469657382a16a2463726561746564417463617363a16a2475706461746564417463617363a2646e616d6566696e646578326a70726f7065727469657381a16a2475706461746564417463617363687265717569726564836966697273744e616d656a246372656174656441746a247570646174656441746a70726f70657274696573a2686c6173744e616d65a1647479706566737472696e676966697273744e616d65a1647479706566737472696e67746164646974696f6e616c50726f70657274696573f46c6e696365446f63756d656e74a46474797065666f626a656374687265717569726564816a246372656174656441746a70726f70657274696573a1646e616d65a1647479706566737472696e67746164646974696f6e616c50726f70657274696573f46e6e6f54696d65446f63756d656e74a36474797065666f626a6563746a70726f70657274696573a1646e616d65a1647479706566737472696e67746164646974696f6e616c50726f70657274696573f46e707265747479446f63756d656e74a46474797065666f626a65637468726571756972656482686c6173744e616d656a247570646174656441746a70726f70657274696573a1686c6173744e616d65a1642472656670232f24646566732f6c6173744e616d65746164646974696f6e616c50726f70657274696573f46e7769746842797465417272617973a56474797065666f626a65637467696e646963657381a2646e616d6566696e646578316a70726f7065727469657381a16e6279746541727261794669656c6463617363687265717569726564816e6279746541727261794669656c646a70726f70657274696573a26e6279746541727261794669656c64a36474797065656172726179686d61784974656d731069627974654172726179f56f6964656e7469666965724669656c64a56474797065656172726179686d61784974656d731820686d696e4974656d73182069627974654172726179f570636f6e74656e744d656469615479706578216170706c69636174696f6e2f782e646173682e6470702e6964656e746966696572746164646974696f6e616c50726f70657274696573f46f696e6465786564446f63756d656e74a56474797065666f626a65637467696e646963657386a3646e616d6566696e6465783166756e69717565f56a70726f7065727469657382a168246f776e6572496463617363a16966697273744e616d656464657363a3646e616d6566696e6465783266756e69717565f56a70726f7065727469657382a168246f776e6572496463617363a1686c6173744e616d656464657363a2646e616d6566696e646578336a70726f7065727469657381a1686c6173744e616d6563617363a2646e616d6566696e646578346a70726f7065727469657382a16a2463726561746564417463617363a16a2475706461746564417463617363a2646e616d6566696e646578356a70726f7065727469657381a16a2475706461746564417463617363a2646e616d6566696e646578366a70726f7065727469657381a16a2463726561746564417463617363687265717569726564846966697273744e616d656a246372656174656441746a24757064617465644174686c6173744e616d656a70726f70657274696573a2686c6173744e616d65a2647479706566737472696e67696d61784c656e6774681901006966697273744e616d65a2647479706566737472696e67696d61784c656e677468190100746164646974696f6e616c50726f70657274696573f4781d6f7074696f6e616c556e69717565496e6465786564446f63756d656e74a56474797065666f626a65637467696e646963657383a3646e616d6566696e6465783166756e69717565f56a70726f7065727469657381a16966697273744e616d656464657363a3646e616d6566696e6465783266756e69717565f56a70726f7065727469657383a168246f776e6572496463617363a16966697273744e616d6563617363a1686c6173744e616d6563617363a3646e616d6566696e6465783366756e69717565f56a70726f7065727469657382a167636f756e74727963617363a1646369747963617363687265717569726564826966697273744e616d65686c6173744e616d656a70726f70657274696573a46463697479a2647479706566737472696e67696d61784c656e67746819010067636f756e747279a2647479706566737472696e67696d61784c656e677468190100686c6173744e616d65a2647479706566737472696e67696d61784c656e6774681901006966697273744e616d65a2647479706566737472696e67696d61784c656e677468190100746164646974696f6e616c50726f70657274696573f4").unwrap();

        drive
            .apply_contract_cbor(
                initial_contract_cbor,
                None,
                BlockInfo::default(),
                true,
                StorageFlags::optional_default_as_ref(),
                None,
            )
            .expect("expected to apply contract successfully");

        let updated_contract_cbor = hex::decode("01000000a66324696458209c2b800c5ea525d032a9fda4dda22a896f1e763af5f0e15ae7f93882b7439d77652464656673a1686c6173744e616d65a1647479706566737472696e676724736368656d61783468747470733a2f2f736368656d612e646173682e6f72672f6470702d302d342d302f6d6574612f646174612d636f6e7472616374676f776e657249645820636d3188dfffe62efb10e20347ec6c41b3e49fa31cb757ef4bad6cd8f1c7f4b66776657273696f6e0269646f63756d656e7473a86b756e697175654461746573a56474797065666f626a65637467696e646963657382a3646e616d6566696e6465783166756e69717565f56a70726f7065727469657382a16a2463726561746564417463617363a16a2475706461746564417463617363a2646e616d6566696e646578326a70726f7065727469657381a16a2475706461746564417463617363687265717569726564836966697273744e616d656a246372656174656441746a247570646174656441746a70726f70657274696573a2686c6173744e616d65a1647479706566737472696e676966697273744e616d65a1647479706566737472696e67746164646974696f6e616c50726f70657274696573f46c6e696365446f63756d656e74a46474797065666f626a656374687265717569726564816a246372656174656441746a70726f70657274696573a1646e616d65a1647479706566737472696e67746164646974696f6e616c50726f70657274696573f46e6e6f54696d65446f63756d656e74a36474797065666f626a6563746a70726f70657274696573a1646e616d65a1647479706566737472696e67746164646974696f6e616c50726f70657274696573f46e707265747479446f63756d656e74a46474797065666f626a65637468726571756972656482686c6173744e616d656a247570646174656441746a70726f70657274696573a1686c6173744e616d65a1642472656670232f24646566732f6c6173744e616d65746164646974696f6e616c50726f70657274696573f46e7769746842797465417272617973a56474797065666f626a65637467696e646963657381a2646e616d6566696e646578316a70726f7065727469657381a16e6279746541727261794669656c6463617363687265717569726564816e6279746541727261794669656c646a70726f70657274696573a26e6279746541727261794669656c64a36474797065656172726179686d61784974656d731069627974654172726179f56f6964656e7469666965724669656c64a56474797065656172726179686d61784974656d731820686d696e4974656d73182069627974654172726179f570636f6e74656e744d656469615479706578216170706c69636174696f6e2f782e646173682e6470702e6964656e746966696572746164646974696f6e616c50726f70657274696573f46f696e6465786564446f63756d656e74a56474797065666f626a65637467696e646963657386a3646e616d6566696e6465783166756e69717565f56a70726f7065727469657382a168246f776e6572496463617363a16966697273744e616d656464657363a3646e616d6566696e6465783266756e69717565f56a70726f7065727469657382a168246f776e6572496463617363a1686c6173744e616d656464657363a2646e616d6566696e646578336a70726f7065727469657381a1686c6173744e616d6563617363a2646e616d6566696e646578346a70726f7065727469657382a16a2463726561746564417463617363a16a2475706461746564417463617363a2646e616d6566696e646578356a70726f7065727469657381a16a2475706461746564417463617363a2646e616d6566696e646578366a70726f7065727469657381a16a2463726561746564417463617363687265717569726564846966697273744e616d656a246372656174656441746a24757064617465644174686c6173744e616d656a70726f70657274696573a2686c6173744e616d65a2647479706566737472696e67696d61784c656e6774681901006966697273744e616d65a2647479706566737472696e67696d61784c656e677468190100746164646974696f6e616c50726f70657274696573f4716d79417765736f6d65446f63756d656e74a56474797065666f626a65637467696e646963657382a3646e616d656966697273744e616d6566756e69717565f56a70726f7065727469657381a16966697273744e616d6563617363a3646e616d657166697273744e616d654c6173744e616d6566756e69717565f56a70726f7065727469657382a16966697273744e616d6563617363a1686c6173744e616d6563617363687265717569726564846966697273744e616d656a246372656174656441746a24757064617465644174686c6173744e616d656a70726f70657274696573a2686c6173744e616d65a2647479706566737472696e67696d61784c656e6774681901006966697273744e616d65a2647479706566737472696e67696d61784c656e677468190100746164646974696f6e616c50726f70657274696573f4781d6f7074696f6e616c556e69717565496e6465786564446f63756d656e74a56474797065666f626a65637467696e646963657383a3646e616d6566696e6465783166756e69717565f56a70726f7065727469657381a16966697273744e616d656464657363a3646e616d6566696e6465783266756e69717565f56a70726f7065727469657383a168246f776e6572496463617363a16966697273744e616d6563617363a1686c6173744e616d6563617363a3646e616d6566696e6465783366756e69717565f56a70726f7065727469657382a167636f756e74727963617363a1646369747963617363687265717569726564826966697273744e616d65686c6173744e616d656a70726f70657274696573a46463697479a2647479706566737472696e67696d61784c656e67746819010067636f756e747279a2647479706566737472696e67696d61784c656e677468190100686c6173744e616d65a2647479706566737472696e67696d61784c656e6774681901006966697273744e616d65a2647479706566737472696e67696d61784c656e677468190100746164646974696f6e616c50726f70657274696573f4").unwrap();

        drive
            .apply_contract_cbor(
                updated_contract_cbor,
                None,
                BlockInfo::default(),
                true,
                StorageFlags::optional_default_as_ref(),
                None,
            )
            .expect("should update initial contract");
    }

    #[test]
    fn test_create_deep_nested_contract_50() {
        let (drive, contract, _contract_cbor) = setup_deep_nested_contract();

        let document_type = contract
            .document_type_for_name("nest")
            .expect("expected to get document type");

        let document = document_type.random_document(Some(5));

        let nested_value = document.properties.get("abc0.abc0.abc0.abc0.abc0.abc0.abc0.abc0.abc0.abc0.abc0.abc0.abc0.abc0.abc0.abc0.abc0.abc0.abc0.abc0.abc0.abc0.abc0.abc0.abc0.abc0.abc0.abc0.abc0.abc0.abc0.abc0.abc0.abc0.abc0.abc0.abc0.abc0.abc0.abc0.abc0.abc0.abc0.abc0.abc0.abc0.abc0.abc0.abc0.abc0");

        assert!(nested_value.is_some());

        let storage_flags = Some(StorageFlags::SingleEpoch(0));

        let random_owner_id = rand::thread_rng().gen::<[u8; 32]>();
        drive
            .add_document_for_contract(
                DocumentAndContractInfo {
                    owned_document_info: OwnedDocumentInfo {
                        document_info: DocumentInfo::DocumentRefAndSerialization((
                            &document,
                            document.to_cbor().as_slice(),
                            storage_flags.as_ref(),
                        )),
                        owner_id: Some(random_owner_id),
                    },
                    contract: &contract,
                    document_type,
                },
                false,
                BlockInfo::default(),
                true,
                None,
            )
            .expect("expected to insert a document successfully");
    }

    #[test]
    fn test_create_reference_contract() {
        let (drive, contract, _contract_cbor) = setup_reference_contract();

        let document_type = contract
            .document_type_for_name("note")
            .expect("expected to get document type");

        let document = document_type.random_document(Some(5));

        let ref_value = document.properties.get("abc17");

        assert!(ref_value.is_some());

        let storage_flags = Some(StorageFlags::SingleEpoch(0));

        let random_owner_id = rand::thread_rng().gen::<[u8; 32]>();
        drive
            .add_document_for_contract(
                DocumentAndContractInfo {
                    owned_document_info: OwnedDocumentInfo {
                        document_info: DocumentInfo::DocumentRefAndSerialization((
                            &document,
                            document.to_cbor().as_slice(),
                            storage_flags.as_ref(),
                        )),
                        owner_id: Some(random_owner_id),
                    },
                    contract: &contract,
                    document_type,
                },
                false,
                BlockInfo::default(),
                true,
                None,
            )
            .expect("expected to insert a document successfully");
    }

    #[test]
    fn test_create_reference_contract_without_apply() {
        let tmp_dir = TempDir::new().unwrap();
        let drive: Drive = Drive::open(tmp_dir, None).expect("expected to open Drive successfully");

        drive
            .create_initial_state_structure(None)
            .expect("expected to create root tree successfully");

        let contract_path = "tests/supporting_files/contract/references/references.json";

        // let's construct the grovedb structure for the dashpay data contract
        let contract_cbor = json_document_to_cbor(contract_path, Some(1));
        let contract = <Contract as DriveContractExt>::from_cbor(&contract_cbor, None)
            .expect("expected to deserialize the contract");
        drive
            .apply_contract(
                &contract,
                contract_cbor,
                BlockInfo::default(),
                false,
                StorageFlags::optional_default_as_ref(),
                None,
            )
            .expect("expected to apply contract successfully");
    }

    #[test]
    fn test_create_reference_contract_with_history_without_apply() {
        let tmp_dir = TempDir::new().unwrap();
        let drive: Drive = Drive::open(tmp_dir, None).expect("expected to open Drive successfully");

        drive
            .create_initial_state_structure(None)
            .expect("expected to create root tree successfully");

        let contract_path =
            "tests/supporting_files/contract/references/references_with_contract_history.json";

        // let's construct the grovedb structure for the dashpay data contract
        let contract_cbor = json_document_to_cbor(contract_path, Some(1));
        let contract = <Contract as DriveContractExt>::from_cbor(&contract_cbor, None)
            .expect("expected to deserialize the contract");
        drive
            .apply_contract(
                &contract,
                contract_cbor,
                BlockInfo::default(),
                false,
                StorageFlags::optional_default_as_ref(),
                None,
            )
            .expect("expected to apply contract successfully");
    }

    #[test]
    fn test_update_reference_contract_without_apply() {
        let tmp_dir = TempDir::new().unwrap();
        let drive: Drive = Drive::open(tmp_dir, None).expect("expected to open Drive successfully");

        drive
            .create_initial_state_structure(None)
            .expect("expected to create root tree successfully");

        let contract_path = "tests/supporting_files/contract/references/references.json";

        // let's construct the grovedb structure for the dashpay data contract
        let contract_cbor = json_document_to_cbor(contract_path, Some(1));
        let contract = <Contract as DriveContractExt>::from_cbor(&contract_cbor, None)
            .expect("expected to deserialize the contract");

        // Create a contract first
        drive
            .apply_contract(
                &contract,
                contract_cbor.clone(),
                BlockInfo::default(),
                true,
                StorageFlags::optional_default_as_ref(),
                None,
            )
            .expect("expected to apply contract successfully");

        // Update existing contract
        drive
            .update_contract_cbor(
                contract_cbor,
                Some(contract.id.to_buffer()),
                BlockInfo::default(),
                false,
                None,
            )
            .expect("expected to apply contract successfully");
    }

    mod get_contract_with_fetch_info {
        use super::*;
        use dpp::prelude::Identifier;

        #[test]
        fn should_get_contract_from_global_and_block_cache() {
            let (drive, mut contract, _) = setup_reference_contract();

            let transaction = drive.grove.start_transaction();

            contract.increment_version();

            let updated_contract_cbor = contract.to_buffer().expect("should serialize a contract");

            drive
                .update_contract_cbor(
                    updated_contract_cbor,
                    None,
                    BlockInfo::default(),
                    true,
                    Some(&transaction),
                )
                .expect("should update contract");

            let fetch_info_from_database = drive
                .get_contract_with_fetch_info(contract.id().to_buffer(), None, None)
                .expect("should get contract")
                .1
                .expect("should be present");

            assert_eq!(fetch_info_from_database.contract.version(), 1);

            let fetch_info_from_cache = drive
                .get_contract_with_fetch_info(contract.id().to_buffer(), None, Some(&transaction))
                .expect("should get contract")
                .1
                .expect("should be present");

            assert_eq!(fetch_info_from_cache.contract.version(), 2);
        }

        #[test]
        fn should_return_none_if_contract_not_exist() {
            let drive = setup_drive_with_initial_state_structure();

            let result = drive
                .get_contract_with_fetch_info([0; 32], None, None)
                .expect("should get contract");

            assert!(result.0.is_none());
            assert!(result.1.is_none());
        }

        #[test]
        fn should_return_fees_for_non_existing_contract_if_epoch_is_passed() {
            let drive = setup_drive_with_initial_state_structure();

            let result = drive
                .get_contract_with_fetch_info([0; 32], Some(&Epoch::new(0)), None)
                .expect("should get contract");

            assert!(matches!(
                result.0,
                Some(FeeResult {
                    processing_fee: 6000,
                    ..
                })
            ));

            assert!(result.1.is_none());
        }

        #[test]
        fn should_always_have_then_same_cost() {
            // Merk trees have own cache and depends on does contract node cached or not
            // we get could get different costs. To avoid of it we fetch contracts without tree caching

            let (drive, mut ref_contract, _) = setup_reference_contract();

            /*
             * Firstly, we create multiple contracts during block processing (in transaction)
             */

            let ref_contract_id_buffer = Identifier::from([0; 32]).to_buffer();
<<<<<<< HEAD

            let transaction = drive.grove.start_transaction();

            // Create more contracts to trigger re-balancing
            for i in 0..150u8 {
                ref_contract.id = Identifier::from([i; 32]);

                let ref_contract_cbor = ref_contract.to_cbor().expect("should serialize contract");

                drive
                    .apply_contract(
                        &ref_contract,
                        ref_contract_cbor,
                        BlockInfo::default(),
                        true,
                        StorageFlags::optional_default_as_ref(),
                        Some(&transaction),
                    )
                    .expect("expected to apply contract successfully");
            }

=======

            let transaction = drive.grove.start_transaction();

            // Create more contracts to trigger re-balancing
            for i in 0..150u8 {
                ref_contract.id = Identifier::from([i; 32]);

                let ref_contract_cbor = ref_contract.to_cbor().expect("should serialize contract");

                drive
                    .apply_contract(
                        &ref_contract,
                        ref_contract_cbor,
                        BlockInfo::default(),
                        true,
                        StorageFlags::optional_default_as_ref(),
                        Some(&transaction),
                    )
                    .expect("expected to apply contract successfully");
            }

>>>>>>> 397611a2
            // Create a deep placed contract
            let contract_path = "tests/supporting_files/contract/deepNested/deep-nested50.json";
            let contract_cbor = json_document_to_cbor(contract_path, Some(1));
            let deep_contract = <Contract as DriveContractExt>::from_cbor(&contract_cbor, None)
                .expect("expected to deserialize the contract");
            drive
                .apply_contract(
                    &deep_contract,
                    contract_cbor,
                    BlockInfo::default(),
                    true,
                    StorageFlags::optional_default_as_ref(),
                    Some(&transaction),
                )
                .expect("expected to apply contract successfully");

            let mut ref_contract_fetch_info_transactional = drive
                .get_contract_with_fetch_info(
                    ref_contract_id_buffer,
                    Some(&Epoch::new(0)),
                    Some(&transaction),
                )
                .expect("got contract")
                .1
                .expect("got contract fetch info");

            let mut deep_contract_fetch_info_transactional = drive
                .get_contract_with_fetch_info(
                    deep_contract.id().to_buffer(),
                    Some(&Epoch::new(0)),
                    Some(&transaction),
                )
                .expect("got contract")
                .1
                .expect("got contract fetch info");

            /*
             * Then we commit the block
             */

            // Commit transaction and merge block (transactional) cache to global cache
            transaction.commit().expect("expected to commit");

            let mut drive_cache = drive.cache.borrow_mut();
            drive_cache.cached_contracts.merge_block_cache();
            drop(drive_cache);

            /*
             * Contracts fetched with user query and during block execution must have equal costs
             */

            let deep_contract_fetch_info = drive
                .get_contract_with_fetch_info(deep_contract.id().to_buffer(), None, None)
                .expect("got contract")
                .1
                .expect("got contract fetch info");

            let ref_contract_fetch_info = drive
                .get_contract_with_fetch_info(ref_contract_id_buffer, None, None)
                .expect("got contract")
                .1
                .expect("got contract fetch info");

            assert_eq!(
                deep_contract_fetch_info_transactional,
                deep_contract_fetch_info
            );

            assert_eq!(
                ref_contract_fetch_info_transactional,
                ref_contract_fetch_info
            );

            /*
             * User restarts the node
             */

            // Drop cache so contract will be fetched once again
            drive.drop_cache();

            /*
             * Other nodes weren't restarted so contracts queried by user after restart
             * must have the same costs as transactional contracts and contracts before
             * restart
             */

            let deep_contract_fetch_info_without_cache = drive
                .get_contract_with_fetch_info(deep_contract.id().to_buffer(), None, None)
                .expect("got contract")
                .1
                .expect("got contract fetch info");

            let ref_contract_fetch_info_without_cache = drive
                .get_contract_with_fetch_info(ref_contract_id_buffer, None, None)
                .expect("got contract")
                .1
                .expect("got contract fetch info");

            // Remove fees to match with fetch with epoch provided
            let mut deep_contract_fetch_info_transactional_without_arc =
                Arc::make_mut(&mut deep_contract_fetch_info_transactional);
<<<<<<< HEAD

            deep_contract_fetch_info_transactional_without_arc.fee = None;

            let mut ref_contract_fetch_info_transactional_without_arc =
                Arc::make_mut(&mut ref_contract_fetch_info_transactional);

            ref_contract_fetch_info_transactional_without_arc.fee = None;

            assert_eq!(
                deep_contract_fetch_info_transactional,
                deep_contract_fetch_info_without_cache
            );
            assert_eq!(
                ref_contract_fetch_info_transactional,
                ref_contract_fetch_info_without_cache
            );

            /*
             * Let's imagine that many blocks were executed and the node is restarted again
             */
            drive.drop_cache();

            /*
             * Drive executes a new block
             */

=======

            deep_contract_fetch_info_transactional_without_arc.fee = None;

            let mut ref_contract_fetch_info_transactional_without_arc =
                Arc::make_mut(&mut ref_contract_fetch_info_transactional);

            ref_contract_fetch_info_transactional_without_arc.fee = None;

            assert_eq!(
                deep_contract_fetch_info_transactional,
                deep_contract_fetch_info_without_cache
            );
            assert_eq!(
                ref_contract_fetch_info_transactional,
                ref_contract_fetch_info_without_cache
            );

            /*
             * Let's imagine that many blocks were executed and the node is restarted again
             */
            drive.drop_cache();

            /*
             * Drive executes a new block
             */

>>>>>>> 397611a2
            let transaction = drive.grove.start_transaction();

            // Create more contracts to trigger re-balancing
            for i in 150..200u8 {
                ref_contract.id = Identifier::from([i; 32]);

                let ref_contract_cbor = ref_contract.to_cbor().expect("should serialize contract");

                drive
                    .apply_contract(
                        &ref_contract,
                        ref_contract_cbor,
                        BlockInfo::default(),
                        true,
                        StorageFlags::optional_default_as_ref(),
                        Some(&transaction),
                    )
                    .expect("expected to apply contract successfully");
            }

            /*
             * Other nodes weren't restarted so contracts fetched during block execution
             * should have the same cost as previously fetched contracts
             */

            let mut deep_contract_fetch_info_transactional2 = drive
                .get_contract_with_fetch_info(
                    deep_contract.id().to_buffer(),
                    Some(&Epoch::new(0)),
                    Some(&transaction),
                )
                .expect("got contract")
                .1
                .expect("got contract fetch info");

            let mut ref_contract_fetch_info_transactional2 = drive
                .get_contract_with_fetch_info(
                    ref_contract_id_buffer,
                    Some(&Epoch::new(0)),
                    Some(&transaction),
                )
                .expect("got contract")
                .1
                .expect("got contract fetch info");

            // Remove fees to match with fetch with epoch provided
            let mut deep_contract_fetch_info_transactional_without_arc =
                Arc::make_mut(&mut deep_contract_fetch_info_transactional2);

            deep_contract_fetch_info_transactional_without_arc.fee = None;

            let mut ref_contract_fetch_info_transactional_without_arc =
                Arc::make_mut(&mut ref_contract_fetch_info_transactional2);

            ref_contract_fetch_info_transactional_without_arc.fee = None;

            assert_eq!(
                ref_contract_fetch_info_transactional,
                ref_contract_fetch_info_transactional2,
            );

            assert_eq!(
<<<<<<< HEAD
                deep_contract_fetch_info_transactional,
                deep_contract_fetch_info_transactional2
=======
                deep_contract_fetch_info_transactional.contract,
                deep_contract_fetch_info_transactional2.contract
            );

            assert_eq!(
                deep_contract_fetch_info_transactional.storage_flags,
                deep_contract_fetch_info_transactional2.storage_flags
            );

            assert_eq!(
                deep_contract_fetch_info_transactional.cost,
                deep_contract_fetch_info_transactional2.cost
>>>>>>> 397611a2
            );
        }
    }
}<|MERGE_RESOLUTION|>--- conflicted
+++ resolved
@@ -855,11 +855,7 @@
         // As we want deterministic costs, we want the cost to always be the same for
         // fetching the contract.
         // We need to pass allow cache to false
-<<<<<<< HEAD
-        let CostContext { value, cost } = self.grove.get_caching_optional(
-=======
         let CostContext { value, cost } = self.grove.get_raw_caching_optional(
->>>>>>> 397611a2
             contract_root_path(&contract_id),
             &[0],
             false,
@@ -1401,7 +1397,6 @@
              */
 
             let ref_contract_id_buffer = Identifier::from([0; 32]).to_buffer();
-<<<<<<< HEAD
 
             let transaction = drive.grove.start_transaction();
 
@@ -1423,29 +1418,6 @@
                     .expect("expected to apply contract successfully");
             }
 
-=======
-
-            let transaction = drive.grove.start_transaction();
-
-            // Create more contracts to trigger re-balancing
-            for i in 0..150u8 {
-                ref_contract.id = Identifier::from([i; 32]);
-
-                let ref_contract_cbor = ref_contract.to_cbor().expect("should serialize contract");
-
-                drive
-                    .apply_contract(
-                        &ref_contract,
-                        ref_contract_cbor,
-                        BlockInfo::default(),
-                        true,
-                        StorageFlags::optional_default_as_ref(),
-                        Some(&transaction),
-                    )
-                    .expect("expected to apply contract successfully");
-            }
-
->>>>>>> 397611a2
             // Create a deep placed contract
             let contract_path = "tests/supporting_files/contract/deepNested/deep-nested50.json";
             let contract_cbor = json_document_to_cbor(contract_path, Some(1));
@@ -1547,7 +1519,6 @@
             // Remove fees to match with fetch with epoch provided
             let mut deep_contract_fetch_info_transactional_without_arc =
                 Arc::make_mut(&mut deep_contract_fetch_info_transactional);
-<<<<<<< HEAD
 
             deep_contract_fetch_info_transactional_without_arc.fee = None;
 
@@ -1574,34 +1545,6 @@
              * Drive executes a new block
              */
 
-=======
-
-            deep_contract_fetch_info_transactional_without_arc.fee = None;
-
-            let mut ref_contract_fetch_info_transactional_without_arc =
-                Arc::make_mut(&mut ref_contract_fetch_info_transactional);
-
-            ref_contract_fetch_info_transactional_without_arc.fee = None;
-
-            assert_eq!(
-                deep_contract_fetch_info_transactional,
-                deep_contract_fetch_info_without_cache
-            );
-            assert_eq!(
-                ref_contract_fetch_info_transactional,
-                ref_contract_fetch_info_without_cache
-            );
-
-            /*
-             * Let's imagine that many blocks were executed and the node is restarted again
-             */
-            drive.drop_cache();
-
-            /*
-             * Drive executes a new block
-             */
-
->>>>>>> 397611a2
             let transaction = drive.grove.start_transaction();
 
             // Create more contracts to trigger re-balancing
@@ -1664,24 +1607,9 @@
             );
 
             assert_eq!(
-<<<<<<< HEAD
                 deep_contract_fetch_info_transactional,
                 deep_contract_fetch_info_transactional2
-=======
-                deep_contract_fetch_info_transactional.contract,
-                deep_contract_fetch_info_transactional2.contract
             );
-
-            assert_eq!(
-                deep_contract_fetch_info_transactional.storage_flags,
-                deep_contract_fetch_info_transactional2.storage_flags
-            );
-
-            assert_eq!(
-                deep_contract_fetch_info_transactional.cost,
-                deep_contract_fetch_info_transactional2.cost
->>>>>>> 397611a2
-            );
         }
     }
 }