--- conflicted
+++ resolved
@@ -33,10 +33,7 @@
 //!
 
 mod estimation_costs;
-<<<<<<< HEAD
-=======
 /// Various paths for contract operations
->>>>>>> 9bf129a5
 pub(crate) mod paths;
 
 use std::borrow::Cow;
@@ -69,6 +66,7 @@
 };
 use crate::drive::object_size_info::PathKeyInfo::PathFixedSizeKeyRef;
 use crate::drive::{contract_documents_path, Drive, RootTree};
+use crate::drive::contract::paths::contract_root_path;
 use crate::error::drive::DriveError;
 use crate::error::Error;
 use crate::fee::calculate_fee;
@@ -969,13 +967,8 @@
         };
 
         // We can do a get direct because there are no references involved
-<<<<<<< HEAD
         if let Ok(Some(stored_element)) = self.grove_get_raw(
             contract_root_path(contract.id.as_bytes()),
-=======
-        if let Ok(Some(stored_element)) = self.grove_get_direct(
-            paths::contract_root_path(contract.id.as_bytes()),
->>>>>>> 9bf129a5
             &[0],
             direct_query_type,
             transaction,
@@ -1069,7 +1062,7 @@
                 contract_cbor.clone(),
                 BlockInfo::default(),
                 true,
-                StorageFlags::optional_default_as_ref(),
+                StorageFlags::optional_default_as_cow(),
                 None,
             )
             .expect("expected to apply contract successfully");
