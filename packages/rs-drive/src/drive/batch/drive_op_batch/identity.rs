use crate::drive::batch::drive_op_batch::DriveLowLevelOperationConverter;
use crate::drive::Drive;
use crate::error::Error;
use crate::fee::op::LowLevelDriveOperation;
use dpp::block::block_info::BlockInfo;
use dpp::identity::{Identity, IdentityPublicKey, KeyID, TimestampMillis};
use dpp::prelude::{IdentityNonce, Revision};

use crate::drive::identity::update::methods::merge_identity_nonce::MergeIdentityContractNonceResultToResult;
use dpp::version::PlatformVersion;
use grovedb::batch::KeyInfoPath;
use grovedb::{EstimatedLayerInformation, TransactionArg};
use std::collections::HashMap;
use dpp::voting::ContestedDocumentResourceVoteType;

/// Operations on Identities
#[derive(Clone, Debug)]
pub enum IdentityOperationType {
    /// Inserts a new identity to the `Identities` subtree.
    /// A masternode identity is an identity, but can not have unique keys.
    /// It also will skip testing for unique keys when adding non unique keys, so no one will
    /// take a key, then add it to a masternode
    AddNewIdentity {
        /// The identity we wish to insert
        identity: Identity,
        /// Is this identity a masternode identity
        /// On Masternode identities we do not add lookup key hashes
        is_masternode_identity: bool,
    },
    /// Adds balance to an identity
    AddToIdentityBalance {
        /// The identity id of the identity
        identity_id: [u8; 32],
        /// The added balance
        added_balance: u64,
    },
    /// Removes balance from an identity
    RemoveFromIdentityBalance {
        /// The identity id of the identity
        identity_id: [u8; 32],
        /// The balance that will be removed from the identity
        /// This needs to be verified in advance
        balance_to_remove: u64,
    },
    /// Adds an array of keys to the identity
    AddNewKeysToIdentity {
        /// The identity id of the identity
        identity_id: [u8; 32],
        /// The unique keys to be added
        unique_keys_to_add: Vec<IdentityPublicKey>,
        /// The non unique keys to be added
        non_unique_keys_to_add: Vec<IdentityPublicKey>,
    },
    /// Disable Identity Keys
    DisableIdentityKeys {
        /// The identity id of the identity
        identity_id: [u8; 32],
        /// The keys to be added
        keys_ids: Vec<KeyID>,
        /// The time at which they were disabled
        disable_at: TimestampMillis,
    },

    /// Re-Enable Identity Keys
    /// This should only be used internally in Drive (for masternode identities)
    ReEnableIdentityKeys {
        /// The identity id of the identity
        identity_id: [u8; 32],
        /// The keys to be added
        keys_ids: Vec<KeyID>,
    },

    /// Updates an identities revision.
    UpdateIdentityRevision {
        /// The revision id
        identity_id: [u8; 32],
        /// The revision we are updating to
        revision: Revision,
    },

<<<<<<< HEAD
    /// Updates an identities revision.
    MasternodeContestedResourceCastVote {
        /// The pro tx hash of the masternode doing the voting
        voter_pro_tx_hash: [u8; 32],
        /// Contested Vote type
        contested_vote_type: ContestedDocumentResourceVoteType,
=======
    /// Updates an identities nonce for a specific contract.
    UpdateIdentityNonce {
        /// The revision id
        identity_id: [u8; 32],
        /// The nonce we are updating to
        nonce: IdentityNonce,
    },

    /// Updates an identities nonce for a specific contract.
    UpdateIdentityContractNonce {
        /// The revision id
        identity_id: [u8; 32],
        /// The contract id
        contract_id: [u8; 32],
        /// The nonce we are updating to
        nonce: IdentityNonce,
>>>>>>> acce68d6
    },
}

impl DriveLowLevelOperationConverter for IdentityOperationType {
    fn into_low_level_drive_operations(
        self,
        drive: &Drive,
        estimated_costs_only_with_layer_info: &mut Option<
            HashMap<KeyInfoPath, EstimatedLayerInformation>,
        >,
        block_info: &BlockInfo,
        transaction: TransactionArg,
        platform_version: &PlatformVersion,
    ) -> Result<Vec<LowLevelDriveOperation>, Error> {
        match self {
            IdentityOperationType::AddNewIdentity {
                identity,
                is_masternode_identity,
            } => drive.add_new_identity_operations(
                identity,
                is_masternode_identity,
                block_info,
                &mut None,
                estimated_costs_only_with_layer_info,
                transaction,
                platform_version,
            ),
            IdentityOperationType::AddToIdentityBalance {
                identity_id,
                added_balance,
            } => drive.add_to_identity_balance_operations(
                identity_id,
                added_balance,
                estimated_costs_only_with_layer_info,
                transaction,
                platform_version,
            ),
            IdentityOperationType::RemoveFromIdentityBalance {
                identity_id,
                balance_to_remove,
            } => drive.remove_from_identity_balance_operations(
                identity_id,
                balance_to_remove,
                estimated_costs_only_with_layer_info,
                transaction,
                platform_version,
            ),
            IdentityOperationType::AddNewKeysToIdentity {
                identity_id,
                unique_keys_to_add,
                non_unique_keys_to_add,
            } => drive.add_new_keys_to_identity_operations(
                identity_id,
                unique_keys_to_add,
                non_unique_keys_to_add,
                true,
                &block_info.epoch,
                estimated_costs_only_with_layer_info,
                transaction,
                platform_version,
            ),
            IdentityOperationType::DisableIdentityKeys {
                identity_id,
                keys_ids,
                disable_at,
            } => drive.disable_identity_keys_operations(
                identity_id,
                keys_ids,
                disable_at,
                estimated_costs_only_with_layer_info,
                transaction,
                platform_version,
            ),
            IdentityOperationType::ReEnableIdentityKeys {
                identity_id,
                keys_ids,
            } => drive.re_enable_identity_keys_operations(
                identity_id,
                keys_ids,
                estimated_costs_only_with_layer_info,
                transaction,
                platform_version,
            ),
            IdentityOperationType::UpdateIdentityRevision {
                identity_id,
                revision,
            } => Ok(vec![drive.update_identity_revision_operation(
                identity_id,
                revision,
                estimated_costs_only_with_layer_info,
                platform_version,
            )?]),
<<<<<<< HEAD
            IdentityOperationType::MasternodeContestedResourceCastVote {
                voter_pro_tx_hash,
                contested_vote_type,
            } => drive.register_contested_resource_identity_vote_operations(voter_pro_tx_hash, contested_vote_type, block_info, estimated_costs_only_with_layer_info, transaction, platform_version)
=======
            IdentityOperationType::UpdateIdentityContractNonce {
                identity_id,
                contract_id,
                nonce,
            } => {
                let (result, operations) = drive.merge_identity_contract_nonce_operations(
                    identity_id,
                    contract_id,
                    nonce,
                    block_info,
                    estimated_costs_only_with_layer_info,
                    transaction,
                    platform_version,
                )?;
                result.to_result()?;
                Ok(operations)
            }
            IdentityOperationType::UpdateIdentityNonce { identity_id, nonce } => {
                let (result, operations) = drive.merge_identity_nonce_operations(
                    identity_id,
                    nonce,
                    block_info,
                    estimated_costs_only_with_layer_info,
                    transaction,
                    platform_version,
                )?;
                result.to_result()?;
                Ok(operations)
            }
>>>>>>> acce68d6
        }
    }
}<|MERGE_RESOLUTION|>--- conflicted
+++ resolved
@@ -77,15 +77,15 @@
         /// The revision we are updating to
         revision: Revision,
     },
-
-<<<<<<< HEAD
     /// Updates an identities revision.
     MasternodeContestedResourceCastVote {
         /// The pro tx hash of the masternode doing the voting
         voter_pro_tx_hash: [u8; 32],
         /// Contested Vote type
         contested_vote_type: ContestedDocumentResourceVoteType,
-=======
+        /// The nonce we are updating to
+        nonce: IdentityNonce,
+    },
     /// Updates an identities nonce for a specific contract.
     UpdateIdentityNonce {
         /// The revision id
@@ -102,7 +102,6 @@
         contract_id: [u8; 32],
         /// The nonce we are updating to
         nonce: IdentityNonce,
->>>>>>> acce68d6
     },
 }
 
@@ -195,12 +194,12 @@
                 estimated_costs_only_with_layer_info,
                 platform_version,
             )?]),
-<<<<<<< HEAD
             IdentityOperationType::MasternodeContestedResourceCastVote {
                 voter_pro_tx_hash,
-                contested_vote_type,
-            } => drive.register_contested_resource_identity_vote_operations(voter_pro_tx_hash, contested_vote_type, block_info, estimated_costs_only_with_layer_info, transaction, platform_version)
-=======
+                contested_vote_type, nonce,
+            } => {
+                drive.register_contested_resource_identity_vote_operations(voter_pro_tx_hash, contested_vote_type, block_info, nonce, estimated_costs_only_with_layer_info, transaction, platform_version)
+            },
             IdentityOperationType::UpdateIdentityContractNonce {
                 identity_id,
                 contract_id,
@@ -230,7 +229,6 @@
                 result.to_result()?;
                 Ok(operations)
             }
->>>>>>> acce68d6
         }
     }
 }