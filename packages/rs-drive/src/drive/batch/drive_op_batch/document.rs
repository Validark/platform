use crate::drive::batch::drive_op_batch::DriveLowLevelOperationConverter;
use crate::drive::flags::StorageFlags;
use crate::drive::object_size_info::DocumentInfo::{DocumentRefAndSerialization, DocumentRefInfo};
use crate::drive::object_size_info::{
    DataContractInfo, DocumentAndContractInfo, DocumentTypeInfo, OwnedDocumentInfo,
};
use crate::drive::Drive;
use crate::error::Error;
use crate::fee::op::LowLevelDriveOperation;
use dpp::block::block_info::BlockInfo;
use dpp::data_contract::accessors::v0::DataContractV0Getters;
use dpp::data_contract::document_type::DocumentTypeRef;
use dpp::data_contract::DataContract;
use dpp::document::Document;
use dpp::prelude::Identifier;

use dpp::system_data_contracts::withdrawals_contract::v1::document_types::withdrawal;

use dpp::version::PlatformVersion;
use dpp::ProtocolError;
use grovedb::batch::KeyInfoPath;
use grovedb::{EstimatedLayerInformation, TransactionArg};
use std::borrow::Cow;
use std::collections::HashMap;

/// A wrapper for a document operation
#[derive(Clone, Debug)]
pub enum DocumentOperation<'a> {
    /// An add operation
    AddOperation {
        /// Document info with maybe the owner id
        owned_document_info: OwnedDocumentInfo<'a>,
        /// Should we override the document if one already exists?
        override_document: bool,
    },
    /// An update operation
    UpdateOperation(UpdateOperationInfo<'a>),
}

/// Document and contract info
#[derive(Clone, Debug)]
pub struct DocumentOperationsForContractDocumentType<'a> {
    /// Document info
    pub operations: Vec<DocumentOperation<'a>>,
    ///DataContract
    pub contract: &'a DataContract,
    /// Document type
    pub document_type: DocumentTypeRef<'a>,
}

/// Operations on Documents
#[derive(Clone, Debug)]
pub enum DocumentOperationType<'a> {
    /// Adds a document to a contract matching the desired info.
    AddDocument {
        /// The document and contract info, also may contain the owner_id
        owned_document_info: OwnedDocumentInfo<'a>,
        /// Data Contract info to potentially be resolved if needed
        contract_info: DataContractInfo<'a>,
        /// Document type
        document_type_info: DocumentTypeInfo<'a>,
        /// Should we override the document if one already exists?
        override_document: bool,
    },
<<<<<<< HEAD
    /// Adds a contested document to a contract matching the desired info.
    /// A contested document is a document that is trying to a acquire a
    /// unique index that has a conflict resolution mechanism
    AddContestedDocument {
        /// The document and contract info, also may contain the owner_id
        owned_document_info: OwnedDocumentInfo<'a>,
        ///DataContract
        contract_id: Identifier,
        /// Document type
        document_type_name: Cow<'a, String>,
        /// Should we override the document if one already exists?
        override_document: bool,
    },
    /// Adds a withdrawal document.
    AddWithdrawalDocument {
=======
    /// Updates a document and returns the associated fee.
    UpdateDocument {
>>>>>>> 2b562636
        /// The document and contract info, also may contain the owner_id
        owned_document_info: OwnedDocumentInfo<'a>,
        /// Data Contract info to potentially be resolved if needed
        contract_info: DataContractInfo<'a>,
        /// Document type
        document_type_info: DocumentTypeInfo<'a>,
    },
    /// Deletes a document
    DeleteDocument {
        /// The document id
        document_id: Identifier,
        /// Data Contract info to potentially be resolved if needed
        contract_info: DataContractInfo<'a>,
        /// Document type
        document_type_info: DocumentTypeInfo<'a>,
    },
    /// Convenience method to add a withdrawal document.
    AddWithdrawalDocument {
        /// The document and contract info, also may contain the owner_id
        owned_document_info: OwnedDocumentInfo<'a>,
    },
    /// Adds a document to a contract.
    MultipleDocumentOperationsForSameContractDocumentType {
        /// The document operations
        document_operations: DocumentOperationsForContractDocumentType<'a>,
    },
}

impl DriveLowLevelOperationConverter for DocumentOperationType<'_> {
    fn into_low_level_drive_operations(
        self,
        drive: &Drive,
        estimated_costs_only_with_layer_info: &mut Option<
            HashMap<KeyInfoPath, EstimatedLayerInformation>,
        >,
        block_info: &BlockInfo,
        transaction: TransactionArg,
        platform_version: &PlatformVersion,
    ) -> Result<Vec<LowLevelDriveOperation>, Error> {
        match self {
            DocumentOperationType::AddDocument {
                owned_document_info,
                contract_info,
                document_type_info,
                override_document,
            } => {
                let mut drive_operations: Vec<LowLevelDriveOperation> = vec![];
                let contract_resolved_info = contract_info.resolve(
                    drive,
                    block_info,
                    transaction,
                    &mut drive_operations,
                    platform_version,
                )?;
                let contract = contract_resolved_info.as_ref();
                let document_type = document_type_info.resolve(contract)?;

                let document_and_contract_info = DocumentAndContractInfo {
                    owned_document_info,
                    contract,
                    document_type,
                };
                let mut operations = drive.add_document_for_contract_operations(
                    document_and_contract_info,
                    override_document,
                    block_info,
                    &mut None,
                    estimated_costs_only_with_layer_info,
                    transaction,
                    platform_version,
                )?;
                drive_operations.append(&mut operations);
                Ok(drive_operations)
            }
            DocumentOperationType::AddContestedDocument {
                owned_document_info,
                contract_id,
                document_type_name,
                override_document,
            } => {
                let mut drive_operations: Vec<LowLevelDriveOperation> = vec![];
                let contract_fetch_info = drive
                    .get_contract_with_fetch_info_and_add_to_operations(
                        contract_id.into_buffer(),
                        Some(&block_info.epoch),
                        true,
                        transaction,
                        &mut drive_operations,
                        platform_version,
                    )?
                    .ok_or(Error::Document(DocumentError::DataContractNotFound))?;

                let contract = &contract_fetch_info.contract;

                let document_type = contract
                    .document_type_for_name(document_type_name.as_str())
                    .map_err(ProtocolError::DataContractError)?;

                let document_and_contract_info = DocumentAndContractInfo {
                    owned_document_info,
                    contract,
                    document_type,
                };
                let mut operations = drive.add_contested_document_for_contract_operations(
                    document_and_contract_info,
                    override_document,
                    block_info,
                    &mut None,
                    estimated_costs_only_with_layer_info,
                    transaction,
                    platform_version,
                )?;
                drive_operations.append(&mut operations);
                Ok(drive_operations)
            }
            DocumentOperationType::AddWithdrawalDocument {
                owned_document_info,
            } => {
                let contract = drive.cache.system_data_contracts.load_withdrawals();

                let document_type = contract
                    .document_type_for_name(withdrawal::NAME)
                    .map_err(ProtocolError::DataContractError)?;

                let document_and_contract_info = DocumentAndContractInfo {
                    owned_document_info,
                    contract: &contract,
                    document_type,
                };
                drive.add_document_for_contract_operations(
                    document_and_contract_info,
                    false,
                    block_info,
                    &mut None,
                    estimated_costs_only_with_layer_info,
                    transaction,
                    platform_version,
                )
            }
            DocumentOperationType::UpdateDocument {
                owned_document_info,
                contract_info,
                document_type_info,
            } => {
                let mut drive_operations = vec![];
                let contract_resolved_info = contract_info.resolve(
                    drive,
                    block_info,
                    transaction,
                    &mut drive_operations,
                    platform_version,
                )?;
                let contract = contract_resolved_info.as_ref();
                let document_type = document_type_info.resolve(contract)?;

                let document_and_contract_info = DocumentAndContractInfo {
                    owned_document_info,
                    contract,
                    document_type,
                };
                let mut operations = drive.update_document_for_contract_operations(
                    document_and_contract_info,
                    block_info,
                    &mut None,
                    estimated_costs_only_with_layer_info,
                    transaction,
                    platform_version,
                )?;
                drive_operations.append(&mut operations);
                Ok(drive_operations)
            }
            DocumentOperationType::DeleteDocument {
                document_id,
                contract_info,
                document_type_info,
            } => {
                let mut drive_operations: Vec<LowLevelDriveOperation> = vec![];
                let contract_resolved_info = contract_info.resolve(
                    drive,
                    block_info,
                    transaction,
                    &mut drive_operations,
                    platform_version,
                )?;
                let contract = contract_resolved_info.as_ref();
                let document_type = document_type_info.resolve(contract)?;

                drive.delete_document_for_contract_operations(
                    document_id,
                    contract,
                    document_type,
                    None,
                    estimated_costs_only_with_layer_info,
                    transaction,
                    platform_version,
                )
            }
            DocumentOperationType::MultipleDocumentOperationsForSameContractDocumentType {
                document_operations,
            } => {
                let DocumentOperationsForContractDocumentType {
                    operations,
                    contract,
                    document_type,
                } = document_operations;

                let mut drive_operations = vec![];
                for document_operation in operations {
                    match document_operation {
                        DocumentOperation::AddOperation {
                            owned_document_info,
                            override_document,
                        } => {
                            let document_and_contract_info = DocumentAndContractInfo {
                                owned_document_info,
                                contract,
                                document_type,
                            };
                            let mut operations = drive.add_document_for_contract_operations(
                                document_and_contract_info,
                                override_document,
                                block_info,
                                &mut Some(&mut drive_operations),
                                estimated_costs_only_with_layer_info,
                                transaction,
                                platform_version,
                            )?;
                            drive_operations.append(&mut operations);
                        }
                        DocumentOperation::UpdateOperation(update_operation) => {
                            let UpdateOperationInfo {
                                document,
                                serialized_document,
                                owner_id,
                                storage_flags,
                            } = update_operation;

                            let document_info =
                                if let Some(serialized_document) = serialized_document {
                                    DocumentRefAndSerialization((
                                        document,
                                        serialized_document,
                                        storage_flags,
                                    ))
                                } else {
                                    DocumentRefInfo((document, storage_flags))
                                };
                            let document_and_contract_info = DocumentAndContractInfo {
                                owned_document_info: OwnedDocumentInfo {
                                    document_info,
                                    owner_id,
                                },
                                contract,
                                document_type,
                            };
                            let mut operations = drive.update_document_for_contract_operations(
                                document_and_contract_info,
                                block_info,
                                &mut Some(&mut drive_operations),
                                estimated_costs_only_with_layer_info,
                                transaction,
                                platform_version,
                            )?;
                            drive_operations.append(&mut operations);
                        }
                    }
                }
                Ok(drive_operations)
            }
        }
    }
}

/// A wrapper for an update operation
#[derive(Clone, Debug)]
pub struct UpdateOperationInfo<'a> {
    /// The document to update
    pub document: &'a Document,
    /// The document in pre-serialized form
    pub serialized_document: Option<&'a [u8]>,
    /// The owner id, if none is specified will try to recover from serialized document
    pub owner_id: Option<[u8; 32]>,
    /// Add storage flags (like epoch, owner id, etc)
    pub storage_flags: Option<Cow<'a, StorageFlags>>,
}<|MERGE_RESOLUTION|>--- conflicted
+++ resolved
@@ -62,26 +62,21 @@
         /// Should we override the document if one already exists?
         override_document: bool,
     },
-<<<<<<< HEAD
     /// Adds a contested document to a contract matching the desired info.
     /// A contested document is a document that is trying to a acquire a
     /// unique index that has a conflict resolution mechanism
     AddContestedDocument {
         /// The document and contract info, also may contain the owner_id
         owned_document_info: OwnedDocumentInfo<'a>,
-        ///DataContract
-        contract_id: Identifier,
+        /// Data Contract info to potentially be resolved if needed
+        contract_info: DataContractInfo<'a>,
         /// Document type
-        document_type_name: Cow<'a, String>,
+        document_type_info: DocumentTypeInfo<'a>,
         /// Should we override the document if one already exists?
         override_document: bool,
     },
-    /// Adds a withdrawal document.
-    AddWithdrawalDocument {
-=======
     /// Updates a document and returns the associated fee.
     UpdateDocument {
->>>>>>> 2b562636
         /// The document and contract info, also may contain the owner_id
         owned_document_info: OwnedDocumentInfo<'a>,
         /// Data Contract info to potentially be resolved if needed
@@ -158,27 +153,20 @@
             }
             DocumentOperationType::AddContestedDocument {
                 owned_document_info,
-                contract_id,
-                document_type_name,
+                contract_info,
+                document_type_info,
                 override_document,
             } => {
                 let mut drive_operations: Vec<LowLevelDriveOperation> = vec![];
-                let contract_fetch_info = drive
-                    .get_contract_with_fetch_info_and_add_to_operations(
-                        contract_id.into_buffer(),
-                        Some(&block_info.epoch),
-                        true,
-                        transaction,
-                        &mut drive_operations,
-                        platform_version,
-                    )?
-                    .ok_or(Error::Document(DocumentError::DataContractNotFound))?;
-
-                let contract = &contract_fetch_info.contract;
-
-                let document_type = contract
-                    .document_type_for_name(document_type_name.as_str())
-                    .map_err(ProtocolError::DataContractError)?;
+                let contract_resolved_info = contract_info.resolve(
+                    drive,
+                    block_info,
+                    transaction,
+                    &mut drive_operations,
+                    platform_version,
+                )?;
+                let contract = contract_resolved_info.as_ref();
+                let document_type = document_type_info.resolve(contract)?;
 
                 let document_and_contract_info = DocumentAndContractInfo {
                     owned_document_info,
