use crate::drive::Drive;
use crate::error::fee::FeeError;
use crate::error::Error;
use crate::fee::op::{BaseOp, LowLevelDriveOperation};
use dpp::block::epoch::Epoch;
use dpp::fee::fee_result::FeeResult;

use dpp::fee::default_costs::CachedEpochIndexFeeVersions;
use enum_map::EnumMap;
use platform_version::version::fee::FeeVersion;

impl Drive {
    /// Calculates fees for the given operations. Returns the storage and processing costs.
    #[inline(always)]
    pub(super) fn calculate_fee_v0(
        base_operations: Option<EnumMap<BaseOp, u64>>,
        drive_operations: Option<Vec<LowLevelDriveOperation>>,
        epoch: &Epoch,
        epochs_per_era: u16,
        fee_version: &FeeVersion,
        previous_fee_versions: Option<&CachedEpochIndexFeeVersions>,
    ) -> Result<FeeResult, Error> {
        let mut aggregate_fee_result = FeeResult::default();
        if let Some(base_operations) = base_operations {
            for (base_op, count) in base_operations.iter() {
                match base_op.cost().checked_mul(*count) {
                    None => return Err(Error::Fee(FeeError::Overflow("overflow error"))),
                    Some(cost) => match aggregate_fee_result.processing_fee.checked_add(cost) {
                        None => return Err(Error::Fee(FeeError::Overflow("overflow error"))),
                        Some(value) => aggregate_fee_result.processing_fee = value,
                    },
                }
            }
        }

        if let Some(drive_operations) = drive_operations {
            // println!("{:#?}", drive_operations);
<<<<<<< HEAD
            for drive_fee_result in LowLevelDriveOperation::consume_to_fees(
=======
            for drive_fee_result in LowLevelDriveOperation::consume_to_fees_v0(
>>>>>>> 498fdff1
                drive_operations,
                epoch,
                epochs_per_era,
                fee_version,
                previous_fee_versions,
            )? {
                aggregate_fee_result.checked_add_assign(drive_fee_result)?;
            }
        }

        Ok(aggregate_fee_result)
    }
}<|MERGE_RESOLUTION|>--- conflicted
+++ resolved
@@ -35,11 +35,7 @@
 
         if let Some(drive_operations) = drive_operations {
             // println!("{:#?}", drive_operations);
-<<<<<<< HEAD
-            for drive_fee_result in LowLevelDriveOperation::consume_to_fees(
-=======
             for drive_fee_result in LowLevelDriveOperation::consume_to_fees_v0(
->>>>>>> 498fdff1
                 drive_operations,
                 epoch,
                 epochs_per_era,
