use crate::drive::balances::balance_path;
use crate::drive::Drive;
use crate::error::Error;
use crate::fee::credits::Credits;
use grovedb::TransactionArg;

impl Drive {
    /// Proves an Identity's balance from the backing store
    pub fn prove_identity_balance(
        &self,
        identity_id: [u8; 32],
        transaction: TransactionArg,
    ) -> Result<Vec<u8>, Error> {
        let balance_query = Self::balance_for_identity_id_query(identity_id);
<<<<<<< HEAD
        self.grove_get_proved_path_query(&balance_query, transaction, &mut vec![])
=======
        self.grove_get_proved_path_query(&balance_query, false, transaction, &mut vec![])
>>>>>>> 08a0c9f8
    }
}

#[cfg(test)]
mod tests {
    use super::*;
    use crate::common::helpers::setup::setup_drive_with_initial_state_structure;
    use crate::drive::block_info::BlockInfo;
    use dpp::identity::Identity;
    use grovedb::GroveDb;
    use std::borrow::Borrow;

    mod prove_identity_ids {
        use super::*;
        use std::collections::BTreeMap;

        #[test]
        fn should_prove_a_single_identity_balance() {
            let drive = setup_drive_with_initial_state_structure();
            let identity = Identity::random_identity(3, Some(14));

            let identity_id = identity.id.to_buffer();
            drive
                .add_new_identity(identity.clone(), &BlockInfo::default(), true, None)
                .expect("expected to add an identity");
            let proof = drive
                .prove_identity_balance(identity.id.to_buffer(), None)
                .expect("should not error when proving an identity");

            let (_, proved_identity_balance) =
                Drive::verify_identity_balance_for_identity_id(proof.as_slice(), identity_id)
                    .expect("expect that this be verified");

            assert_eq!(proved_identity_balance, Some(identity.balance));
        }

        // #[test]
        // fn should_prove_multiple_identity_balances() {
        //     let drive = setup_drive_with_initial_state_structure();
        //     let identities: BTreeMap<[u8; 32], Identity> =
        //         Identity::random_identities(10, 3, Some(14))
        //             .into_iter()
        //             .map(|identity| (identity.id.to_buffer(), identity))
        //             .collect();
        //
        //     for identity in identities.values() {
        //         drive
        //             .add_new_identity(identity.clone(), &BlockInfo::default(), true, None)
        //             .expect("expected to add an identity");
        //     }
        //
        //     let key_hashes_to_identity_ids = identities
        //         .values()
        //         .into_iter()
        //         .map(|identity| {
        //             (
        //                 identity
        //                     .public_keys
        //                     .first_key_value()
        //                     .expect("expected a key")
        //                     .1
        //                     .hash()
        //                     .expect("expected to hash first_key")
        //                     .try_into()
        //                     .expect("expected to be 20 bytes"),
        //                 Some(identity.id.to_buffer()),
        //             )
        //         })
        //         .collect::<BTreeMap<[u8; 20], Option<[u8; 32]>>>();
        //     let proof = drive
        //         .prove_identity_balance(identity.id.to_buffer(), None)
        //         .expect("should not error when proving an identity");
        //
        //     let (_, proved_identity_balance) =
        //         Drive::verify_identity_balance_for_identity_id(proof.as_slice(), identity_id)
        //             .expect("expect that this be verified");
        //
        //     assert_eq!(proved_identity_balance, Some(identity.balance));
        // }

        // #[test]
        // fn should_prove_multiple_identity_ids() {
        //     let drive = setup_drive_with_initial_state_structure();
        //
        //     let identities: BTreeMap<[u8; 32], Identity> =
        //         Identity::random_identities(10, 3, Some(14))
        //             .into_iter()
        //             .map(|identity| (identity.id.to_buffer(), identity))
        //             .collect();
        //
        //     for identity in identities.values() {
        //         drive
        //             .add_new_identity(identity.clone(), &BlockInfo::default(), true, None)
        //             .expect("expected to add an identity");
        //     }
        //
        //     let key_hashes_to_identity_ids = identities
        //         .values()
        //         .into_iter()
        //         .map(|identity| {
        //             (
        //                 identity
        //                     .public_keys
        //                     .first_key_value()
        //                     .expect("expected a key")
        //                     .1
        //                     .hash()
        //                     .expect("expected to hash first_key")
        //                     .try_into()
        //                     .expect("expected to be 20 bytes"),
        //                 Some(identity.id.to_buffer()),
        //             )
        //         })
        //         .collect::<BTreeMap<[u8; 20], Option<[u8; 32]>>>();
        //
        //     let key_hashes = key_hashes_to_identity_ids
        //         .keys()
        //         .copied()
        //         .collect::<Vec<[u8; 20]>>();
        //
        //     let proof = drive
        //         .prove_identity_ids_by_unique_public_key_hashes(&key_hashes, None)
        //         .expect("should not error when proving an identity");
        //
        //     let (_, proved_identity_id): ([u8; 32], BTreeMap<[u8; 20], Option<[u8; 32]>>) =
        //         Drive::verify_identity_ids_by_public_key_hashes(proof.as_slice(), &key_hashes)
        //             .expect("expect that this be verified");
        //
        //     assert_eq!(proved_identity_id, key_hashes_to_identity_ids);
        // }
    }
}<|MERGE_RESOLUTION|>--- conflicted
+++ resolved
@@ -12,11 +12,7 @@
         transaction: TransactionArg,
     ) -> Result<Vec<u8>, Error> {
         let balance_query = Self::balance_for_identity_id_query(identity_id);
-<<<<<<< HEAD
-        self.grove_get_proved_path_query(&balance_query, transaction, &mut vec![])
-=======
         self.grove_get_proved_path_query(&balance_query, false, transaction, &mut vec![])
->>>>>>> 08a0c9f8
     }
 }
 
