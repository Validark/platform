// MIT LICENSE
//
// Copyright (c) 2021 Dash Core Group
//
// Permission is hereby granted, free of charge, to any
// person obtaining a copy of this software and associated
// documentation files (the "Software"), to deal in the
// Software without restriction, including without
// limitation the rights to use, copy, modify, merge,
// publish, distribute, sublicense, and/or sell copies of
// the Software, and to permit persons to whom the Software
// is furnished to do so, subject to the following
// conditions:
//
// The above copyright notice and this permission notice
// shall be included in all copies or substantial portions
// of the Software.
//
// THE SOFTWARE IS PROVIDED "AS IS", WITHOUT WARRANTY OF
// ANY KIND, EXPRESS OR IMPLIED, INCLUDING BUT NOT LIMITED
// TO THE WARRANTIES OF MERCHANTABILITY, FITNESS FOR A
// PARTICULAR PURPOSE AND NONINFRINGEMENT. IN NO EVENT
// SHALL THE AUTHORS OR COPYRIGHT HOLDERS BE LIABLE FOR ANY
// CLAIM, DAMAGES OR OTHER LIABILITY, WHETHER IN AN ACTION
// OF CONTRACT, TORT OR OTHERWISE, ARISING FROM, OUT OF OR
// IN CONNECTION WITH THE SOFTWARE OR THE USE OR OTHER
// DEALINGS IN THE SOFTWARE.
//

//! Grove Operations.
//!
//! Defines and implements in Drive functions pertinent to groveDB operations.
//!

use crate::drive::batch::GroveDbOpBatch;
use costs::storage_cost::removal::StorageRemovedBytes::BasicStorageRemoval;
use costs::storage_cost::transition::OperationStorageTransitionType;
use costs::CostContext;
use grovedb::batch::estimated_costs::EstimatedCostsType::AverageCaseCostsType;
use grovedb::batch::{key_info::KeyInfo, BatchApplyOptions, GroveDbOp, KeyInfoPath, Op};
use grovedb::{Element, EstimatedLayerInformation, GroveDb, PathQuery, TransactionArg};
use std::collections::HashMap;

use crate::drive::flags::StorageFlags;
use crate::drive::object_size_info::DriveKeyInfo::{Key, KeyRef, KeySize};

use crate::drive::object_size_info::PathKeyElementInfo::{
    PathFixedSizeKeyRefElement, PathKeyElement, PathKeyElementSize, PathKeyRefElement,
    PathKeyUnknownElementSize,
};
use crate::drive::object_size_info::PathKeyInfo::{
    PathFixedSizeKey, PathFixedSizeKeyRef, PathKey, PathKeyRef, PathKeySize,
};
use crate::drive::object_size_info::{DriveKeyInfo, PathKeyElementInfo, PathKeyInfo};
use crate::drive::Drive;
use crate::error::drive::DriveError;
use crate::error::Error;
use crate::fee::op::DriveOperation;
use crate::fee::op::DriveOperation::{CalculatedCostOperation, GroveOperation};
use grovedb::operations::delete::{DeleteOptions, DeleteUpTreeOptions};
use grovedb::operations::insert::InsertOptions;
use grovedb::query_result_type::{
    PathKeyOptionalElementTrio, QueryResultElements, QueryResultType,
};
use grovedb::Error as GroveError;

use intmap::IntMap;
use storage::rocksdb_storage::RocksDbStorage;

/// Pushes an operation's `OperationCost` to `drive_operations` given its `CostContext`
/// and returns the operation's return value.
fn push_drive_operation_result<T>(
    cost_context: CostContext<Result<T, GroveError>>,
    drive_operations: &mut Vec<DriveOperation>,
) -> Result<T, Error> {
    let CostContext { value, cost } = cost_context;
    drive_operations.push(CalculatedCostOperation(cost));
    value.map_err(Error::GroveDB)
}

/// Pushes an operation's `OperationCost` to `drive_operations` given its `CostContext`
/// if `drive_operations` is given. Returns the operation's return value.
fn push_drive_operation_result_optional<T>(
    cost_context: CostContext<Result<T, GroveError>>,
    drive_operations: Option<&mut Vec<DriveOperation>>,
) -> Result<T, Error> {
    let CostContext { value, cost } = cost_context;
    if let Some(drive_operations) = drive_operations {
        drive_operations.push(CalculatedCostOperation(cost));
    }
    value.map_err(Error::GroveDB)
}

pub type EstimatedIntermediateFlagSizes = IntMap<u32>;
pub type EstimatedValueSize = u32;
pub type IsSubTree = bool;
pub type IsSumSubTree = bool;
pub type IsSumTree = bool;

pub enum BatchDeleteApplyType {
    StatelessBatchDelete {
        is_sum_tree: bool,
        estimated_value_size: u32,
    },
    StatefulBatchDelete {
        is_known_to_be_subtree_with_sum: Option<(IsSubTree, IsSumSubTree)>,
    },
}

pub enum BatchDeleteUpTreeApplyType {
    StatelessBatchDelete {
        estimated_layer_info: IntMap<EstimatedLayerInformation>,
    },
    StatefulBatchDelete {
        is_known_to_be_subtree_with_sum: Option<(IsSubTree, IsSumSubTree)>,
    },
}

#[derive(Clone, Copy)]
pub enum BatchInsertTreeApplyType {
    StatelessBatchInsert {
        in_tree_using_sums: bool,
        is_sum_tree: bool,
        flags_len: FlagsLen,
    },
    StatefulBatchInsert,
}

impl BatchInsertTreeApplyType {
    pub(crate) fn to_direct_query_type(&self) -> DirectQueryType {
        match self {
            BatchInsertTreeApplyType::StatelessBatchInsert {
                in_tree_using_sums,
                is_sum_tree,
                flags_len,
            } => DirectQueryType::StatelessDirectQuery {
                in_tree_using_sums: *in_tree_using_sums,
                query_target: QueryTarget::QueryTargetTree(*flags_len, *is_sum_tree),
            },
            BatchInsertTreeApplyType::StatefulBatchInsert => DirectQueryType::StatefulDirectQuery,
        }
    }
}

pub enum BatchInsertApplyType {
    StatelessBatchInsert {
        in_tree_using_sums: bool,
        target: QueryTarget,
    },
    StatefulBatchInsert,
}

impl BatchInsertApplyType {
    pub(crate) fn to_direct_query_type(&self) -> DirectQueryType {
        match self {
            BatchInsertApplyType::StatelessBatchInsert {
                in_tree_using_sums,
                target,
            } => DirectQueryType::StatelessDirectQuery {
                in_tree_using_sums: *in_tree_using_sums,
                query_target: *target,
            },
            BatchInsertApplyType::StatefulBatchInsert => DirectQueryType::StatefulDirectQuery,
        }
    }
}

pub type FlagsLen = u32;

#[derive(Clone, Copy)]
pub enum QueryTarget {
    QueryTargetTree(FlagsLen, IsSumTree),
    QueryTargetValue(u32),
}

impl QueryTarget {
    pub(crate) fn len(&self) -> u32 {
        match self {
            QueryTarget::QueryTargetTree(flags_len, is_sum_tree) => {
                let len = if *is_sum_tree { 11 } else { 3 };
                *flags_len + len
            }
            QueryTarget::QueryTargetValue(len) => *len,
        }
    }
}

#[derive(Clone, Copy)]
pub enum DirectQueryType {
    StatelessDirectQuery {
        in_tree_using_sums: bool,
        query_target: QueryTarget,
    },
    StatefulDirectQuery,
}

impl DirectQueryType {
    pub(crate) fn into_query_type(self) -> QueryType {
        match self {
            DirectQueryType::StatelessDirectQuery {
                in_tree_using_sums,
                query_target,
            } => QueryType::StatelessQuery {
                in_tree_using_sums,
                query_target,
                estimated_reference_sizes: vec![],
            },
            DirectQueryType::StatefulDirectQuery => QueryType::StatefulQuery,
        }
    }

    pub(crate) fn add_reference_sizes(self, reference_sizes: Vec<u32>) -> QueryType {
        match self {
            DirectQueryType::StatelessDirectQuery {
                in_tree_using_sums,
                query_target,
            } => QueryType::StatelessQuery {
                in_tree_using_sums,
                query_target,
                estimated_reference_sizes: reference_sizes,
            },
            DirectQueryType::StatefulDirectQuery => QueryType::StatefulQuery,
        }
    }
}

#[derive(Clone)]
pub enum QueryType {
    StatelessQuery {
        in_tree_using_sums: bool,
        query_target: QueryTarget,
        estimated_reference_sizes: Vec<u32>,
    },
    StatefulQuery,
}

impl Drive {
    /// Pushes the `OperationCost` of inserting an element in groveDB to `drive_operations`.
    pub fn grove_insert<'p, P>(
        &self,
        path: P,
        key: &'p [u8],
        element: Element,
        transaction: TransactionArg,
        options: Option<InsertOptions>,
        drive_operations: &mut Vec<DriveOperation>,
    ) -> Result<(), Error>
    where
        P: IntoIterator<Item = &'p [u8]>,
        <P as IntoIterator>::IntoIter: ExactSizeIterator + DoubleEndedIterator + Clone,
    {
        let cost_context = self.grove.insert(path, key, element, options, transaction);
        push_drive_operation_result(cost_context, drive_operations)
    }

    /// Pushes the `OperationCost` of inserting an element in groveDB where the path key does not yet exist
    /// to `drive_operations`.
    pub fn grove_insert_if_not_exists<'p, P>(
        &self,
        path: P,
        key: &'p [u8],
        element: Element,
        transaction: TransactionArg,
        drive_operations: Option<&mut Vec<DriveOperation>>,
    ) -> Result<bool, Error>
    where
        P: IntoIterator<Item = &'p [u8]>,
        <P as IntoIterator>::IntoIter: ExactSizeIterator + DoubleEndedIterator + Clone,
    {
        let cost_context = self
            .grove
            .insert_if_not_exists(path, key, element, transaction);
        push_drive_operation_result_optional(cost_context, drive_operations)
    }

    /// Pushes the `OperationCost` of deleting an element in groveDB to `drive_operations`.
    pub fn grove_delete<'p, P>(
        &self,
        path: P,
        key: &'p [u8],
        transaction: TransactionArg,
        drive_operations: &mut Vec<DriveOperation>,
    ) -> Result<(), Error>
    where
        P: IntoIterator<Item = &'p [u8]>,
        <P as IntoIterator>::IntoIter: ExactSizeIterator + DoubleEndedIterator + Clone,
    {
        let options = DeleteOptions {
            allow_deleting_non_empty_trees: false,
            deleting_non_empty_trees_returns_error: true,
            base_root_storage_is_free: true,
            validate_tree_at_path_exists: false,
        };
        let cost_context = self.grove.delete(path, key, Some(options), transaction);
        push_drive_operation_result(cost_context, drive_operations)
    }

    /// grove_get_direct basically means that there are no reference hops, this only matters
    /// when calculating worst case costs
    pub fn grove_get_direct<'p, P>(
        &self,
        path: P,
        key: &'p [u8],
        direct_query_type: DirectQueryType,
        transaction: TransactionArg,
        drive_operations: &mut Vec<DriveOperation>,
    ) -> Result<Option<Element>, Error>
    where
        P: IntoIterator<Item = &'p [u8]>,
        <P as IntoIterator>::IntoIter: ExactSizeIterator + DoubleEndedIterator + Clone,
    {
        self.grove_get(
            path,
            key,
            direct_query_type.into_query_type(),
            transaction,
            drive_operations,
        )
    }

    /// Gets the element at the given path from groveDB.
    /// Pushes the `OperationCost` of getting the element to `drive_operations`.
    pub fn grove_get<'p, P>(
        &self,
        path: P,
        key: &'p [u8],
        query_type: QueryType,
        transaction: TransactionArg,
        drive_operations: &mut Vec<DriveOperation>,
    ) -> Result<Option<Element>, Error>
    where
        P: IntoIterator<Item = &'p [u8]>,
        <P as IntoIterator>::IntoIter: ExactSizeIterator + DoubleEndedIterator + Clone,
    {
        let path_iter = path.into_iter();
        // if let Some((max_value_size, max_reference_sizes)) =
        //     query_stateless_with_max_value_size_and_max_reference_sizes
        // {
        match query_type {
            QueryType::StatelessQuery {
                in_tree_using_sums,
                query_target,
                estimated_reference_sizes,
            } => {
                let key_info_path = KeyInfoPath::from_known_path(path_iter);
                let key_info = KeyInfo::KnownKey(key.to_vec());
                let cost = match query_target {
                    QueryTarget::QueryTargetTree(flags_size, is_sum_tree) => {
                        GroveDb::average_case_for_get_tree(
                            &key_info_path,
                            &key_info,
                            flags_size,
                            is_sum_tree,
                            in_tree_using_sums,
                        )
                    }
                    QueryTarget::QueryTargetValue(estimated_value_size) => {
                        GroveDb::average_case_for_get(
                            &key_info_path,
                            &key_info,
                            in_tree_using_sums,
                            estimated_value_size as u32,
                            estimated_reference_sizes,
                        )
                    }
                };

                drive_operations.push(CalculatedCostOperation(cost));
                Ok(None)
            }
            QueryType::StatefulQuery => {
                let CostContext { value, cost } = self.grove.get(path_iter, key, transaction);
                drive_operations.push(CalculatedCostOperation(cost));
                Ok(Some(value.map_err(Error::GroveDB)?))
            }
        }
    }

    /// Gets the return value and the cost of a groveDB path query.
    /// Pushes the cost to `drive_operations` and returns the return value.
    pub(crate) fn grove_get_path_query(
        &self,
        path_query: &PathQuery,
        transaction: TransactionArg,
        drive_operations: &mut Vec<DriveOperation>,
    ) -> Result<(Vec<Vec<u8>>, u16), Error> {
        let CostContext { value, cost } = self.grove.query_item_value(path_query, transaction);
<<<<<<< HEAD
        drive_operations.push(CalculatedCostOperation(cost));
        value.map_err(Error::GroveDB)
    }

    /// Gets the return value and the cost of a groveDB path query.
    /// Pushes the cost to `drive_operations` and returns the return value.
    pub(crate) fn grove_get_path_query_with_optional(
        &self,
        path_query: &PathQuery,
        transaction: TransactionArg,
        drive_operations: &mut Vec<DriveOperation>,
    ) -> Result<Vec<PathKeyOptionalElementTrio>, Error> {
        let CostContext { value, cost } = self.grove.query_keys_optional(path_query, transaction);
        drive_operations.push(CalculatedCostOperation(cost));
        value.map_err(Error::GroveDB)
    }

    /// Gets the return value and the cost of a groveDB path query.
    /// Pushes the cost to `drive_operations` and returns the return value.
    pub(crate) fn grove_get_raw_path_query_with_optional(
        &self,
        path_query: &PathQuery,
        transaction: TransactionArg,
        drive_operations: &mut Vec<DriveOperation>,
    ) -> Result<Vec<PathKeyOptionalElementTrio>, Error> {
        let CostContext { value, cost } =
            self.grove.query_raw_keys_optional(path_query, transaction);
=======
>>>>>>> 9336bafa
        drive_operations.push(CalculatedCostOperation(cost));
        value.map_err(Error::GroveDB)
    }

    /// Gets the return value and the cost of a groveDB raw path query.
    /// Pushes the cost to `drive_operations` and returns the return value.
    pub(crate) fn grove_get_raw_path_query(
        &self,
        path_query: &PathQuery,
        transaction: TransactionArg,
        result_type: QueryResultType,
        drive_operations: &mut Vec<DriveOperation>,
    ) -> Result<(QueryResultElements, u16), Error> {
        let CostContext { value, cost } =
            self.grove.query_raw(path_query, result_type, transaction);
        drive_operations.push(CalculatedCostOperation(cost));
        value.map_err(Error::GroveDB)
    }

    /// Gets the return value and the cost of a groveDB proved path query.
    /// Pushes the cost to `drive_operations` and returns the return value.
    pub(crate) fn grove_get_proved_path_query(
        &self,
        path_query: &PathQuery,
        transaction: TransactionArg,
        drive_operations: &mut Vec<DriveOperation>,
    ) -> Result<Vec<u8>, Error> {
        let CostContext { value, cost } = self.grove.get_proved_path_query(path_query, transaction);
        drive_operations.push(CalculatedCostOperation(cost));
        value.map_err(Error::GroveDB)
    }

    /// Gets the return value and the cost of a groveDB `has_raw` operation.
    /// Pushes the cost to `drive_operations` and returns the return value.
    pub(crate) fn grove_has_raw<'p, P>(
        &self,
        path: P,
        key: &'p [u8],
        query_type: DirectQueryType,
        transaction: TransactionArg,
        drive_operations: &mut Vec<DriveOperation>,
    ) -> Result<bool, Error>
    where
        P: IntoIterator<Item = &'p [u8]>,
        <P as IntoIterator>::IntoIter: ExactSizeIterator + DoubleEndedIterator + Clone,
    {
        let CostContext { value, cost } = match query_type {
            DirectQueryType::StatelessDirectQuery {
                in_tree_using_sums,
                query_target,
            } => {
                let key_info_path = KeyInfoPath::from_known_path(path);
                let key_info = KeyInfo::KnownKey(key.to_vec());
                let cost = match query_target {
                    QueryTarget::QueryTargetTree(flags_len, is_sum_tree) => {
                        GroveDb::average_case_for_has_raw_tree(
                            &key_info_path,
                            &key_info,
                            flags_len,
                            is_sum_tree,
                            in_tree_using_sums,
                        )
                    }
                    QueryTarget::QueryTargetValue(estimated_value_size) => {
                        GroveDb::average_case_for_has_raw(
                            &key_info_path,
                            &key_info,
                            estimated_value_size as u32,
                            in_tree_using_sums,
                        )
                    }
                };

                CostContext {
                    value: Ok(false),
                    cost,
                }
            }
            DirectQueryType::StatefulDirectQuery => {
                if self.config.has_raw_enabled {
                    self.grove.has_raw(path, key, transaction)
                } else {
                    self.grove.get_raw(path, key, transaction).map(|r| match r {
                        Err(GroveError::PathKeyNotFound(_))
                        | Err(GroveError::PathNotFound(_))
                        | Err(GroveError::PathParentLayerNotFound(_)) => Ok(false),
                        Err(e) => Err(e),
                        Ok(_) => Ok(true),
                    })
                }
            }
        };
        drive_operations.push(CalculatedCostOperation(cost));
        Ok(value?)
    }

    /// Pushes an "insert empty tree" operation to `drive_operations`.
    pub(crate) fn batch_insert_empty_tree<'a, 'c, P>(
        &'a self,
        path: P,
        key_info: DriveKeyInfo<'c>,
        storage_flags: Option<&StorageFlags>,
        drive_operations: &mut Vec<DriveOperation>,
    ) -> Result<(), Error>
    where
        P: IntoIterator<Item = &'c [u8]>,
        <P as IntoIterator>::IntoIter: ExactSizeIterator + DoubleEndedIterator + Clone,
    {
        match key_info {
            KeyRef(key) => {
                let path_items: Vec<Vec<u8>> = path.into_iter().map(Vec::from).collect();
                drive_operations.push(DriveOperation::for_known_path_key_empty_tree(
                    path_items,
                    key.to_vec(),
                    storage_flags,
                ));
                Ok(())
            }
            KeySize(key) => {
                drive_operations.push(DriveOperation::for_estimated_path_key_empty_tree(
                    KeyInfoPath::from_known_path(path),
                    key,
                    storage_flags,
                ));
                Ok(())
            }
            Key(key) => {
                let path_items: Vec<Vec<u8>> = path.into_iter().map(Vec::from).collect();
                drive_operations.push(DriveOperation::for_known_path_key_empty_tree(
                    path_items,
                    key,
                    storage_flags,
                ));
                Ok(())
            }
        }
    }

    /// Pushes an "insert empty tree where path key does not yet exist" operation to `drive_operations`.
    /// Will also check the current drive operations
    pub(crate) fn batch_insert_empty_tree_if_not_exists<'a, 'c, const N: usize>(
        &'a self,
        path_key_info: PathKeyInfo<'c, N>,
        storage_flags: Option<&StorageFlags>,
        apply_type: BatchInsertTreeApplyType,
        transaction: TransactionArg,
        check_existing_operations: &mut Option<&mut Vec<DriveOperation>>,
        drive_operations: &mut Vec<DriveOperation>,
    ) -> Result<bool, Error> {
        //todo: clean up the duplication
        match path_key_info {
            PathKeyRef((path, key)) => {
                let path_iter: Vec<&[u8]> = path.iter().map(|x| x.as_slice()).collect();
                let drive_operation = DriveOperation::for_known_path_key_empty_tree(
                    path.clone(),
                    key.to_vec(),
                    storage_flags,
                );
                // we only add the operation if it doesn't already exist in the current batch
                if let Some(existing_operations) = check_existing_operations {
                    let mut i = 0;
                    let mut found = false;
                    while i < existing_operations.len() {
                        // we need to check every drive operation
                        // if it already exists then just ignore things
                        // if we had a delete then we need to remove the delete
                        let previous_drive_operation = &existing_operations[i];
                        if previous_drive_operation == &drive_operation {
                            found = true;
                            break;
                        } else if let GroveOperation(grove_op) = previous_drive_operation {
                            if grove_op.key == key
                                && grove_op.path == path
                                && matches!(grove_op.op, Op::DeleteTree)
                            {
                                found = true;
                                existing_operations.remove(i);
                                break;
                            } else {
                                i += 1;
                            }
                        } else {
                            i += 1;
                        }
                    }
                    if !found {
                        let has_raw = self.grove_has_raw(
                            path_iter.clone(),
                            key,
                            apply_type.to_direct_query_type(),
                            transaction,
                            drive_operations,
                        )?;
                        if !has_raw {
                            drive_operations.push(drive_operation);
                        }
                        Ok(!has_raw)
                    } else {
                        Ok(false)
                    }
                } else {
                    let has_raw = self.grove_has_raw(
                        path_iter.clone(),
                        key,
                        apply_type.to_direct_query_type(),
                        transaction,
                        drive_operations,
                    )?;
                    if !has_raw {
                        drive_operations.push(drive_operation);
                    }
                    Ok(!has_raw)
                }
            }
            PathKeySize(_key_path_info, _key_info) => Err(Error::Drive(
                DriveError::NotSupportedPrivate("document sizes in batch operations not supported"),
            )),
            PathKey((path, key)) => {
                let path_iter: Vec<&[u8]> = path.iter().map(|x| x.as_slice()).collect();
                let drive_operation = DriveOperation::for_known_path_key_empty_tree(
                    path.clone(),
                    key.to_vec(),
                    storage_flags,
                );
                // we only add the operation if it doesn't already exist in the current batch
                if let Some(existing_operations) = check_existing_operations {
                    let mut i = 0;
                    let mut found = false;
                    while i < existing_operations.len() {
                        // we need to check every drive operation
                        // if it already exists then just ignore things
                        // if we had a delete then we need to remove the delete
                        let previous_drive_operation = &existing_operations[i];
                        if previous_drive_operation == &drive_operation {
                            found = true;
                            break;
                        } else if let GroveOperation(grove_op) = previous_drive_operation {
                            if grove_op.key == key
                                && grove_op.path == path_iter
                                && matches!(grove_op.op, Op::DeleteTree)
                            {
                                found = true;
                                existing_operations.remove(i);
                                break;
                            } else {
                                i += 1;
                            }
                        } else {
                            i += 1;
                        }
                    }
                    if !found {
                        let has_raw = self.grove_has_raw(
                            path_iter.clone(),
                            key.as_slice(),
                            apply_type.to_direct_query_type(),
                            transaction,
                            drive_operations,
                        )?;
                        if !has_raw {
                            drive_operations.push(drive_operation);
                        }
                        Ok(!has_raw)
                    } else {
                        Ok(false)
                    }
                } else {
                    let has_raw = self.grove_has_raw(
                        path_iter.clone(),
                        key.as_slice(),
                        apply_type.to_direct_query_type(),
                        transaction,
                        drive_operations,
                    )?;
                    if !has_raw {
                        drive_operations.push(drive_operation);
                    }
                    Ok(!has_raw)
                }
            }
            PathFixedSizeKey((path, key)) => {
                let path_items: Vec<Vec<u8>> = path.into_iter().map(Vec::from).collect();
                let drive_operation = DriveOperation::for_known_path_key_empty_tree(
                    path_items,
                    key.to_vec(),
                    storage_flags,
                );
                // we only add the operation if it doesn't already exist in the current batch
                if let Some(existing_operations) = check_existing_operations {
                    let mut i = 0;
                    let mut found = false;
                    while i < existing_operations.len() {
                        // we need to check every drive operation
                        // if it already exists then just ignore things
                        // if we had a delete then we need to remove the delete
                        let previous_drive_operation = &existing_operations[i];
                        if previous_drive_operation == &drive_operation {
                            found = true;
                            break;
                        } else if let GroveOperation(grove_op) = previous_drive_operation {
                            if grove_op.key == key
                                && grove_op.path == path
                                && matches!(grove_op.op, Op::DeleteTree)
                            {
                                found = true;
                                existing_operations.remove(i);
                                break;
                            } else {
                                i += 1;
                            }
                        } else {
                            i += 1;
                        }
                    }
                    if !found {
                        let has_raw = self.grove_has_raw(
                            path,
                            key.as_slice(),
                            apply_type.to_direct_query_type(),
                            transaction,
                            drive_operations,
                        )?;
                        if !has_raw {
                            drive_operations.push(drive_operation);
                        }
                        Ok(!has_raw)
                    } else {
                        Ok(false)
                    }
                } else {
                    let has_raw = self.grove_has_raw(
                        path,
                        key.as_slice(),
                        apply_type.to_direct_query_type(),
                        transaction,
                        drive_operations,
                    )?;
                    if !has_raw {
                        drive_operations.push(drive_operation);
                    }
                    Ok(!has_raw)
                }
            }
            PathFixedSizeKeyRef((path, key)) => {
                let path_items: Vec<Vec<u8>> = path.into_iter().map(Vec::from).collect();
                let drive_operation = DriveOperation::for_known_path_key_empty_tree(
                    path_items,
                    key.to_vec(),
                    storage_flags,
                );
                // we only add the operation if it doesn't already exist in the current batch
                if let Some(existing_operations) = check_existing_operations {
                    let mut i = 0;
                    let mut found = false;
                    while i < existing_operations.len() {
                        // we need to check every drive operation
                        // if it already exists then just ignore things
                        // if we had a delete then we need to remove the delete
                        let previous_drive_operation = &existing_operations[i];
                        if previous_drive_operation == &drive_operation {
                            found = true;
                            break;
                        } else if let GroveOperation(grove_op) = previous_drive_operation {
                            if grove_op.key == key
                                && grove_op.path == path
                                && matches!(grove_op.op, Op::DeleteTree)
                            {
                                found = true;
                                existing_operations.remove(i);
                                break;
                            } else {
                                i += 1;
                            }
                        } else {
                            i += 1;
                        }
                    }
                    if !found {
                        let has_raw = self.grove_has_raw(
                            path,
                            key,
                            apply_type.to_direct_query_type(),
                            transaction,
                            drive_operations,
                        )?;
                        if !has_raw {
                            drive_operations.push(drive_operation);
                        }
                        Ok(!has_raw)
                    } else {
                        Ok(false)
                    }
                } else {
                    let has_raw = self.grove_has_raw(
                        path,
                        key,
                        apply_type.to_direct_query_type(),
                        transaction,
                        drive_operations,
                    )?;
                    if !has_raw {
                        drive_operations.push(drive_operation);
                    }
                    Ok(!has_raw)
                }
            }
        }
    }

    /// Pushes an "insert empty tree where path key does not yet exist" operation to `drive_operations`.
    /// Will also check the current drive operations
    pub(crate) fn batch_insert_empty_tree_if_not_exists_check_existing_operations<
        'a,
        'c,
        const N: usize,
    >(
        &'a self,
        path_key_info: PathKeyInfo<'c, N>,
        storage_flags: Option<&StorageFlags>,
        apply_type: BatchInsertTreeApplyType,
        transaction: TransactionArg,
        drive_operations: &mut Vec<DriveOperation>,
    ) -> Result<bool, Error> {
        match path_key_info {
            PathKeyRef((path, key)) => {
                let path_iter: Vec<&[u8]> = path.iter().map(|x| x.as_slice()).collect();
                let drive_operation = DriveOperation::for_known_path_key_empty_tree(
                    path.clone(),
                    key.to_vec(),
                    storage_flags,
                );
                // we only add the operation if it doesn't already exist in the current batch
                if !drive_operations.contains(&drive_operation) {
                    let has_raw = self.grove_has_raw(
                        path_iter.clone(),
                        key,
                        apply_type.to_direct_query_type(),
                        transaction,
                        drive_operations,
                    )?;
                    if !has_raw {
                        drive_operations.push(drive_operation);
                    }
                    Ok(!has_raw)
                } else {
                    Ok(false)
                }
            }
            PathKeySize(_key_path_info, _key_info) => Err(Error::Drive(
                DriveError::NotSupportedPrivate("document sizes in batch operations not supported"),
            )),
            PathKey((path, key)) => {
                let drive_operation = DriveOperation::for_known_path_key_empty_tree(
                    path.clone(),
                    key.clone(),
                    storage_flags,
                );
                // we only add the operation if it doesn't already exist in the current batch
                if !drive_operations.contains(&drive_operation) {
                    let path_iter: Vec<&[u8]> = path.iter().map(|x| x.as_slice()).collect();
                    let has_raw = self.grove_has_raw(
                        path_iter.clone(),
                        key.as_slice(),
                        apply_type.to_direct_query_type(),
                        transaction,
                        drive_operations,
                    )?;
                    if !has_raw {
                        drive_operations.push(drive_operation);
                    }
                    Ok(!has_raw)
                } else {
                    Ok(false)
                }
            }
            PathFixedSizeKey((path, key)) => {
                let path_items: Vec<Vec<u8>> = path.into_iter().map(Vec::from).collect();
                let drive_operation = DriveOperation::for_known_path_key_empty_tree(
                    path_items,
                    key.to_vec(),
                    storage_flags,
                );
                // we only add the operation if it doesn't already exist in the current batch
                if !drive_operations.contains(&drive_operation) {
                    let has_raw = self.grove_has_raw(
                        path,
                        key.as_slice(),
                        apply_type.to_direct_query_type(),
                        transaction,
                        drive_operations,
                    )?;
                    if !has_raw {
                        drive_operations.push(drive_operation);
                    }
                    Ok(!has_raw)
                } else {
                    Ok(false)
                }
            }
            PathFixedSizeKeyRef((path, key)) => {
                let path_items: Vec<Vec<u8>> = path.into_iter().map(Vec::from).collect();
                let drive_operation = DriveOperation::for_known_path_key_empty_tree(
                    path_items,
                    key.to_vec(),
                    storage_flags,
                );
                // we only add the operation if it doesn't already exist in the current batch
                if !drive_operations.contains(&drive_operation) {
                    let has_raw = self.grove_has_raw(
                        path,
                        key,
                        apply_type.to_direct_query_type(),
                        transaction,
                        drive_operations,
                    )?;
                    if !has_raw {
                        drive_operations.push(drive_operation);
                    }
                    Ok(!has_raw)
                } else {
                    Ok(false)
                }
            }
        }
    }

    /// Pushes an "insert element" operation to `drive_operations`.
    pub(crate) fn batch_insert<const N: usize>(
        &self,
        path_key_element_info: PathKeyElementInfo<N>,
        drive_operations: &mut Vec<DriveOperation>,
    ) -> Result<(), Error> {
        match path_key_element_info {
            PathKeyRefElement((path, key, element)) => {
                drive_operations.push(DriveOperation::insert_for_known_path_key_element(
                    path,
                    key.to_vec(),
                    element,
                ));
                Ok(())
            }
            PathKeyElement((path, key, element)) => {
                drive_operations.push(DriveOperation::insert_for_known_path_key_element(
                    path, key, element,
                ));
                Ok(())
            }
            PathKeyElementSize((key_info_path, key_info, element)) => {
                drive_operations.push(DriveOperation::insert_for_estimated_path_key_element(
                    key_info_path,
                    key_info,
                    element,
                ));
                Ok(())
            }
            PathKeyUnknownElementSize(_) => Err(Error::Drive(DriveError::NotSupportedPrivate(
                "inserting unsized documents into a batch is not currently supported",
            ))),
            PathFixedSizeKeyRefElement((path, key, element)) => {
                let path_items: Vec<Vec<u8>> = path.into_iter().map(Vec::from).collect();
                drive_operations.push(DriveOperation::insert_for_known_path_key_element(
                    path_items,
                    key.to_vec(),
                    element,
                ));
                Ok(())
            }
        }
    }

    /// Pushes an "insert element if the path key does not yet exist" operation to `drive_operations`.
    /// Returns true if the path key already exists without references.
    pub(crate) fn batch_insert_if_not_exists<'a, 'c, const N: usize>(
        &'a self,
        path_key_element_info: PathKeyElementInfo<'c, N>,
        apply_type: BatchInsertApplyType,
        transaction: TransactionArg,
        drive_operations: &mut Vec<DriveOperation>,
    ) -> Result<bool, Error> {
        match path_key_element_info {
            PathKeyRefElement((path, key, element)) => {
                let path_iter: Vec<&[u8]> = path.iter().map(|x| x.as_slice()).collect();
                let has_raw = self.grove_has_raw(
                    path_iter.clone(),
                    key,
                    apply_type.to_direct_query_type(),
                    transaction,
                    drive_operations,
                )?;
                if !has_raw {
                    drive_operations.push(DriveOperation::insert_for_known_path_key_element(
                        path,
                        key.to_vec(),
                        element,
                    ));
                }
                Ok(!has_raw)
            }
            PathKeyElement((path, key, element)) => {
                let path_iter: Vec<&[u8]> = path.iter().map(|x| x.as_slice()).collect();
                let has_raw = self.grove_has_raw(
                    path_iter.clone(),
                    key.as_slice(),
                    apply_type.to_direct_query_type(),
                    transaction,
                    drive_operations,
                )?;
                if !has_raw {
                    drive_operations.push(DriveOperation::insert_for_known_path_key_element(
                        path, key, element,
                    ));
                }
                Ok(!has_raw)
            }
            PathFixedSizeKeyRefElement((path, key, element)) => {
                let has_raw = self.grove_has_raw(
                    path,
                    key,
                    apply_type.to_direct_query_type(),
                    transaction,
                    drive_operations,
                )?;
                if !has_raw {
                    let path_items: Vec<Vec<u8>> = path.into_iter().map(Vec::from).collect();
                    drive_operations.push(DriveOperation::insert_for_known_path_key_element(
                        path_items,
                        key.to_vec(),
                        element,
                    ));
                }
                Ok(!has_raw)
            }
            PathKeyElementSize((key_info_path, key_info, element)) => {
                match apply_type {
                    BatchInsertApplyType::StatelessBatchInsert {
                        in_tree_using_sums, ..
                    } => {
                        // we can estimate that the element was the same size
                        drive_operations.push(CalculatedCostOperation(
                            GroveDb::average_case_for_has_raw(
                                &key_info_path,
                                &key_info,
                                element.serialized_size() as u32,
                                in_tree_using_sums,
                            ),
                        ));
                        drive_operations.push(
                            DriveOperation::insert_for_estimated_path_key_element(
                                key_info_path,
                                key_info,
                                element,
                            ),
                        );
                        Ok(true)
                    }
                    BatchInsertApplyType::StatefulBatchInsert => {
                        Err(Error::Drive(DriveError::NotSupportedPrivate(
                            "document sizes for stateful insert in batch operations not supported",
                        )))
                    }
                }
            }
            PathKeyUnknownElementSize(_) => Err(Error::Drive(DriveError::NotSupportedPrivate(
                "document sizes in batch operations not supported",
            ))),
        }
    }

    /// Pushes a "delete element" operation to `drive_operations`.
    pub(crate) fn batch_delete<'a, 'c, P>(
        &'a self,
        path: P,
        key: &'c [u8],
        apply_type: BatchDeleteApplyType,
        transaction: TransactionArg,
        drive_operations: &mut Vec<DriveOperation>,
    ) -> Result<(), Error>
    where
        P: IntoIterator<Item = &'c [u8]>,
        <P as IntoIterator>::IntoIter: ExactSizeIterator + DoubleEndedIterator + Clone,
    {
        let current_batch_operations = DriveOperation::grovedb_operations_batch(drive_operations);
        let options = DeleteOptions {
            allow_deleting_non_empty_trees: false,
            deleting_non_empty_trees_returns_error: true,
            base_root_storage_is_free: true,
            validate_tree_at_path_exists: false, //todo: not sure about this one
        };
        let delete_operation = match apply_type {
            BatchDeleteApplyType::StatelessBatchDelete {
                is_sum_tree,
                estimated_value_size,
            } => GroveDb::worst_case_delete_operation_for_delete_internal::<RocksDbStorage>(
                &KeyInfoPath::from_known_path(path),
                &KeyInfo::KnownKey(key.to_vec()),
                is_sum_tree,
                false,
                true,
                0,
                estimated_value_size,
            )
            .map(|r| r.map(Some)),
            BatchDeleteApplyType::StatefulBatchDelete {
                is_known_to_be_subtree_with_sum,
            } => self.grove.delete_operation_for_delete_internal(
                path,
                key,
                &options,
                is_known_to_be_subtree_with_sum,
                &current_batch_operations.operations,
                transaction,
            ),
        };

        if let Some(delete_operation) =
            push_drive_operation_result(delete_operation, drive_operations)?
        {
            // we also add the actual delete operation
            drive_operations.push(DriveOperation::GroveOperation(delete_operation))
        }

        Ok(())
    }

    /// Pushes a "delete up tree while empty" operation to `drive_operations`.
    pub(crate) fn batch_delete_up_tree_while_empty<'a, 'c>(
        &'a self,
        path: KeyInfoPath,
        key: &'c [u8],
        stop_path_height: Option<u16>,
        apply_type: BatchDeleteUpTreeApplyType,
        transaction: TransactionArg,
        check_existing_operations: &Option<&mut Vec<DriveOperation>>,
        drive_operations: &mut Vec<DriveOperation>,
    ) -> Result<(), Error> {
        //these are the operations in the current operations (eg, delete/add)
        let mut current_batch_operations =
            DriveOperation::grovedb_operations_batch(drive_operations);

        //These are the operations in the same batch, but in a different operation
        if let Some(existing_operations) = check_existing_operations {
            let mut other_batch_operations =
                DriveOperation::grovedb_operations_batch(existing_operations);
            current_batch_operations.append(&mut other_batch_operations);
        }
        let cost_context = match apply_type {
            BatchDeleteUpTreeApplyType::StatelessBatchDelete {
                estimated_layer_info,
            } => GroveDb::average_case_delete_operations_for_delete_up_tree_while_empty::<
                RocksDbStorage,
            >(
                &path,
                &KeyInfo::KnownKey(key.to_vec()),
                stop_path_height,
                true,
                estimated_layer_info,
            ),
            BatchDeleteUpTreeApplyType::StatefulBatchDelete {
                is_known_to_be_subtree_with_sum,
            } => {
                let options = DeleteUpTreeOptions {
                    allow_deleting_non_empty_trees: false,
                    deleting_non_empty_trees_returns_error: true,
                    base_root_storage_is_free: true,
                    validate_tree_at_path_exists: false,
                    stop_path_height,
                };
                self.grove.delete_operations_for_delete_up_tree_while_empty(
                    path.to_path_refs(),
                    key,
                    &options,
                    is_known_to_be_subtree_with_sum,
                    current_batch_operations.operations,
                    transaction,
                )
            }
        };
        let delete_operations = push_drive_operation_result(cost_context, drive_operations)?;
        delete_operations
            .into_iter()
            .for_each(|op| drive_operations.push(DriveOperation::GroveOperation(op)));

        Ok(())
    }

    /// Applies the given groveDB operation
    pub fn grove_apply_operation(
        &self,
        operation: GroveDbOp,
        validate: bool,
        transaction: TransactionArg,
    ) -> Result<(), Error> {
        self.grove_apply_batch_with_add_costs(
            GroveDbOpBatch {
                operations: vec![operation],
            },
            validate,
            transaction,
            &mut vec![],
        )
    }

    /// Applies the given groveDB operations batch.
    pub fn grove_apply_batch(
        &self,
        ops: GroveDbOpBatch,
        validate: bool,
        transaction: TransactionArg,
    ) -> Result<(), Error> {
        self.grove_apply_batch_with_add_costs(ops, validate, transaction, &mut vec![])
    }

    /// Applies the given groveDB operations batch and gets and passes the costs to `push_drive_operation_result`.
    pub(crate) fn grove_apply_batch_with_add_costs(
        &self,
        ops: GroveDbOpBatch,
        validate: bool,
        transaction: TransactionArg,
        drive_operations: &mut Vec<DriveOperation>,
    ) -> Result<(), Error> {
        if ops.is_empty() {
            return Err(Error::Drive(DriveError::BatchIsEmpty()));
        }
        if self.config.batching_enabled {
            // println!("batch {:#?}", ops);
            if self.config.batching_consistency_verification {
                let consistency_results =
                    GroveDbOp::verify_consistency_of_operations(&ops.operations);
                if !consistency_results.is_empty() {
<<<<<<< HEAD
                    println!("results {:#?}", consistency_results);
=======
                    println!("consistency_results {:#?}", consistency_results);
>>>>>>> 9336bafa
                    return Err(Error::Drive(DriveError::GroveDBInsertion(
                        "insertion order error",
                    )));
                }
            }

            let cost_context = self.grove.apply_batch_with_element_flags_update(
                ops.operations,
                Some(BatchApplyOptions {
                    validate_insertion_does_not_override: validate,
                    validate_insertion_does_not_override_tree: validate,
                    allow_deleting_non_empty_trees: false,
                    deleting_non_empty_trees_returns_error: true,
                    disable_operation_consistency_check: false,
                    base_root_storage_is_free: true
                }),
                |cost, old_flags, new_flags| {

                    // if there were no flags before then the new flags are used
                    if old_flags.is_none() {
                        return Ok(false);
                    }
                    // This could be none only because the old element didn't exist
                    // If they were empty we get an error
                    let maybe_old_storage_flags =
                        StorageFlags::from_some_element_flags_ref(&old_flags).map_err(|_| GroveError::JustInTimeElementFlagsClientError("drive did not understand flags of old item being updated"))?;
                    let new_storage_flags = StorageFlags::from_element_flags_ref(new_flags).map_err(|_| GroveError::JustInTimeElementFlagsClientError("drive did not understand updated item flag information"))?.ok_or(GroveError::JustInTimeElementFlagsClientError("removing flags from an item with flags is not allowed"))?;
                    match &cost.transition_type() {
                        OperationStorageTransitionType::OperationUpdateBiggerSize => {
                            let combined_storage_flags =
                                StorageFlags::optional_combine_added_bytes(
                                    maybe_old_storage_flags,
                                    new_storage_flags,
                                    cost.added_bytes,
                                ).map_err(|_| GroveError::JustInTimeElementFlagsClientError("drive could not combine storage flags (new flags were bigger)"))?;
                            let combined_flags = combined_storage_flags.to_element_flags();
                            // it's possible they got bigger in the same epoch
                            if combined_flags == *new_flags {
                                // they are the same there was no update
                                Ok(false)
                            } else {
                                *new_flags = combined_flags;
                                Ok(true)
                            }
                        }
                        OperationStorageTransitionType::OperationUpdateSmallerSize => {
                            let combined_storage_flags =
                                StorageFlags::optional_combine_removed_bytes(
                                    maybe_old_storage_flags,
                                    new_storage_flags,
                                    &cost.removed_bytes,
                                ).map_err(|_| GroveError::JustInTimeElementFlagsClientError("drive could not combine storage flags (new flags were smaller)"))?;
                            let combined_flags = combined_storage_flags.to_element_flags();
                            // it's possible they got bigger in the same epoch
                            if combined_flags == *new_flags {
                                // they are the same there was no update
                                Ok(false)
                            } else {
                                *new_flags = combined_flags;
                                Ok(true)
                            }
                        }
                        _ => Ok(false),
                    }
                },
                |flags, removed_key_bytes, removed_value_bytes| {
                    let maybe_storage_flags = StorageFlags::from_element_flags_ref(flags).map_err(|_| GroveError::SplitRemovalBytesClientError("drive did not understand flags of item being updated"))?;
                    // if there were no flags before then the new flags are used
                    match maybe_storage_flags {
                        None => { Ok((BasicStorageRemoval(removed_key_bytes), BasicStorageRemoval(removed_value_bytes)))}
                        Some(storage_flags) => {
                            storage_flags.split_storage_removed_bytes(removed_key_bytes, removed_value_bytes)
                        }
                    }

                },
                transaction,
            );
            push_drive_operation_result(cost_context, drive_operations)
        } else {
            let options = if validate {
                Some(InsertOptions {
                    validate_insertion_does_not_override: false,
                    validate_insertion_does_not_override_tree: true,
                    base_root_storage_is_free: true,
                })
            } else {
                None
            };
            //println!("changes {} {:#?}", ops.len(), ops);
            for operation in ops.operations.into_iter() {
                //println!("on {:#?}", op);
                let GroveDbOp { path, key, op } = operation;
                match op {
                    Op::Insert { element } => self.grove_insert(
                        path.to_path_refs(),
                        key.as_slice(),
                        element,
                        transaction,
                        options.clone(),
                        drive_operations,
                    )?,
                    Op::Delete | Op::DeleteTree => self.grove_delete(
                        path.to_path_refs(),
                        key.as_slice(),
                        transaction,
                        drive_operations,
                    )?,
                    _ => {
                        return Err(Error::Drive(DriveError::NotSupportedPrivate(
                            "Only Insert and Deletion operations are allowed",
                        )))
                    }
                }
            }
            Ok(())
        }
    }

    /// Gets the costs for the given groveDB op batch and passes them to `push_drive_operation_result`.
    pub(crate) fn grove_batch_operations_costs(
        &self,
        ops: GroveDbOpBatch,
        estimated_layer_info: HashMap<KeyInfoPath, EstimatedLayerInformation>,
        validate: bool,
        drive_operations: &mut Vec<DriveOperation>,
    ) -> Result<(), Error> {
        let cost_context = GroveDb::estimated_case_operations_for_batch(
            AverageCaseCostsType(estimated_layer_info),
            ops.operations,
            Some(BatchApplyOptions {
                validate_insertion_does_not_override: validate,
                validate_insertion_does_not_override_tree: validate,
                allow_deleting_non_empty_trees: false,
                deleting_non_empty_trees_returns_error: true,
                disable_operation_consistency_check: false,
                base_root_storage_is_free: true,
            }),
            |_, _, _| Ok(false),
            |_, _, _| Err(GroveError::InternalError("not implemented")),
        );
        push_drive_operation_result(cost_context, drive_operations)
    }
}<|MERGE_RESOLUTION|>--- conflicted
+++ resolved
@@ -385,7 +385,6 @@
         drive_operations: &mut Vec<DriveOperation>,
     ) -> Result<(Vec<Vec<u8>>, u16), Error> {
         let CostContext { value, cost } = self.grove.query_item_value(path_query, transaction);
-<<<<<<< HEAD
         drive_operations.push(CalculatedCostOperation(cost));
         value.map_err(Error::GroveDB)
     }
@@ -413,8 +412,6 @@
     ) -> Result<Vec<PathKeyOptionalElementTrio>, Error> {
         let CostContext { value, cost } =
             self.grove.query_raw_keys_optional(path_query, transaction);
-=======
->>>>>>> 9336bafa
         drive_operations.push(CalculatedCostOperation(cost));
         value.map_err(Error::GroveDB)
     }
@@ -1244,11 +1241,7 @@
                 let consistency_results =
                     GroveDbOp::verify_consistency_of_operations(&ops.operations);
                 if !consistency_results.is_empty() {
-<<<<<<< HEAD
-                    println!("results {:#?}", consistency_results);
-=======
                     println!("consistency_results {:#?}", consistency_results);
->>>>>>> 9336bafa
                     return Err(Error::Drive(DriveError::GroveDBInsertion(
                         "insertion order error",
                     )));
