--- conflicted
+++ resolved
@@ -2,12 +2,8 @@
 use crate::drive::batch::grovedb_op_batch::GroveDbOpBatchV0Methods;
 #[cfg(feature = "server")]
 use crate::drive::batch::GroveDbOpBatch;
-<<<<<<< HEAD
 use crate::drive::Drive;
-#[cfg(any(feature = "full", feature = "verify"))]
-=======
 #[cfg(any(feature = "server", feature = "verify"))]
->>>>>>> 5819113f
 use crate::drive::RootTree;
 
 #[cfg(feature = "server")]
@@ -32,24 +28,14 @@
 /// constant id for subtree containing the desired versions for each validator
 pub const VALIDATOR_DESIRED_VERSIONS: [u8; 1] = [1];
 
-<<<<<<< HEAD
 impl Drive {
-    #[cfg(feature = "full")]
+    #[cfg(feature = "server")]
     /// Add operations for creating initial versioning state structure
     pub fn add_initial_fork_update_structure_operations(batch: &mut GroveDbOpBatch) {
         batch.add_insert_empty_tree(
             vec![vec![RootTree::Versions as u8]],
             VERSIONS_COUNTER.to_vec(),
         );
-=======
-#[cfg(feature = "server")]
-/// Add operations for creating initial versioning state structure
-pub fn add_initial_fork_update_structure_operations(batch: &mut GroveDbOpBatch) {
-    batch.add_insert_empty_tree(
-        vec![vec![RootTree::Versions as u8]],
-        VERSIONS_COUNTER.to_vec(),
-    );
->>>>>>> 5819113f
 
         batch.add_insert_empty_tree(
             vec![vec![RootTree::Versions as u8]],
@@ -58,13 +44,7 @@
     }
 }
 
-<<<<<<< HEAD
-
-
-#[cfg(any(feature = "full", feature = "verify"))]
-=======
 #[cfg(any(feature = "server", feature = "verify"))]
->>>>>>> 5819113f
 /// versions counter path
 pub fn versions_counter_path() -> [&'static [u8]; 2] {
     [
