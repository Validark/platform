--- conflicted
+++ resolved
@@ -64,13 +64,13 @@
 /// Epochs root tree key constants module
 pub mod epochs_root_tree_key_constants;
 
-<<<<<<< HEAD
 impl Drive {
     #[cfg(feature = "full")]
     /// Adds the operations to groveDB op batch to create the fee pool trees
     pub fn add_create_fee_pool_trees_operations(
         batch: &mut GroveDbOpBatch,
         epochs_per_era: u16,
+        protocol_version: ProtocolVersion,
     ) -> Result<(), Error> {
         // Init storage credit pool
         batch.push(update_storage_fee_distribution_pool_operation(0)?);
@@ -88,39 +88,13 @@
             epoch.add_init_empty_operations(batch)?;
         }
 
+        let genesis_epoch = Epoch::new(GENESIS_EPOCH_INDEX)?;
+
+        // Initial protocol version for genesis epoch
+        batch.push(genesis_epoch.update_protocol_version_operation(protocol_version));
+
         Ok(())
     }
-=======
-#[cfg(feature = "full")]
-/// Adds the operations to groveDB op batch to create the fee pool trees
-pub fn add_create_fee_pool_trees_operations(
-    batch: &mut GroveDbOpBatch,
-    epochs_per_era: u16,
-    protocol_version: ProtocolVersion,
-) -> Result<(), Error> {
-    // Init storage credit pool
-    batch.push(update_storage_fee_distribution_pool_operation(0)?);
-
-    // Init next epoch to pay
-    batch.push(update_unpaid_epoch_index_operation(GENESIS_EPOCH_INDEX));
-
-    add_create_pending_epoch_refunds_tree_operations(batch);
-
-    // We need to insert 50 era worth of epochs,
-    // with 40 epochs per era that's 2000 epochs
-    // however this is configurable
-    for i in GENESIS_EPOCH_INDEX..perpetual_storage_epochs(epochs_per_era) {
-        let epoch = Epoch::new(i)?;
-        epoch.add_init_empty_operations(batch)?;
-    }
-
-    let genesis_epoch = Epoch::new(GENESIS_EPOCH_INDEX)?;
-
-    // Initial protocol version for genesis epoch
-    batch.push(genesis_epoch.update_protocol_version_operation(protocol_version));
-
-    Ok(())
->>>>>>> 94f1013d
 }
 
 
