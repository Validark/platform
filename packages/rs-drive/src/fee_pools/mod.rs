// MIT LICENSE
//
// Copyright (c) 2021 Dash Core Group
//
// Permission is hereby granted, free of charge, to any
// person obtaining a copy of this software and associated
// documentation files (the "Software"), to deal in the
// Software without restriction, including without
// limitation the rights to use, copy, modify, merge,
// publish, distribute, sublicense, and/or sell copies of
// the Software, and to permit persons to whom the Software
// is furnished to do so, subject to the following
// conditions:
//
// The above copyright notice and this permission notice
// shall be included in all copies or substantial portions
// of the Software.
//
// THE SOFTWARE IS PROVIDED "AS IS", WITHOUT WARRANTY OF
// ANY KIND, EXPRESS OR IMPLIED, INCLUDING BUT NOT LIMITED
// TO THE WARRANTIES OF MERCHANTABILITY, FITNESS FOR A
// PARTICULAR PURPOSE AND NONINFRINGEMENT. IN NO EVENT
// SHALL THE AUTHORS OR COPYRIGHT HOLDERS BE LIABLE FOR ANY
// CLAIM, DAMAGES OR OTHER LIABILITY, WHETHER IN AN ACTION
// OF CONTRACT, TORT OR OTHERWISE, ARISING FROM, OUT OF OR
// IN CONNECTION WITH THE SOFTWARE OR THE USE OR OTHER
// DEALINGS IN THE SOFTWARE.
//

#[cfg(feature = "server")]
use crate::drive::batch::grovedb_op_batch::GroveDbOpBatchV0Methods;
#[cfg(feature = "server")]
use crate::drive::batch::GroveDbOpBatch;
#[cfg(feature = "server")]
use crate::drive::credit_pools::paths::pools_vec_path;
#[cfg(feature = "server")]
use crate::error::Error;
#[cfg(feature = "server")]
use crate::fee_pools::epochs::operations_factory::EpochOperations;
#[cfg(feature = "server")]
use crate::fee_pools::epochs_root_tree_key_constants::{
    KEY_PENDING_EPOCH_REFUNDS, KEY_STORAGE_FEE_POOL, KEY_UNPAID_EPOCH_INDEX,
};
#[cfg(feature = "server")]
use dpp::balances::credits::Creditable;
#[cfg(feature = "server")]
use dpp::block::epoch::{Epoch, EpochIndex};
#[cfg(feature = "server")]
use dpp::fee::epoch::{perpetual_storage_epochs, GENESIS_EPOCH_INDEX};
#[cfg(feature = "server")]
use dpp::fee::Credits;
use dpp::util::deserializer::ProtocolVersion;
#[cfg(feature = "server")]
use grovedb::batch::GroveDbOp;
#[cfg(feature = "server")]
use grovedb::Element;
use crate::drive::Drive;

#[cfg(any(feature = "server", feature = "verify"))]
/// Epochs module
pub mod epochs;

#[cfg(any(feature = "server", feature = "verify"))]
/// Epochs root tree key constants module
pub mod epochs_root_tree_key_constants;

<<<<<<< HEAD
impl Drive {
    #[cfg(feature = "full")]
    /// Adds the operations to groveDB op batch to create the fee pool trees
    pub fn add_create_fee_pool_trees_operations(
        batch: &mut GroveDbOpBatch,
        epochs_per_era: u16,
        protocol_version: ProtocolVersion,
    ) -> Result<(), Error> {
        // Init storage credit pool
        batch.push(update_storage_fee_distribution_pool_operation(0)?);

        // Init next epoch to pay
        batch.push(update_unpaid_epoch_index_operation(GENESIS_EPOCH_INDEX));

        add_create_pending_epoch_refunds_tree_operations(batch);

        // We need to insert 50 era worth of epochs,
        // with 40 epochs per era that's 2000 epochs
        // however this is configurable
        for i in GENESIS_EPOCH_INDEX..perpetual_storage_epochs(epochs_per_era) {
            let epoch = Epoch::new(i)?;
            epoch.add_init_empty_operations(batch)?;
        }
=======
#[cfg(feature = "server")]
/// Adds the operations to groveDB op batch to create the fee pool trees
pub fn add_create_fee_pool_trees_operations(
    batch: &mut GroveDbOpBatch,
    epochs_per_era: u16,
    protocol_version: ProtocolVersion,
) -> Result<(), Error> {
    // Init storage credit pool
    batch.push(update_storage_fee_distribution_pool_operation(0)?);

    // Init next epoch to pay
    batch.push(update_unpaid_epoch_index_operation(GENESIS_EPOCH_INDEX));

    add_create_pending_epoch_refunds_tree_operations(batch);

    // We need to insert 50 era worth of epochs,
    // with 40 epochs per era that's 2000 epochs
    // however this is configurable
    for i in GENESIS_EPOCH_INDEX..perpetual_storage_epochs(epochs_per_era) {
        let epoch = Epoch::new(i)?;
        epoch.add_init_empty_operations(batch)?;
    }
>>>>>>> 5819113f

        let genesis_epoch = Epoch::new(GENESIS_EPOCH_INDEX)?;

        // Initial protocol version for genesis epoch
        batch.push(genesis_epoch.update_protocol_version_operation(protocol_version));

        Ok(())
    }
}

<<<<<<< HEAD


#[cfg(feature = "full")]
=======
#[cfg(feature = "server")]
>>>>>>> 5819113f
/// Adds operations to batch to create pending pool updates tree
pub fn add_create_pending_epoch_refunds_tree_operations(batch: &mut GroveDbOpBatch) {
    batch.add_insert_empty_sum_tree(pools_vec_path(), KEY_PENDING_EPOCH_REFUNDS.to_vec());
}

#[cfg(feature = "server")]
/// Updates the storage fee distribution pool with a new storage fee
pub fn update_storage_fee_distribution_pool_operation(
    storage_fee: Credits,
) -> Result<GroveDbOp, Error> {
    Ok(GroveDbOp::insert_op(
        pools_vec_path(),
        KEY_STORAGE_FEE_POOL.to_vec(),
        Element::new_sum_item(storage_fee.to_signed()?),
    ))
}

#[cfg(feature = "server")]
/// Updates the unpaid epoch index
pub fn update_unpaid_epoch_index_operation(epoch_index: EpochIndex) -> GroveDbOp {
    GroveDbOp::insert_op(
        pools_vec_path(),
        KEY_UNPAID_EPOCH_INDEX.to_vec(),
        Element::new_item(epoch_index.to_be_bytes().to_vec()),
    )
}

// TODD: Find tests

#[cfg(test)]
mod tests {
    use super::*;
    use crate::tests::helpers::setup::setup_drive_with_initial_state_structure;

    mod add_create_fee_pool_trees_operations {
        use super::*;
        use dpp::version::PlatformVersion;

        #[test]
        fn test_values_are_set() {
            let drive = setup_drive_with_initial_state_structure();
            let transaction = drive.grove.start_transaction();
            let platform_version = PlatformVersion::latest();

            let storage_fee_pool = drive
                .get_storage_fees_from_distribution_pool(Some(&transaction), platform_version)
                .expect("should get storage fee pool");

            assert_eq!(storage_fee_pool, 0u64);
        }

        #[test]
        fn test_epoch_trees_are_created() {
            let drive = setup_drive_with_initial_state_structure();
            let platform_version = PlatformVersion::latest();
            let transaction = drive.grove.start_transaction();

            let perpetual_storage_epochs = perpetual_storage_epochs(drive.config.epochs_per_era);

            for epoch_index in 0..perpetual_storage_epochs {
                let epoch = Epoch::new(epoch_index).unwrap();

                let storage_fee = drive
                    .get_epoch_storage_credits_for_distribution(
                        &epoch,
                        Some(&transaction),
                        platform_version,
                    )
                    .expect("should get storage fee");

                assert_eq!(storage_fee, 0);
            }

            let epoch = Epoch::new(perpetual_storage_epochs).unwrap(); // 1001th epochs pool

            let result = drive.get_epoch_storage_credits_for_distribution(
                &epoch,
                Some(&transaction),
                platform_version,
            );

            assert!(matches!(result, Err(Error::GroveDB(_))));
        }
    }

    mod update_storage_fee_distribution_pool_operation {
        use super::*;
        use dpp::version::PlatformVersion;

        #[test]
        fn test_update_and_get_value() {
            let drive = setup_drive_with_initial_state_structure();
            let transaction = drive.grove.start_transaction();

            let platform_version = PlatformVersion::latest();

            let storage_fee = 42;

            let mut batch = GroveDbOpBatch::new();

            batch.push(
                update_storage_fee_distribution_pool_operation(storage_fee)
                    .expect("should return operation"),
            );

            drive
                .grove_apply_batch(batch, false, Some(&transaction), &platform_version.drive)
                .expect("should apply batch");

            let stored_storage_fee = drive
                .get_storage_fees_from_distribution_pool(Some(&transaction), platform_version)
                .expect("should get storage fee pool");

            assert_eq!(storage_fee, stored_storage_fee);
        }
    }
}<|MERGE_RESOLUTION|>--- conflicted
+++ resolved
@@ -64,9 +64,8 @@
 /// Epochs root tree key constants module
 pub mod epochs_root_tree_key_constants;
 
-<<<<<<< HEAD
 impl Drive {
-    #[cfg(feature = "full")]
+    #[cfg(feature = "server")]
     /// Adds the operations to groveDB op batch to create the fee pool trees
     pub fn add_create_fee_pool_trees_operations(
         batch: &mut GroveDbOpBatch,
@@ -88,30 +87,6 @@
             let epoch = Epoch::new(i)?;
             epoch.add_init_empty_operations(batch)?;
         }
-=======
-#[cfg(feature = "server")]
-/// Adds the operations to groveDB op batch to create the fee pool trees
-pub fn add_create_fee_pool_trees_operations(
-    batch: &mut GroveDbOpBatch,
-    epochs_per_era: u16,
-    protocol_version: ProtocolVersion,
-) -> Result<(), Error> {
-    // Init storage credit pool
-    batch.push(update_storage_fee_distribution_pool_operation(0)?);
-
-    // Init next epoch to pay
-    batch.push(update_unpaid_epoch_index_operation(GENESIS_EPOCH_INDEX));
-
-    add_create_pending_epoch_refunds_tree_operations(batch);
-
-    // We need to insert 50 era worth of epochs,
-    // with 40 epochs per era that's 2000 epochs
-    // however this is configurable
-    for i in GENESIS_EPOCH_INDEX..perpetual_storage_epochs(epochs_per_era) {
-        let epoch = Epoch::new(i)?;
-        epoch.add_init_empty_operations(batch)?;
-    }
->>>>>>> 5819113f
 
         let genesis_epoch = Epoch::new(GENESIS_EPOCH_INDEX)?;
 
@@ -122,13 +97,7 @@
     }
 }
 
-<<<<<<< HEAD
-
-
-#[cfg(feature = "full")]
-=======
-#[cfg(feature = "server")]
->>>>>>> 5819113f
+#[cfg(feature = "server")]
 /// Adds operations to batch to create pending pool updates tree
 pub fn add_create_pending_epoch_refunds_tree_operations(batch: &mut GroveDbOpBatch) {
     batch.add_insert_empty_sum_tree(pools_vec_path(), KEY_PENDING_EPOCH_REFUNDS.to_vec());
