{
  "name": "@dashevo/platform-test-suite",
  "private": true,
<<<<<<< HEAD
  "version": "0.22.0-dev.7",
=======
  "version": "0.21.8",
>>>>>>> 1d676fff
  "description": "Dash Network end-to-end tests",
  "scripts": {
    "test": "mocha -b './test/**/*.spec.js'",
    "lint": "eslint .",
    "test:e2e": "NODE_ENV=test mocha 'test/e2e/**/*.spec.js'",
    "test:functional": "NODE_ENV=test mocha 'test/functional/**/*.spec.js'",
    "test:browsers": "karma start ./karma.conf.js --single-run"
  },
  "repository": {
    "type": "git",
    "url": "git+ssh://git@github.com/dashevo/platform-test-suite.git"
  },
  "license": "MIT",
  "bugs": {
    "url": "https://github.com/dashevo/platform-test-suite/issues"
  },
  "homepage": "https://github.com/dashevo/platform-test-suite#readme",
  "dependencies": {
    "@dashevo/dapi-client": "workspace:~",
    "@dashevo/dashcore-lib": "~0.19.30",
    "@dashevo/dpns-contract": "workspace:~",
    "@dashevo/dpp": "workspace:~",
    "@dashevo/feature-flags-contract": "workspace:~",
    "@dashevo/grpc-common": "workspace:~",
    "@dashevo/masternode-reward-shares-contract": "workspace:~",
    "@dashevo/merk": "github:dashevo/node-merk#eb37003300d22c6c04604463bcd7e861dd07000f",
    "@dashevo/wallet-lib": "workspace:~",
    "assert-browserify": "^2.0.0",
    "blake3": "^2.1.4",
    "browserify-zlib": "^0.2.0",
    "buffer": "^6.0.3",
    "chai": "^4.3.4",
    "chai-as-promised": "^7.1.1",
    "crypto-browserify": "^3.12.0",
    "dash": "workspace:~",
    "dirty-chai": "^2.0.1",
    "dotenv-safe": "^8.2.0",
    "github-api": "^3.3.0",
    "https-browserify": "^1.0.0",
    "js-merkle": "^0.1.5",
    "karma": "^6.3.4",
    "karma-chai": "^0.1.0",
    "karma-chrome-launcher": "^3.1.0",
    "karma-firefox-launcher": "^2.1.1",
    "karma-mocha": "^2.0.1",
    "karma-mocha-reporter": "^2.2.5",
    "karma-webpack": "^5.0.0",
    "mocha": "^9.1.2",
    "os-browserify": "^0.3.0",
    "path-browserify": "^1.0.1",
    "process": "^0.11.10",
    "semver": "^7.3.2",
    "sinon": "^11.1.2",
    "sinon-chai": "^3.7.0",
    "stream-browserify": "^3.0.0",
    "stream-http": "^3.2.0",
    "url": "^0.11.0",
    "webpack": "^5.59.1"
  },
  "devDependencies": {
    "eslint": "^7.32.0",
    "eslint-config-airbnb-base": "^14.2.1",
    "eslint-plugin-import": "^2.24.2"
  }
}<|MERGE_RESOLUTION|>--- conflicted
+++ resolved
@@ -1,11 +1,7 @@
 {
   "name": "@dashevo/platform-test-suite",
   "private": true,
-<<<<<<< HEAD
   "version": "0.22.0-dev.7",
-=======
-  "version": "0.21.8",
->>>>>>> 1d676fff
   "description": "Dash Network end-to-end tests",
   "scripts": {
     "test": "mocha -b './test/**/*.spec.js'",
