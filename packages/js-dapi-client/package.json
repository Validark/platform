{
  "name": "@dashevo/dapi-client",
  "version": "0.24.0-dev.11",
  "description": "Client library used to access Dash DAPI endpoints",
  "main": "lib/index.js",
  "contributors": [
    {
      "name": "Ivan Shumkov",
      "email": "ivan@shumkov.ru",
      "url": "https://github.com/shumkov"
    },
    {
      "name": "Djavid Gabibiyan",
      "email": "djavid@dash.org",
      "url": "https://github.com/jawid-h"
    },
    {
      "name": "Anton Suprunchuk",
      "email": "anton.suprunchuk@dash.org",
      "url": "https://github.com/antouhou"
    },
    {
      "name": "Konstantin Shuplenkov",
      "email": "konstantin.shuplenkov@dash.org",
      "url": "https://github.com/shuplenkov"
    }
  ],
  "dependencies": {
    "@dashevo/dapi-grpc": "workspace:*",
    "@dashevo/dash-spv": "workspace:*",
    "@dashevo/dashcore-lib": "~0.19.44",
    "@dashevo/dpp": "workspace:*",
    "@dashevo/grpc-common": "workspace:*",
    "bs58": "^4.0.1",
    "cbor": "^8.0.0",
<<<<<<< HEAD
    "lodash": "^4.17.21",
=======
    "lodash.sample": "^4.2.1",
    "node-fetch": "^2.6.7",
>>>>>>> 968901f4
    "node-inspect-extracted": "^1.0.8",
    "wasm-x11-hash": "~0.0.2"
  },
  "devDependencies": {
    "@babel/core": "^7.15.5",
    "assert-browserify": "^2.0.0",
    "babel-loader": "^8.2.2",
    "buffer": "^6.0.3",
    "chai": "^4.3.4",
    "chai-as-promised": "^7.1.1",
    "comment-parser": "^0.7.6",
    "core-js": "^3.17.2",
    "crypto-browserify": "^3.12.0",
    "dirty-chai": "^2.0.1",
    "eslint": "^7.32.0",
    "eslint-config-airbnb-base": "^14.2.1",
    "eslint-plugin-import": "^2.24.2",
    "eslint-plugin-jsdoc": "^27.0.0",
    "events": "^3.3.0",
    "google-protobuf": "^3.12.2",
    "karma": "^6.4.1",
    "karma-chai": "^0.1.0",
    "karma-chrome-launcher": "^3.1.0",
    "karma-firefox-launcher": "^2.1.1",
    "karma-mocha": "^2.0.1",
    "karma-mocha-reporter": "^2.2.5",
    "karma-webpack": "^5.0.0",
    "mocha": "^9.1.2",
    "nyc": "^15.1.0",
    "path-browserify": "^1.0.1",
    "process": "^0.11.10",
    "sinon": "^11.1.2",
    "sinon-chai": "^3.7.0",
    "stream-browserify": "^3.0.0",
    "string_decoder": "^1.3.0",
    "url": "^0.11.0",
    "util": "^0.12.4",
    "webpack": "^5.59.1",
    "webpack-cli": "^4.9.1"
  },
  "files": [
    "docs",
    "lib"
  ],
  "scripts": {
    "build:web": "webpack",
    "lint": "eslint .",
    "test": "yarn run test:coverage && yarn run test:browsers",
    "test:unit": "mocha './test/unit/**/*.spec.js'",
    "test:integration": "mocha './test/integration/**/*.spec.js'",
    "test:node": "NODE_ENV=test mocha",
    "test:browsers": "karma start ./karma.conf.js --single-run",
    "test:coverage": "NODE_ENV=test nyc --check-coverage --stmts=98 --branch=98 --funcs=98 --lines=95 yarn run mocha 'test/unit/**/*.spec.js' 'test/integration/**/*.spec.js'",
    "prepublishOnly": "yarn run build:web"
  },
  "ultra": {
    "concurrent": [
      "clean"
    ]
  },
  "license": "MIT"
}<|MERGE_RESOLUTION|>--- conflicted
+++ resolved
@@ -33,12 +33,8 @@
     "@dashevo/grpc-common": "workspace:*",
     "bs58": "^4.0.1",
     "cbor": "^8.0.0",
-<<<<<<< HEAD
     "lodash": "^4.17.21",
-=======
-    "lodash.sample": "^4.2.1",
     "node-fetch": "^2.6.7",
->>>>>>> 968901f4
     "node-inspect-extracted": "^1.0.8",
     "wasm-x11-hash": "~0.0.2"
   },
