--- conflicted
+++ resolved
@@ -10,7 +10,7 @@
     Strategy,
     Network,
     broadcastTransactionOpts,
-    Plugins, RawTransaction, TransactionsMap, WalletObj, StatusInfo, TransactionsHistory
+    Plugins, RawTransaction, TransactionsMap, WalletObj, StatusInfo
 } from "../types";
 import { KeyChain } from "../KeyChain/KeyChain";
 import { InstantLock } from "@dashevo/dashcore-lib";
@@ -63,11 +63,7 @@
     getPrivateKeys(addressList: [PublicAddress]): [PrivateKey];
     getTotalBalance(displayDuffs?: boolean): number;
     getTransaction(txid: transactionId): Transaction;
-<<<<<<< HEAD
-    getTransactionHistory(): TransactionsHistory;
-=======
-    getTransactionHistory(): [TransactionHistory];
->>>>>>> b80f9ff8
+    getTransactionHistory(): TransactionHistory;
     getTransactions(): [Transaction];
     getUTXOS(): [UnspentOutput];
     getUnconfirmedBalance(displayDuffs?: boolean): number;
