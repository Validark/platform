--- conflicted
+++ resolved
@@ -43,12 +43,7 @@
   "homepage": "https://github.com/dashevo/wallet-lib#readme",
   "dependencies": {
     "@dashevo/dapi-client": "workspace:*",
-<<<<<<< HEAD
-    "@dashevo/dashcore-lib": "~0.20.0",
-=======
     "@dashevo/dashcore-lib": "~0.20.2",
-    "@dashevo/dpp": "workspace:*",
->>>>>>> ee061b61
     "@dashevo/grpc-common": "workspace:*",
     "@dashevo/wasm-dpp": "workspace:*",
     "cbor": "^8.0.0",
