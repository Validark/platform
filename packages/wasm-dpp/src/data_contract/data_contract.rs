#![allow(clippy::from_over_into)]

use std::collections::BTreeMap;
use std::convert::TryFrom;

pub use serde::{Deserialize, Serialize};
use serde_json::Value as JsonValue;
use wasm_bindgen::prelude::*;

use dpp::data_contract::{CreatedDataContract, DataContract, SCHEMA_URI};
use dpp::platform_value::string_encoding::Encoding;
use dpp::platform_value::{Bytes32, Value};

use dpp::serialization_traits::PlatformSerializable;
use dpp::{platform_value, Convertible, ProtocolError};

use crate::identifier::identifier_from_js_value;
use crate::metadata::MetadataWasm;
use crate::utils::{Inner, IntoWasm, WithJsError};
use crate::{bail_js, with_js_error};
use crate::{buffer::Buffer, identifier::IdentifierWrapper};

#[wasm_bindgen(js_name=DataContract)]
#[derive(Debug, Clone)]
pub struct DataContractWasm {
    inner: DataContract,
    entropy_used: Option<Vec<u8>>,
}

/// CreatedDataContract contains entropy and is used to create
/// DataContractCreateTransition
impl std::convert::From<CreatedDataContract> for DataContractWasm {
    fn from(v: CreatedDataContract) -> Self {
        DataContractWasm {
            inner: v.data_contract,
            entropy_used: Some(v.entropy_used.to_vec()),
        }
    }
}

/// Regular DataContract does not contain entropy and is used
/// in DataContractUpdateTransition
impl std::convert::From<DataContract> for DataContractWasm {
    fn from(v: DataContract) -> Self {
        DataContractWasm {
            inner: v,
            entropy_used: None,
        }
    }
}

impl std::convert::From<&DataContractWasm> for DataContract {
    fn from(v: &DataContractWasm) -> Self {
        v.inner.clone()
    }
}

impl std::convert::TryFrom<&DataContractWasm> for CreatedDataContract {
    type Error = ProtocolError;
    fn try_from(v: &DataContractWasm) -> Result<Self, Self::Error> {
        Ok(Self {
            data_contract: v.to_owned().into(),
            entropy_used: if let Some(entropy_used) = &v.entropy_used {
                Bytes32::from_vec(entropy_used.to_owned())?
            } else {
                Bytes32::default()
            },
        })
    }
}

impl std::convert::Into<DataContract> for DataContractWasm {
    fn into(self) -> DataContract {
        self.inner
    }
}

#[derive(Debug, Serialize, Deserialize)]
#[serde(rename_all = "camelCase")]
pub(crate) struct DataContractParameters {
    #[serde(
        rename = "$schema",
        skip_serializing_if = "serde_json::Value::is_null",
        default
    )]
    schema: serde_json::Value,
    #[serde(rename = "$id", skip_serializing_if = "Option::is_none")]
    id: Option<Vec<u8>>,
    #[serde(skip_serializing_if = "Option::is_none")]
    owner_id: Option<Vec<u8>>,
    #[serde(skip_serializing_if = "serde_json::Value::is_null", default)]
    documents: serde_json::Value,
    #[serde(
        skip_serializing_if = "serde_json::Value::is_null",
        default,
        rename = "$defs"
    )]
    defs: serde_json::Value,
    #[serde(skip_serializing_if = "serde_json::Value::is_null", default)]
    protocol_version: serde_json::Value,
    #[serde(skip_serializing_if = "serde_json::Value::is_null", default)]
    version: serde_json::Value,

    #[serde(flatten)]
    _extras: serde_json::Value, // Captures excess fields to trigger validation failure later.
}

pub fn js_value_to_data_contract_value(object: JsValue) -> Result<Value, JsValue> {
    let parameters: DataContractParameters =
        with_js_error!(serde_wasm_bindgen::from_value(object))?;

    platform_value::to_value(parameters).map_err(|e| e.to_string().into())
}

#[wasm_bindgen(js_class=DataContract)]
impl DataContractWasm {
    #[wasm_bindgen(constructor)]
    pub fn new(raw_parameters: JsValue) -> Result<DataContractWasm, JsValue> {
        let parameters: DataContractParameters =
            with_js_error!(serde_wasm_bindgen::from_value(raw_parameters))?;

        DataContract::from_raw_object(
            platform_value::to_value(parameters).expect("Implements Serialize"),
        )
        .with_js_error()
        .map(Into::into)
    }

    #[wasm_bindgen(js_name=getProtocolVersion)]
    pub fn get_protocol_version(&self) -> u32 {
<<<<<<< HEAD
        self.0.data_contract_protocol_version
=======
        self.inner.protocol_version
>>>>>>> 88592afa
    }

    #[wasm_bindgen(js_name=getId)]
    pub fn get_id(&self) -> IdentifierWrapper {
        self.inner.id.into()
    }

    #[wasm_bindgen(js_name=setId)]
    pub fn set_id(&mut self, id: &JsValue) -> Result<(), JsValue> {
        let id = identifier_from_js_value(id)?;
        self.inner.id = id;
        Ok(())
    }

    #[wasm_bindgen(js_name=getOwnerId)]
    pub fn get_owner_id(&self) -> IdentifierWrapper {
        self.inner.owner_id.into()
    }

    #[wasm_bindgen(js_name=getVersion)]
    pub fn get_version(&self) -> u32 {
        self.inner.version
    }

    #[wasm_bindgen(js_name=setVersion)]
    pub fn set_version(&mut self, v: u32) {
        self.inner.version = v;
    }

    #[wasm_bindgen(js_name=incrementVersion)]
    pub fn increment_version(&mut self) {
        self.inner.increment_version()
    }

    #[wasm_bindgen(js_name=getJsonSchemaId)]
    pub fn get_json_schema_id(&self) -> String {
        self.inner.id.to_string(Encoding::Base58)
    }

    #[wasm_bindgen(js_name=setJsonMetaSchema)]
    pub fn set_json_meta_schema(&mut self, schema: String) {
        self.inner.schema = schema;
    }

    #[wasm_bindgen(js_name=getJsonMetaSchema)]
    pub fn get_json_meta_schema(&self) -> String {
        self.inner.schema.clone()
    }
    #[wasm_bindgen(js_name=setDocuments)]
    pub fn set_documents(&mut self, documents: JsValue) -> Result<(), JsValue> {
        let json_value: JsonValue = with_js_error!(serde_wasm_bindgen::from_value(documents))?;

        let mut docs: BTreeMap<String, JsonValue> = BTreeMap::new();
        if let JsonValue::Object(o) = json_value {
            for (k, v) in o.into_iter() {
                if !v.is_object() {
                    bail_js!("is not an object")
                }
                docs.insert(k, v);
            }
            self.inner.documents = docs;
        } else {
            bail_js!("the parameter 'documents' is not an JS object")
        }
        Ok(())
    }

    #[wasm_bindgen(js_name=getDocuments)]
    pub fn get_documents(&self) -> Result<JsValue, JsValue> {
        let serializer = serde_wasm_bindgen::Serializer::json_compatible();
        with_js_error!(self.inner.documents.serialize(&serializer))
    }

    #[wasm_bindgen(js_name=isDocumentDefined)]
    pub fn is_document_defined(&self, doc_type: String) -> bool {
        self.inner.is_document_defined(&doc_type)
    }

    #[wasm_bindgen(js_name=setDocumentSchema)]
    pub fn set_document_schema(
        &mut self,
        doc_type: String,
        schema: JsValue,
    ) -> Result<(), JsValue> {
        let json_schema: JsonValue = with_js_error!(serde_wasm_bindgen::from_value(schema))?;
        self.inner
            .set_document_schema(doc_type, json_schema)
            .with_js_error()?;
        Ok(())
    }

    #[wasm_bindgen(js_name=getDocumentSchema)]
    pub fn get_document_schema(&mut self, doc_type: &str) -> Result<JsValue, JsValue> {
        let doc_schema = self.inner.get_document_schema(doc_type).with_js_error()?;
        let serializer = serde_wasm_bindgen::Serializer::json_compatible();
        with_js_error!(doc_schema.serialize(&serializer))
    }

    #[wasm_bindgen(js_name=getDocumentSchemaRef)]
    pub fn get_document_schema_ref(&self, doc_type: &str) -> Result<JsValue, JsValue> {
        with_js_error!(serde_wasm_bindgen::to_value(
            &self
                .inner
                .get_document_schema_ref(doc_type)
                .with_js_error()?
        ))
    }

    #[wasm_bindgen(js_name=setDefinitions)]
    pub fn set_definitions(&mut self, definitions: JsValue) -> Result<(), JsValue> {
        let json_value: JsonValue = with_js_error!(serde_wasm_bindgen::from_value(definitions))?;
        let mut definitions: BTreeMap<String, JsonValue> = BTreeMap::new();
        if let JsonValue::Object(o) = json_value {
            for (k, v) in o.into_iter() {
                // v must be a Object
                if !v.is_object() {
                    bail_js!("{:?} is not an object", v);
                }
                definitions.insert(k, v);
            }
            if definitions.is_empty() {
                bail_js!("`definitions` cannot be empty");
            }
            self.inner.defs = Some(definitions);
        } else {
            bail_js!("the parameter 'definitions' is not an JS object");
        }
        Ok(())
    }

    #[wasm_bindgen(js_name=getDefinitions)]
    pub fn get_definitions(&self) -> Result<JsValue, JsValue> {
        let serializer = serde_wasm_bindgen::Serializer::json_compatible();
        with_js_error!(self.inner.defs.serialize(&serializer))
    }

    #[wasm_bindgen(js_name=setEntropy)]
    pub fn set_entropy(&mut self, e: Vec<u8>) -> Result<(), JsValue> {
        self.entropy_used = Some(e);
        Ok(())
    }

    #[wasm_bindgen(js_name=getEntropy)]
    pub fn get_entropy(&mut self) -> JsValue {
        self.entropy_used
            .as_ref()
            .map(|e| Buffer::from_bytes(e.as_slice()).into())
            .unwrap_or(JsValue::undefined())
    }

    #[wasm_bindgen(js_name=getBinaryProperties)]
    pub fn get_binary_properties(&self, doc_type: &str) -> Result<JsValue, JsValue> {
        let serializer = serde_wasm_bindgen::Serializer::json_compatible();
        with_js_error!(self
            .inner
            .get_binary_properties(doc_type)
            .with_js_error()?
            .serialize(&serializer))
    }

    #[wasm_bindgen(js_name=getMetadata)]
    pub fn get_metadata(&self) -> Option<MetadataWasm> {
        self.inner.metadata.clone().map(Into::into)
    }

    #[wasm_bindgen(js_name=setMetadata)]
    pub fn set_metadata(&mut self, metadata: JsValue) -> Result<(), JsValue> {
        self.inner.metadata = if !metadata.is_falsy() {
            let metadata = metadata.to_wasm::<MetadataWasm>("Metadata")?;
            Some(metadata.to_owned().into())
        } else {
            None
        };

        Ok(())
    }

    #[wasm_bindgen(js_name=toObject)]
    pub fn to_object(&self) -> Result<JsValue, JsValue> {
        let value = self.inner.to_cleaned_object().with_js_error()?;
        let serializer = serde_wasm_bindgen::Serializer::json_compatible();
        let object = with_js_error!(value.serialize(&serializer))?;

        js_sys::Reflect::set(
            &object,
            &Into::<JsValue>::into("$id".to_owned()),
            &Into::<JsValue>::into(Buffer::from_bytes_owned(self.inner.id.to_vec())),
        )
        .expect("target is an object");
        js_sys::Reflect::set(
            &object,
            &Into::<JsValue>::into("ownerId".to_owned()),
            &Into::<JsValue>::into(Buffer::from_bytes_owned(self.inner.owner_id.to_vec())),
        )
        .expect("target is an object");
        Ok(object)
    }

    #[wasm_bindgen(js_name=toJSON)]
    pub fn to_json(&self) -> Result<JsValue, JsValue> {
        let json = self.inner.to_json().with_js_error()?;
        let serializer = serde_wasm_bindgen::Serializer::json_compatible();
        with_js_error!(json.serialize(&serializer))
    }

    #[wasm_bindgen(js_name=toBuffer)]
    pub fn to_buffer(&self) -> Result<Buffer, JsValue> {
        let bytes = PlatformSerializable::serialize(&self.inner).with_js_error()?;
        Ok(Buffer::from_bytes(&bytes))
    }

    #[wasm_bindgen(js_name=hash)]
    pub fn hash(&self) -> Result<Vec<u8>, JsValue> {
        self.inner.hash().with_js_error()
    }

    #[wasm_bindgen(js_name=from)]
    pub fn from_js_value(v: JsValue) -> Result<DataContractWasm, JsValue> {
        let json_contract: JsonValue = with_js_error!(serde_wasm_bindgen::from_value(v))?;
        Ok(DataContract::try_from(json_contract)
            .with_js_error()?
            .into())
    }

    #[wasm_bindgen(js_name=fromBuffer)]
    pub fn from_buffer(b: &[u8]) -> Result<DataContractWasm, JsValue> {
        let data_contract = DataContract::from_cbor(b).with_js_error()?;
        Ok(data_contract.into())
    }

    #[wasm_bindgen(js_name=clone)]
    pub fn deep_clone(&self) -> Self {
        self.clone()
    }
}

impl Inner for DataContractWasm {
    type InnerItem = DataContract;

    fn into_inner(self) -> DataContract {
        self.inner
    }

    fn inner(&self) -> &DataContract {
        &self.inner
    }

    fn inner_mut(&mut self) -> &mut DataContract {
        &mut self.inner
    }
}

impl DataContractWasm {
    pub fn inner(&self) -> &DataContract {
        &self.inner
    }
}

#[wasm_bindgen(js_name=DataContractDefaults)]
pub struct DataContractDefaults;

#[wasm_bindgen(js_class=DataContractDefaults)]
impl DataContractDefaults {
    #[wasm_bindgen(getter = SCHEMA)]
    pub fn get_default_schema() -> String {
        SCHEMA_URI.to_string()
    }
}<|MERGE_RESOLUTION|>--- conflicted
+++ resolved
@@ -128,11 +128,7 @@
 
     #[wasm_bindgen(js_name=getProtocolVersion)]
     pub fn get_protocol_version(&self) -> u32 {
-<<<<<<< HEAD
         self.0.data_contract_protocol_version
-=======
-        self.inner.protocol_version
->>>>>>> 88592afa
     }
 
     #[wasm_bindgen(js_name=getId)]
