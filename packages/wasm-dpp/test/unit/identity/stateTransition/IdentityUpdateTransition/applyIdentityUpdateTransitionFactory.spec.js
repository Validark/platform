--- conflicted
+++ resolved
@@ -1,14 +1,10 @@
 const createStateRepositoryMock = require('@dashevo/dpp/lib/test/mocks/createStateRepositoryMock');
 const getIdentityUpdateTransitionFixture = require('@dashevo/dpp/lib/test/fixtures/getIdentityUpdateTransitionFixture');
-<<<<<<< HEAD
 const StateTransitionExecutionContext = require('@dashevo/dpp/lib/stateTransition/StateTransitionExecutionContext');
-const IdentityPublicKey = require('@dashevo/dpp/lib/identity/IdentityPublicKey');
-=======
 const getIdentityFixture = require('@dashevo/dpp/lib/test/fixtures/getIdentityFixture');
 
 const { default: loadWasmDpp } = require('../../../../../dist');
 const generateRandomIdentifierAsync = require('../../../../../lib/test/utils/generateRandomIdentifierAsync');
->>>>>>> da8f212d
 
 describe('applyIdentityUpdateTransition', () => {
   let applyIdentityUpdateTransition;
@@ -35,7 +31,6 @@
     stateTransition = new IdentityUpdateTransition(
       getIdentityUpdateTransitionFixture().toObject(),
     );
-
     stateTransition.setRevision(stateTransition.getRevision() + 1);
 
     const rawIdentity = getIdentityFixture().toObject();
@@ -47,10 +42,6 @@
     stateTransition.setExecutionContext(executionContext);
 
     stateRepositoryMock = createStateRepositoryMock(this.sinonSandbox);
-<<<<<<< HEAD
-=======
-    stateRepositoryMock.fetchIdentity.returns(identity);
->>>>>>> da8f212d
 
     applyIdentityUpdateTransition = (st) => applyIdentityUpdateTransitionDPP(
       stateRepositoryMock,
@@ -58,9 +49,44 @@
     );
   });
 
-<<<<<<< HEAD
-  it('should add and disable public keys', async () => {
+  it('should add and disable public keys', async function () {
     await applyIdentityUpdateTransition(stateTransition);
+
+    const { match } = this.sinonSandbox;
+
+    expect(stateRepositoryMock.updateIdentityRevision).to.be.calledOnceWithExactly(
+      match((id) => id.toBuffer().equals(stateTransition.getOwnerId().toBuffer())),
+      stateTransition.getRevision(),
+      match.instanceOf(StateTransitionExecutionContext),
+    );
+
+    expect(stateRepositoryMock.disableIdentityKeys).to.be.calledOnceWithExactly(
+      match((id) => id.toBuffer().equals(stateTransition.getOwnerId().toBuffer())),
+      stateTransition.getPublicKeyIdsToDisable(),
+      stateTransition.getPublicKeysDisabledAt().getTime(),
+      match.instanceOf(StateTransitionExecutionContext),
+    );
+
+    const publicKeysToAdd = stateTransition.getPublicKeysToAdd()
+      .map((publicKey) => {
+        const rawPublicKey = publicKey.toObject({ skipSignature: true });
+
+        return new IdentityPublicKey(rawPublicKey);
+      });
+
+    expect(stateRepositoryMock.addKeysToIdentity).to.be.calledOnceWithExactly(
+      match((id) => id.toBuffer().equals(stateTransition.getOwnerId().toBuffer())),
+      publicKeysToAdd,
+      match.instanceOf(StateTransitionExecutionContext),
+    );
+  });
+
+  it('should add and disable public keys on dry run', async () => {
+    stateTransition.getExecutionContext().enableDryRun();
+
+    await applyIdentityUpdateTransition(stateTransition);
+
+    stateTransition.getExecutionContext().disableDryRun();
 
     expect(stateRepositoryMock.updateIdentityRevision).to.be.calledOnceWithExactly(
       stateTransition.getOwnerId(),
@@ -88,163 +114,4 @@
       executionContext,
     );
   });
-
-  it('should add and disable public keys on dry run', async () => {
-=======
-  it('should add public keys', async function () {
-    stateTransition.setPublicKeysDisabledAt(undefined);
-    stateTransition.setPublicKeyIdsToDisable(undefined);
-
-    await applyIdentityUpdateTransition(stateTransition);
-
-    const { args: [updatedIdentity] } = stateRepositoryMock.updateIdentity.firstCall;
-
-    expect(updatedIdentity.getPublicKeys()).to.have.lengthOf(3);
-
-    expect(updatedIdentity.getPublicKeyById(3).toObject())
-      .to.deep.equal(stateTransition.getPublicKeysToAdd()[0].toObject());
-
-    const { match } = this.sinonSandbox;
-    expect(stateRepositoryMock.fetchIdentity).to.be.calledOnceWithExactly(
-      match((id) => id.toBuffer().equals(stateTransition.getIdentityId().toBuffer())),
-      match.instanceOf(StateTransitionExecutionContext),
-    );
-
-    expect(stateRepositoryMock.updateIdentity).to.be.calledOnceWithExactly(
-      updatedIdentity,
-      match.instanceOf(StateTransitionExecutionContext),
-    );
-
-    const publicKeyHashes = stateTransition.getPublicKeysToAdd()
-      .map((publicKey) => publicKey.hash());
-
-    expect(stateRepositoryMock.storeIdentityPublicKeyHashes).to.be.calledOnceWithExactly(
-      match((id) => id.toBuffer().equals(updatedIdentity.getId().toBuffer())),
-      match((hashes) => expect(hashes).to.deep.equal(publicKeyHashes)),
-      match.instanceOf(StateTransitionExecutionContext),
-    );
-
-    expect(updatedIdentity.getRevision()).to.equal(stateTransition.getRevision());
-  });
-
-  it('should disable public key', async function () {
-    stateTransition.setPublicKeysToAdd(undefined);
-
-    await applyIdentityUpdateTransition(stateTransition);
-
-    const { args: [updatedIdentity] } = stateRepositoryMock.updateIdentity.firstCall;
-
-    const { match } = this.sinonSandbox;
-    expect(stateRepositoryMock.fetchIdentity).to.be.calledOnceWithExactly(
-      match((id) => id.toBuffer().equals(stateTransition.getIdentityId().toBuffer())),
-      match.instanceOf(StateTransitionExecutionContext),
-    );
-
-    expect(stateRepositoryMock.storeIdentityPublicKeyHashes).to.not.be.called();
-
-    expect(stateRepositoryMock.updateIdentity).to.be.calledOnceWithExactly(
-      updatedIdentity,
-      match.instanceOf(StateTransitionExecutionContext),
-    );
-
-    const [id] = stateTransition.getPublicKeyIdsToDisable();
-
-    expect(updatedIdentity.getPublicKeyById(id).getDisabledAt())
-      .to.equal(stateTransition.getPublicKeysDisabledAt().getTime());
-
-    expect(updatedIdentity.getRevision()).to.equal(stateTransition.getRevision());
-  });
-
-  it('should not add public keys on dry run', async function () {
-    stateTransition.setPublicKeysDisabledAt(undefined);
-    stateTransition.setPublicKeyIdsToDisable(undefined);
-
->>>>>>> da8f212d
-    stateTransition.getExecutionContext().enableDryRun();
-
-    await applyIdentityUpdateTransition(stateTransition);
-
-    stateTransition.getExecutionContext().disableDryRun();
-
-<<<<<<< HEAD
-    expect(stateRepositoryMock.updateIdentityRevision).to.be.calledOnceWithExactly(
-      stateTransition.getOwnerId(),
-      stateTransition.getRevision(),
-      executionContext,
-    );
-
-    expect(stateRepositoryMock.disableIdentityKeys).to.be.calledOnceWithExactly(
-      stateTransition.getOwnerId(),
-      stateTransition.getPublicKeyIdsToDisable(),
-      stateTransition.getPublicKeysDisabledAt().getTime(),
-      executionContext,
-    );
-
-    const publicKeysToAdd = stateTransition.getPublicKeysToAdd()
-      .map((publicKey) => {
-        const rawPublicKey = publicKey.toObject({ skipSignature: true });
-=======
-    const { args: [updatedIdentity] } = stateRepositoryMock.updateIdentity.firstCall;
-
-    expect(updatedIdentity.getPublicKeys()).to.have.lengthOf(11);
-
-    const { match } = this.sinonSandbox;
-    expect(stateRepositoryMock.fetchIdentity).to.be.calledOnceWithExactly(
-      match((id) => id.toBuffer().equals(stateTransition.getIdentityId().toBuffer())),
-      match.instanceOf(StateTransitionExecutionContext),
-    );
-
-    expect(stateRepositoryMock.updateIdentity).to.be.calledOnceWithExactly(
-      updatedIdentity,
-      match.instanceOf(StateTransitionExecutionContext),
-    );
-
-    const publicKeyHashes = stateTransition.getPublicKeysToAdd()
-      .map((publicKey) => publicKey.hash());
-
-    expect(stateRepositoryMock.storeIdentityPublicKeyHashes).to.be.calledOnceWithExactly(
-      match((id) => id.toBuffer().equals(updatedIdentity.getId().toBuffer())),
-      match((hashes) => expect(hashes).to.deep.equal(publicKeyHashes)),
-      match.instanceOf(StateTransitionExecutionContext),
-    );
-
-    expect(updatedIdentity.getRevision()).to.equal(stateTransition.getRevision());
-  });
-
-  it('should use biggestPossibleIdentity on dry run', async function () {
-    const biggestPossibleBalance = 18446744073709552000;
-
-    stateTransition.setPublicKeysToAdd(undefined);
-
-    stateTransition.getExecutionContext().enableDryRun();
-
-    await applyIdentityUpdateTransition(stateTransition);
-
-    stateTransition.getExecutionContext().disableDryRun();
-
-    const { args: [biggestPossibleIdentity] } = stateRepositoryMock.updateIdentity.firstCall;
-    expect(biggestPossibleIdentity.getBalance()).to.be.equal(biggestPossibleBalance);
-
-    const { match } = this.sinonSandbox;
-    expect(stateRepositoryMock.fetchIdentity).to.be.calledOnceWithExactly(
-      match((id) => id.toBuffer().equals(stateTransition.getIdentityId().toBuffer())),
-      match.instanceOf(StateTransitionExecutionContext),
-    );
->>>>>>> da8f212d
-
-        return new IdentityPublicKey(rawPublicKey);
-      });
-
-<<<<<<< HEAD
-    expect(stateRepositoryMock.addKeysToIdentity).to.be.calledOnceWithExactly(
-      stateTransition.getOwnerId(),
-      publicKeysToAdd,
-      executionContext,
-=======
-    expect(stateRepositoryMock.updateIdentity).to.be.calledOnceWithExactly(
-      biggestPossibleIdentity,
-      match.instanceOf(StateTransitionExecutionContext),
->>>>>>> da8f212d
-    );
-  });
 });