{
  "name": "@dashevo/bench-suite",
  "private": true,
<<<<<<< HEAD
  "version": "0.24.5",
=======
  "version": "0.25.0-dev.14",
>>>>>>> fb0b7f27
  "description": "Dash Platform benchmark tool",
  "scripts": {
    "bench": "node ./bin/bench.js",
    "lint": "eslint ."
  },
  "dependencies": {
    "@dashevo/dashcore-lib": "~0.20.5",
    "@dashevo/dpns-contract": "workspace:*",
    "@dashevo/dpp": "workspace:*",
    "@dashevo/wallet-lib": "workspace:*",
    "console-table-printer": "^2.11.0",
    "dash": "workspace:*",
    "dotenv-safe": "^8.2.0",
    "lodash": "^4.17.21",
    "mathjs": "^10.4.3",
    "mocha": "^9.1.2"
  },
  "devDependencies": {
    "babel-eslint": "^10.1.0",
    "eslint": "^7.32.0",
    "eslint-config-airbnb-base": "^14.2.1",
    "eslint-plugin-import": "^2.24.2"
  },
  "repository": {
    "type": "git",
    "url": "git+https://github.com/dashevo/dapi.git"
  },
  "contributors": [
    {
      "name": "Ivan Shumkov",
      "email": "ivan@shumkov.ru",
      "url": "https://github.com/shumkov"
    },
    {
      "name": "Djavid Gabibiyan",
      "email": "djavid@dash.org",
      "url": "https://github.com/jawid-h"
    },
    {
      "name": "Anton Suprunchuk",
      "email": "anton.suprunchuk@dash.org",
      "url": "https://github.com/antouhou"
    },
    {
      "name": "Konstantin Shuplenkov",
      "email": "konstantin.shuplenkov@dash.org",
      "url": "https://github.com/shuplenkov"
    }
  ],
  "license": "MIT",
  "bugs": {
    "url": "https://github.com/dashevo/platform/issues"
  },
  "homepage": "https://github.com/dashevo/platform#readme"
}<|MERGE_RESOLUTION|>--- conflicted
+++ resolved
@@ -1,18 +1,14 @@
 {
   "name": "@dashevo/bench-suite",
   "private": true,
-<<<<<<< HEAD
-  "version": "0.24.5",
-=======
   "version": "0.25.0-dev.14",
->>>>>>> fb0b7f27
   "description": "Dash Platform benchmark tool",
   "scripts": {
     "bench": "node ./bin/bench.js",
     "lint": "eslint ."
   },
   "dependencies": {
-    "@dashevo/dashcore-lib": "~0.20.5",
+    "@dashevo/dashcore-lib": "~0.20.6",
     "@dashevo/dpns-contract": "workspace:*",
     "@dashevo/dpp": "workspace:*",
     "@dashevo/wallet-lib": "workspace:*",
