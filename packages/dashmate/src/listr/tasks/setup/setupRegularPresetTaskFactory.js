const { Listr } = require('listr2');
const fs = require('fs');

const publicIp = require('public-ip');

const BlsSignatures = require('@dashevo/bls');

const { PrivateKey, PublicKey, Address } = require('@dashevo/dashcore-lib');

const crypto = require('crypto');

const placeholder = require('enquirer/lib/placeholder');

const {
  SSL_PROVIDERS,
  NODE_TYPES,
  NODE_TYPE_MASTERNODE,
  PRESET_MAINNET,
  NODE_TYPE_HPMN,
  NODE_TYPE_FULLNODE,
} = require('../../../constants');
const { base } = require('../../../../configs/system');

/**
 * @param {ConfigFile} configFile
 * @param {generateBlsKeys} generateBlsKeys
 * @param {registerMasternodeTask} registerMasternodeTask
 * @param {renderServiceTemplates} renderServiceTemplates
 * @param {writeServiceConfigs} writeServiceConfigs
 * @param {obtainZeroSSLCertificateTask} obtainZeroSSLCertificateTask
 * @param {saveCertificateTask} saveCertificateTask
 * @param {listCertificates} listCertificates
 */
function setupRegularPresetTaskFactory(
  configFile,
  generateBlsKeys,
  registerMasternodeTask,
  renderServiceTemplates,
  writeServiceConfigs,
  obtainZeroSSLCertificateTask,
  saveCertificateTask,
  listCertificates,
) {
  /**
   * @typedef {setupRegularPresetTask}
   * @return {Listr}
   */
  function setupRegularPresetTask() {
    return new Listr([
      {
        task: (ctx) => {
          ctx.config = configFile.getConfig(ctx.preset);
        },
      },
      {
        title: 'Node type',
        task: async (ctx, task) => {
          if (ctx.nodeType === undefined) {
            ctx.nodeType = await task.prompt([
              {
                type: 'select',
                header: '  The Dash network consists of several different node types:'
                  + ' \n    Full nodes: Host a full copy of the Dash blockchain (no collateral required)'
                  + ' \n    Masternodes: Full node features, plus Core services such as ChainLocks and InstantSend (1000 DASH collateral)'
                  + ' \n    High-performance masternodes: Masternode features, plus Platform services such as DAPI and Drive (4000 DASH collateral)\n',
                message: 'Select node type',
                choices: [
                  { name: NODE_TYPE_MASTERNODE, hint: '1000 DASH collateral' },
                  { name: NODE_TYPE_HPMN, message: 'high-performance masternode', hint: '4000 DASH collateral' },
                  { name: NODE_TYPE_FULLNODE },
                ],
                initial: NODE_TYPE_HPMN,
              },
            ]);

            // eslint-disable-next-line no-param-reassign
            task.output = ctx.nodeType;
          }
        },
        options: {
          persistentOutput: true,
        },
      },
      {
        enabled: (ctx) => ctx.nodeType === NODE_TYPE_MASTERNODE || ctx.nodeType === NODE_TYPE_HPMN,
        task: async (ctx, task) => {
          let header;
          if (ctx.nodeType === NODE_TYPE_HPMN) {
            header = 'If your HP masternode is already registered, we will import your masternode'
              + ' operator and platform node keys to configure an HP masternode.'
              + ' Please make sure your IP address has not changed, otherwise you will need'
              + ' to create a provider update service transaction.\n\n'
              + ' If you are registering a new HP masternode, I will provide more information'
              + ' and help you to generate the necessary keys.\n';
          } else {
            header = 'If your masternode is already registered, we will import your masternode'
              + ' operator key to configure a masternode.'
              + ' Please make sure your IP address has not changed, otherwise you will need'
              + ' to create a provider update service transaction.\n\n'
              + ' If you are registering a new masternode, I will provide more information'
              + ' and help you to generate the necessary keys.\n';
          }

          ctx.isMasternodeRegistered = await task.prompt([
            {
              type: 'toggle',
              header,
              message: 'Is your masternode already registered?',
              enabled: 'Yes',
              disabled: 'No',
            },
          ]);

          ctx.config.set('core.masternode.enable', true);
        },
      },
      {
        enabled: (ctx) => (ctx.nodeType === NODE_TYPE_MASTERNODE || ctx.nodeType === NODE_TYPE_HPMN)
          && !ctx.isMasternodeRegistered,
        task: async (ctx, task) => {
          ctx.registrar = await task.prompt([
            {
              type: 'select',
              header: 'For security reasons, Dash masternodes should never store masternode owner'
                + ' or collateral private keys. Dashmate therefore cannot register a masternode for'
                + ' you directly. Instead, we will generate RPC commands that you can use in Dash'
                + ' Core or other external tools where the keys are handled securely. During this'
                + ' process, dashmate can optionally generate configuration elements as necessary,'
                + ' such as certificates, the BLS operator key and the node id, since this is the'
                + ' only information necessary for dashmate to configure the masternode.',
              message: 'Which tool will you use to register your masternode?',
              choices: [
                { name: 'core', message: 'Dash Core (Wallet?)' },
                { name: 'other', message: 'Other' },
              ],
              initial: 'core',
            },
          ]);
        },
      },
      {
        title: 'Register masternode with Dash Core',
        enabled: (ctx) => ctx.registrar === 'core'
          && (ctx.nodeType === NODE_TYPE_HPMN || ctx.nodeType === NODE_TYPE_MASTERNODE),
        task: async (ctx, task) => {
          function validateOutputIndex(value) {
            const index = Math.floor(Number(value));

            return index >= 0 && index.toString() === value;
          }

          function validateTxHash(value) {
            return value.length === 64;
          }

          function validateECDSAPublicKey(value) {
            try {
              PublicKey(value);

              return true;
            } catch (e) {
              return false;
            }
          }

          function validateAddress(value) {
            try {
              Address(value);

              return true;
            } catch (e) {
              return false;
            }
          }

          const blsSignatures = await BlsSignatures();
          const { PrivateKey: BlsPrivateKey, BasicSchemeMPL } = blsSignatures;

          const randomBytes = new Uint8Array(crypto.randomBytes(256));
          const operatorPrivateKey = BasicSchemeMPL.keyGen(randomBytes);

          const initialOperatorPrivateKey = Buffer.from(operatorPrivateKey.serialize()).toString('hex');

          function validateBLSPrivateKey(value) {
            if (value.length === 0) {
              return 'should not be empty';
            }

            const operatorPrivateKeyBuffer = Buffer.from(value, 'hex');

            let key;
            try {
              key = BlsPrivateKey.fromBytes(operatorPrivateKeyBuffer, true);
            } catch (e) {
              return 'invalid key';
            } finally {
              if (key) {
                key.delete();
              }
            }

            return true;
          }

          function validateRewardShare(value) {
            const reminder = value.split('.')[1];

            return Number(value) <= 100 && (!reminder || reminder.length <= 2);
          }

          function formatRewardShares(input, choice) {
            let str;

            const number = Number(input);
            if (Number.isNaN(number) || number.toFixed(2).length < input.length) {
              str = input;
            } else {
              str = number.toFixed(2);
            }

            const pos = Math.min(choice.cursor, str.length);

            const options = {
              input: str,
              initial: choice.initial,
              pos,
              showCursor: this.state.index === 1,
            };

            return placeholder(this, options);
          }

          const form = await task.prompt([
            // {
            //   type: 'form',
            //   header: 'Help user with collateral \n',
            //   message: 'Enter collateral information:',
            //   choices: [
            //     {
            //       name: 'txId',
            //       message: 'Transaction hash',
            //       validate: validateTxHash,
            //     },
            //     {
            //       name: 'outputIndex',
            //       message: 'Output index',
            //       validate: validateOutputIndex,
            //     },
            //   ],
            //   validate: ({ txId, outputIndex }) => validateTxHash(txId)
            //     && validateOutputIndex(outputIndex),
            // },
            // {
            //   type: 'form',
            //   header: 'Help user with these keys \n',
            //   message: 'Enter masternode keys and payout address:',
            //   choices: [
            //     {
            //       name: 'ownerPublicKey',
            //       message: 'Owner public key',
            //       validate: validateECDSAPublicKey,
            //     },
            //     {
            //       name: 'votingPublicKey',
            //       message: 'Voting public key',
            //       validate: validateECDSAPublicKey,
            //     },
            //     {
            //       name: 'payoutAddress',
            //       message: 'Payout address',
            //       validate: validateAddress,
            //     },
            //   ],
            //   validate: ({ ownerPublicKey, votingPublicKey, payoutAddress }) => (
            //     validateECDSAPublicKey(ownerPublicKey)
            //     && validateECDSAPublicKey(votingPublicKey)
            //     && validateAddress(payoutAddress)
            //   ),
            // },
            {
              type: 'form',
              header: 'Explain options with operator key and explain operator rewards\n',
              message: 'Please provide the following information:',
              choices: [
                {
                  name: 'privateKey',
                  message: 'BLS private key',
                  initial: initialOperatorPrivateKey,
                  validate: validateBLSPrivateKey,
                },
                {
                  name: 'rewardShare',
                  message: 'Reward share',
                  initial: '0.00',
                  validate: validateRewardShare,
                  format: formatRewardShares,
                  result: (value) => Number(value).toFixed(2),
                },
              ],
              validate: ({ privateKey, rewardShare }) => validateBLSPrivateKey(privateKey)
                && validateRewardShare(rewardShare),
            },
          ]);
        },
      },
      {
        title: 'Masternode operator key',
        enabled: (ctx) => ctx.isMasternodeRegistered,
        task: async (ctx, task) => {
          const blsSignatures = await BlsSignatures();
          const { PrivateKey: BlsPrivateKey } = blsSignatures;

          function validateBLSPrivateKey(value) {
            if (value.length === 0) {
              return 'should not be empty';
            }

            const operatorBlsPrivateKeyBuffer = Buffer.from(value, 'hex');

            let key;
            try {
              key = BlsPrivateKey.fromBytes(operatorBlsPrivateKeyBuffer, true);
            } catch (e) {
              return 'invalid key';
            } finally {
              if (key) {
                key.delete();
              }
            }

            return true;
          }

          if (ctx.operatorBlsPrivateKey === undefined) {
            ctx.operatorBlsPrivateKey = await task.prompt([
              {
                type: 'input',
                header: 'To import your masternode operator BLS private key, copy the\n'
                  + '"masternodeblsprivkey" field from your masternode\'s dash.conf file.\n',
                message: 'Enter BLS private key',
                validate: validateBLSPrivateKey,
              },
            ]);
          } else {
            const result = validateBLSPrivateKey(ctx.operatorBlsPrivateKey);

            if (result !== true) {
              throw new Error(`operator private key: ${result}`);
            }
          }

          ctx.config.set('core.masternode.operator.privateKey', ctx.operatorBlsPrivateKey);

          // eslint-disable-next-line no-param-reassign
          task.output = '*******************************************';
        },
        options: {
          persistentOutput: true,
        },
      },
      {
        title: 'Platform node key',
        enabled: (ctx) => ctx.isMasternodeRegistered && ctx.nodeType === NODE_TYPE_HPMN,
        task: async (ctx, task) => {
          // TODO: Do we accept HEX or base64?

          function validate(value) {
            if (value.length < 1) {
              return 'should not be empty';
            }

            // TODO: Implement validation
            // const privateKeyDer = Buffer.concat([
            //   Buffer.from('302a300506032b6570032100', 'hex'), // Static value
            //   Buffer.from(value, 'hex'),
            // ]);
            //
            // const verifyKey = crypto.createPrivateKey({
            //   format: 'der',
            //   type: 'pkcs8',
            //   privateKeyDer,
            // });
            //

            return true;
          }

          if (ctx.platformP2PKey === undefined) {
            ctx.platformP2PKey = await task.prompt([
              {
                type: 'input',
                header: 'Platform node key. Must be base64\n',
                message: 'Enter ED25519 key',
                validate,
              },
            ]);
          } else {
            const result = validate(ctx.platformP2PKey);

            if (result !== true) {
              throw new Error(`platform p2p key: ${result}`);
            }
          }

          // TODO: Derive node id from key
          // config.set('platform.drive.tenderdash.nodeId', nodeId);

          // ctx.config.set('platform.drive.tenderdash.nodeKey', ctx.platformP2PKey);
        },
        options: {
          persistentOutput: true,
        },
      },
      {
        title: 'IP address and port',
        enabled: (ctx) => ctx.nodeType === NODE_TYPE_HPMN || ctx.nodeType === NODE_TYPE_MASTERNODE,
        task: async (ctx, task) => {
          if (ctx.externalIp === undefined) {

            const initialIp = !ctx.isMasternodeRegistered ? publicIp.v4() : undefined;

            function validateIp(ip) {
              return Boolean(ip.match(/^((25[0-5]|(2[0-4]|1\d|[1-9]|)\d)\.?\b){4}$/));
            }

            function validatePort(port) {
              const portNumber = Math.floor(Number(port));

              return portNumber >= 1
              && portNumber <= 65535
              && portNumber.toString() === port;
            }

            const form = await task.prompt([
              {
                type: 'form',
                header: 'The node external IP address must be static and will be used by the'
                  + ' network ..\n',
                message: 'Enter IP address and port:',
                choices: [
                  {
                    name: 'ip',
                    message: 'IPv4',
                    initial: initialIp,
                    validate: validateIp,
                  },
                  {
                    name: 'port',
                    message: 'Port',
                    initial: base.core.p2p.port.toString(),
                    validate: validatePort,
                  },
                ],
                validate: ({ ip, port }) => validateIp(ip) && validatePort(port),
              },
            ]);

            ctx.config.set('externalIp', form.ip);
            ctx.config.set('core.p2p.port', form.port);

            // eslint-disable-next-line no-param-reassign
            task.output = `${form.ip}:${form.port}`;
          }
        },
        options: {
          persistentOutput: true,
        },
      },
      {
        title: 'Set masternode operator BLS private key',
        enabled: (ctx) => ctx.nodeType === NODE_TYPE_MASTERNODE,
        task: async (ctx, task) => {
          if (ctx.operatorBlsPrivateKey === undefined) {
            const { privateKey: generatedPrivateKeyHex } = await generateBlsKeys();

            ctx.operatorBlsPrivateKey = await task.prompt([
              {
                type: 'input',
                message: 'Enter operator BLS private key (Enter to accept generated key)',
                initial: generatedPrivateKeyHex,
              },
            ]);
          }

          const operatorBlsPrivateKeyBuffer = Buffer.from(ctx.operatorBlsPrivateKey, 'hex');

          const blsSignatures = await BlsSignatures();
          const { PrivateKey: BlsPrivateKey } = blsSignatures;

          const privateKey = BlsPrivateKey.fromBytes(operatorBlsPrivateKeyBuffer, true);
          const publicKey = privateKey.getG1();
          const publicKeyHex = Buffer.from(publicKey.serialize()).toString('hex');

          ctx.config.set('core.masternode.operator.privateKey', ctx.operatorBlsPrivateKey);

          ctx.operator = {
            publicKey: publicKeyHex,
          };

          privateKey.delete();
          publicKey.delete();

          // eslint-disable-next-line no-param-reassign
          task.output = `BLS public key: ${publicKeyHex}\nBLS private key: ${ctx.operatorBlsPrivateKey}`;
        },
        options: { persistentOutput: true },
      },
      {
        title: 'SSL certificate',
        enabled: (ctx) => !ctx.certificateProvider,
        task: async (ctx, task) => {
          const sslProviders = [...SSL_PROVIDERS].filter((item) => item !== 'selfSigned');

          ctx.certificateProvider = await task.prompt({
            type: 'select',
            message: 'Select SSL certificate provider',
            choices: sslProviders,
            initial: sslProviders[0],
          });

          ctx.config.set('platform.dapi.envoy.ssl.provider', ctx.certificateProvider);
        },
      },
      {
        title: 'Obtain ZeroSSL certificate',
        enabled: (ctx) => ctx.certificateProvider === 'zerossl',
        task: async (ctx, task) => {
          let apiKey = ctx.zeroSslApiKey;

          if (!apiKey) {
            apiKey = await task.prompt({
              type: 'input',
              message: 'Enter ZeroSSL API key',
              validate: async (state) => {
                try {
                  await listCertificates(state);

                  return true;
                } catch (e) {
                  // do nothing
                }

                return 'Please enter a valid ZeroSSL API key';
              },
            });
          }

          ctx.config.set('platform.dapi.envoy.ssl.providerConfigs.zerossl.apiKey', apiKey);

          return obtainZeroSSLCertificateTask(ctx.config);
        },
      },
      {
        title: 'Set SSL certificate',
        enabled: (ctx) => ctx.certificateProvider === 'manual',
        task: async (ctx, task) => {
          if (!ctx.sslCertificateFilePath) {
            ctx.sslCertificateFilePath = await task.prompt({
              type: 'input',
              message: 'Enter the path to your certificate chain file',
              validate: (state) => {
                if (fs.existsSync(state)) {
                  return true;
                }

                return 'Please enter a valid path to your certificate chain file';
              },
            });
          }

          if (!ctx.sslCertificatePrivateKeyFilePath) {
            ctx.sslCertificatePrivateKeyFilePath = await task.prompt({
              type: 'input',
              message: 'Enter the path to your private key file',
              validate: (state) => {
                if (fs.existsSync(state)) {
                  return true;
                }

                return 'Please enter a valid path to your private key file';
              },
            });
          }

          ctx.certificate = fs.readFileSync(ctx.sslCertificateFilePath, 'utf8');
          ctx.keyPair = {
            privateKey: fs.readFileSync(ctx.sslCertificatePrivateKeyFilePath, 'utf8'),
          };

          return saveCertificateTask(ctx.config);
        },
      },
<<<<<<< HEAD
      {
        task: (ctx) => {
          configFile.setDefaultConfigName(ctx.preset);
        },
      },
=======
>>>>>>> 2cf72739
    ]);
  }

  return setupRegularPresetTask;
}

module.exports = setupRegularPresetTaskFactory;<|MERGE_RESOLUTION|>--- conflicted
+++ resolved
@@ -590,14 +590,11 @@
           return saveCertificateTask(ctx.config);
         },
       },
-<<<<<<< HEAD
       {
         task: (ctx) => {
           configFile.setDefaultConfigName(ctx.preset);
         },
       },
-=======
->>>>>>> 2cf72739
     ]);
   }
 
