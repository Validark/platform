import { Listr } from 'listr2';

import chalk from 'chalk';

import {
  NODE_TYPE_MASTERNODE,
  NODE_TYPE_FULLNODE,
  PRESET_MAINNET,
} from '../../../constants.js';

import {
  NODE_TYPE_NAMES,
  getNodeTypeByName,
  getNodeTypeNameByType,
  isNodeTypeNameHighPerformance,
} from './nodeTypes.js';
import generateRandomString from '../../../util/generateRandomString.js';

/**
 * @param {ConfigFile} configFile
 * @param {registerMasternodeGuideTask} registerMasternodeGuideTask
 * @param {configureNodeTask} configureNodeTask
 * @param {configureSSLCertificateTask} configureSSLCertificateTask
 * @param {DefaultConfigs} defaultConfigs
 * @param {verifySystemRequirementsTask} verifySystemRequirementsTask
 * @param {importCoreDataTask} importCoreDataTask
 */
export default function setupRegularPresetTaskFactory({
  configFile,
  registerMasternodeGuideTask,
  configureNodeTask,
  configureSSLCertificateTask,
  defaultConfigs,
  importCoreDataTask,
<<<<<<< HEAD
}) {
=======
  verifySystemRequirementsTask,
) {
>>>>>>> 11a7bc78
  /**
   * @typedef {setupRegularPresetTask}
   * @return {Listr}
   */
  function setupRegularPresetTask() {
    return new Listr([
      {
        title: 'Node type',
        task: async (ctx, task) => {
          let nodeTypeName;

          if (!ctx.nodeType) {
            nodeTypeName = await task.prompt([
              {
                type: 'select',
                // Keep this order, because each item references the text in the previous item
                header: `  The Dash network consists of several different node types:
      Fullnode             - Host the full Dash blockchain (no collateral)
      Masternode           - Fullnode features, plus Core services such as ChainLocks
                            and InstantSend (1000 DASH collateral)
      Evolution fullnode   - Fullnode features, plus host a full copy of the Platform
                            blockchain (no collateral)
      Evolution masternode - Masternode features, plus Platform services such as DAPI
                            and Drive (4000 DASH collateral)\n`,
                message: 'Select node type',
                choices: [
                  { name: NODE_TYPE_NAMES.FULLNODE },
                  { name: NODE_TYPE_NAMES.MASTERNODE, hint: '1000 DASH collateral' },
                  { name: NODE_TYPE_NAMES.HP_FULLNODE },
                  { name: NODE_TYPE_NAMES.HP_MASTERNODE, hint: '4000 DASH collateral' },
                ],
                initial: NODE_TYPE_NAMES.MASTERNODE,
              },
            ]);

            ctx.nodeType = getNodeTypeByName(nodeTypeName);
            ctx.isHP = isNodeTypeNameHighPerformance(nodeTypeName);
          } else {
            nodeTypeName = getNodeTypeNameByType(ctx.nodeType);
          }

          ctx.config = defaultConfigs.get(ctx.preset);

          // TODO: We need to change this and enable platform on mainnet
          ctx.config.set('platform.enable', ctx.isHP && ctx.config.get('network') !== PRESET_MAINNET);
          ctx.config.set('core.masternode.enable', ctx.nodeType === NODE_TYPE_MASTERNODE);

          if (ctx.config.get('core.masternode.enable')) {
            ctx.config.set('platform.drive.tenderdash.mode', 'validator');
          } else {
            ctx.config.set('platform.drive.tenderdash.mode', 'full');
          }

          ctx.config.set('core.rpc.user', generateRandomString(8));
          ctx.config.set('core.rpc.password', generateRandomString(12));

          // eslint-disable-next-line no-param-reassign
          task.output = ctx.nodeType ? ctx.nodeType : nodeTypeName;
        },
        options: {
          persistentOutput: true,
        },
      },
      {
        task: () => verifySystemRequirementsTask(),
      },
      {
        enabled: (ctx) => ctx.nodeType === NODE_TYPE_MASTERNODE,
        task: async (ctx, task) => {
          let header;
          if (ctx.isHP) {
            header = `  If your HP masternode is already registered, we will import your masternode
  operator and platform node keys to configure an HP masternode. Please make
  sure your IP address has not changed, otherwise you will need to create a
  provider update service transaction.\n
  If you are registering a new HP masternode, dashmate will provide more
  information and help you to generate the necessary keys.\n`;
          } else {
            header = `  If your masternode is already registered, we will import your masternode
  operator key to configure a masternode. Please make sure your IP address has
  not changed, otherwise you will need to create a provider update service
  transaction.\n
  If you are registering a new masternode, dashmate will provide more
  information and help you to generate the necessary keys.\n`;
          }

          ctx.isMasternodeRegistered = await task.prompt({
            type: 'toggle',
            header,
            message: 'Is your masternode already registered?',
            enabled: 'Yes',
            disabled: 'No',
          });
        },
      },
      {
        enabled: (ctx) => !ctx.isMasternodeRegistered && ctx.nodeType === NODE_TYPE_MASTERNODE,
        task: () => registerMasternodeGuideTask(),
      },
      {
        enabled: (ctx) => ctx.isMasternodeRegistered,
        task: () => importCoreDataTask(),
      },
      {
        enabled: (ctx) => ctx.isMasternodeRegistered || ctx.nodeType === NODE_TYPE_FULLNODE,
        task: () => configureNodeTask(),
      },
      {
        enabled: (ctx) => ctx.config && ctx.config.get('platform.enable'),
        task: () => configureSSLCertificateTask(),
      },
      {
        task: (ctx, task) => {
          configFile.setConfig(ctx.config);
          configFile.setDefaultConfigName(ctx.preset);

          // eslint-disable-next-line no-param-reassign
          task.output = chalk`Node configuration completed successfully!

            You can now run {bold.cyanBright dashmate start} to start your node, followed by
            {bold.cyanBright dashmate status} for a node health status overview.

            Run {bold.cyanBright dashmate --help} or {bold.cyanBright dashmate <command> --help} for quick help on how
            to use dashmate to manage your node.\n`;
        },
        options: {
          persistentOutput: true,
          rendererOptions: {
            bottomBar: true,
          },
        },
      },
    ]);
  }

  return setupRegularPresetTask;
}<|MERGE_RESOLUTION|>--- conflicted
+++ resolved
@@ -22,8 +22,8 @@
  * @param {configureNodeTask} configureNodeTask
  * @param {configureSSLCertificateTask} configureSSLCertificateTask
  * @param {DefaultConfigs} defaultConfigs
+ * @param {importCoreDataTask} importCoreDataTask
  * @param {verifySystemRequirementsTask} verifySystemRequirementsTask
- * @param {importCoreDataTask} importCoreDataTask
  */
 export default function setupRegularPresetTaskFactory({
   configFile,
@@ -32,12 +32,8 @@
   configureSSLCertificateTask,
   defaultConfigs,
   importCoreDataTask,
-<<<<<<< HEAD
+  verifySystemRequirementsTask,
 }) {
-=======
-  verifySystemRequirementsTask,
-) {
->>>>>>> 11a7bc78
   /**
    * @typedef {setupRegularPresetTask}
    * @return {Listr}
