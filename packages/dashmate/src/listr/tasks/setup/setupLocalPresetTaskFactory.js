import { Listr } from 'listr2';
import {
  PRESET_LOCAL,
} from '../../../constants.js';
import generateTenderdashNodeKey from '../../../tenderdash/generateTenderdashNodeKey.js';
import deriveTenderdashNodeId from '../../../tenderdash/deriveTenderdashNodeId.js';
import generateRandomString from '../../../util/generateRandomString.js';

/**
 * @param {ConfigFile} configFile
 * @param {configureCoreTask} configureCoreTask
 * @param {configureTenderdashTask} configureTenderdashTask
 * @param {obtainSelfSignedCertificateTask} obtainSelfSignedCertificateTask
 * @param {resolveDockerHostIp} resolveDockerHostIp
 * @param {generateHDPrivateKeys} generateHDPrivateKeys
 * @param {HomeDir} homeDir
 * @param {DockerCompose} dockerCompose
 */
export default function setupLocalPresetTaskFactory({
  configFile,
  configureCoreTask,
  obtainSelfSignedCertificateTask,
  configureTenderdashTask,
  resolveDockerHostIp,
  generateHDPrivateKeys,
  homeDir,
<<<<<<< HEAD
}) {
=======
  dockerCompose,
) {
>>>>>>> 11a7bc78
  /**
   * @typedef {setupLocalPresetTask}
   * @return {Listr}
   */
  function setupLocalPresetTask() {
    return new Listr([
      {
        title: 'System requirements',
        task: async () => dockerCompose.throwErrorIfNotInstalled(),
      },
      {
        title: 'Set the number of nodes',
        enabled: (ctx) => ctx.nodeCount === undefined,
        task: async (ctx, task) => {
          ctx.nodeCount = await task.prompt({
            type: 'input',
            message: 'Enter the number of masternodes',
            initial: 3,
            validate: (state) => {
              if (Number.isNaN(+state)) {
                return 'You must set a number of masternodes';
              }

              if (!Number.isInteger(+state)) {
                return 'Must be an integer';
              }

              if (+state < 3) {
                return 'You must set not less than 3';
              }

              return true;
            },
            result: (value) => Number(value),
          });
        },
      },
      {
        title: 'Enable debug logs',
        enabled: (ctx) => ctx.debugLogs === undefined,
        task: async (ctx, task) => {
          ctx.debugLogs = await task.prompt({
            type: 'Toggle',
            message: 'Enable debug logs?',
            enabled: 'yes',
            disabled: 'no',
            initial: 'no',
          });
        },
      },
      {
        title: 'Set the core miner interval',
        enabled: (ctx) => ctx.minerInterval === undefined,
        task: async (ctx, task) => {
          ctx.minerInterval = await task.prompt({
            type: 'input',
            message: 'Enter the interval between core blocks',
            initial: configFile.getConfig('base')
              .get('core.miner.interval'),
            validate: (state) => {
              if (state.match(/\d+(\.\d+)?([ms])/)) {
                return true;
              }

              return 'Please enter a valid integer or decimal duration with m or s units';
            },
          });
        },
      },
      {
        title: 'Create local group configs',
        task: async (ctx, task) => {
          ctx.configGroup = new Array(ctx.nodeCount)
            .fill(undefined)
            .map((value, i) => `local_${i + 1}`)
            // we need to add one more node (number of masternodes + 1) as a seed node
            .concat(['local_seed'])
            .map((configName) => (
              configFile.isConfigExists(configName)
                ? configFile.getConfig(configName)
                : configFile.createConfig(configName, PRESET_LOCAL)
            ));

          ctx.configGroup.forEach((config) => config.set('group', 'local'));

          configFile.setDefaultGroupName(PRESET_LOCAL);

          const hostDockerInternalIp = await resolveDockerHostIp();

          const network = ctx.configGroup[0].get('network');

          const {
            hdPrivateKey: dpnsPrivateKey,
            derivedPrivateKeys: [
              dpnsDerivedMasterPrivateKey,
              dpnsDerivedSecondPrivateKey,
            ],
          } = await generateHDPrivateKeys(network, [0, 1]);

          const {
            hdPrivateKey: featureFlagsPrivateKey,
            derivedPrivateKeys: [
              featureFlagsDerivedMasterPrivateKey,
              featureFlagsDerivedSecondPrivateKey,
            ],
          } = await generateHDPrivateKeys(network, [0, 1]);

          const {
            hdPrivateKey: dashpayPrivateKey,
            derivedPrivateKeys: [
              dashpayDerivedMasterPrivateKey,
              dashpayDerivedSecondPrivateKey,
            ],
          } = await generateHDPrivateKeys(network, [0, 1]);

          const {
            hdPrivateKey: withdrawalsPrivateKey,
            derivedPrivateKeys: [
              withdrawalsDerivedMasterPrivateKey,
              withdrawalsDerivedSecondPrivateKey,
            ],
          } = await generateHDPrivateKeys(network, [0, 1]);

          const {
            hdPrivateKey: masternodeRewardSharesPrivateKey,
            derivedPrivateKeys: [
              masternodeRewardSharesDerivedMasterPrivateKey,
              masternodeRewardSharesDerivedSecondPrivateKey,
            ],
          } = await generateHDPrivateKeys(network, [0, 1]);

          // eslint-disable-next-line no-param-reassign
          task.output = `DPNS Private Key: ${dpnsPrivateKey.toString()}`;

          // eslint-disable-next-line no-param-reassign
          task.output = `Feature Flags Private Key: ${featureFlagsPrivateKey.toString()}`;

          // eslint-disable-next-line no-param-reassign
          task.output = `Dashpay Private Key: ${dashpayPrivateKey.toString()}`;

          // eslint-disable-next-line no-param-reassign
          task.output = `Masternode Reward Shares Private Key: ${masternodeRewardSharesPrivateKey.toString()}`;

          // eslint-disable-next-line no-param-reassign
          task.output = `Withdrawals Private Key: ${withdrawalsPrivateKey.toString()}`;

          const subTasks = ctx.configGroup.map((config, i) => (
            {
              title: `Create ${config.getName()} config`,
              task: () => {
                const nodeIndex = i + 1;

                config.set('group', 'local');
                config.set('core.p2p.port', config.get('core.p2p.port') + (i * 100));
                config.set('core.rpc.port', config.get('core.rpc.port') + (i * 100));
                config.set('core.rpc.user', generateRandomString(8));
                config.set('core.rpc.password', generateRandomString(12));
                config.set('externalIp', hostDockerInternalIp);

                const subnet = config.get('docker.network.subnet')
                  .split('.');
                subnet[2] = nodeIndex;

                config.set('docker.network.subnet', subnet.join('.'));

                // Setup Core debug logs
                const coreLogFilePath = homeDir.joinPath('logs', config.getName(), 'core.log');
                config.set('core.log.file.path', coreLogFilePath);

                if (ctx.debugLogs) {
                  config.set('core.log.file.categories', ['all']);
                }

                // Although not all nodes are miners, all nodes should be aware of
                // the miner interval to be able to sync mocked time
                config.set('core.miner.interval', ctx.minerInterval);

                config.set('dashmate.helper.api.port', config.get('dashmate.helper.api.port') + (i * 100));

                if (config.getName() === 'local_seed') {
                  config.set('description', 'seed node for local network');

                  config.set('core.masternode.enable', false);
                  config.set('core.miner.enable', true);

                  // Enable miner for the seed node
                  config.set('core.miner.enable', true);

                  // Disable platform for the seed node
                  config.set('platform.enable', false);
                  config.set('platform.drive.tenderdash.mode', 'seed');
                } else {
                  config.set('description', `local node #${nodeIndex}`);

                  config.set('platform.drive.tenderdash.mode', 'validator');

                  const key = generateTenderdashNodeKey();
                  const id = deriveTenderdashNodeId(key);

                  config.set('platform.drive.tenderdash.node.id', id);
                  config.set('platform.drive.tenderdash.node.key', key);

                  config.set('platform.drive.abci.tokioConsole.port', config.get('platform.drive.abci.tokioConsole.port') + (i * 100));
                  config.set('platform.drive.abci.metrics.port', config.get('platform.drive.abci.metrics.port') + (i * 100));
                  config.set('platform.gateway.admin.port', config.get('platform.gateway.admin.port') + (i * 100));
                  config.set('platform.gateway.listeners.dapiAndDrive.port', config.get('platform.gateway.listeners.dapiAndDrive.port') + (i * 100));
                  config.set('platform.gateway.metrics.port', config.get('platform.gateway.metrics.port') + (i * 100));
                  config.set('platform.gateway.rateLimiter.metrics.port', config.get('platform.gateway.rateLimiter.metrics.port') + (i * 100));
                  config.set('platform.drive.tenderdash.p2p.port', config.get('platform.drive.tenderdash.p2p.port') + (i * 100));
                  config.set('platform.drive.tenderdash.rpc.port', config.get('platform.drive.tenderdash.rpc.port') + (i * 100));
                  config.set('platform.drive.tenderdash.pprof.port', config.get('platform.drive.tenderdash.pprof.port') + (i * 100));
                  config.set('platform.drive.tenderdash.metrics.port', config.get('platform.drive.tenderdash.metrics.port') + (i * 100));
                  config.set('platform.drive.tenderdash.moniker', config.name);

                  // Setup logs
                  if (ctx.debugLogs) {
                    const stdoutLogger = config.get('platform.drive.abci.logs.stdout');
                    if (stdoutLogger) {
                      config.set('platform.drive.abci.logs.stdout.level', 'trace');
                      config.set('platform.drive.abci.logs.stdout.format', 'full');
                    }

                    // TODO: Shall we use trace?
                    config.set('platform.drive.tenderdash.log.level', 'debug');
                  }

                  config.set('platform.dpns.masterPublicKey', dpnsDerivedMasterPrivateKey.privateKey.toPublicKey()
                    .toString());
                  config.set('platform.dpns.secondPublicKey', dpnsDerivedSecondPrivateKey.privateKey.toPublicKey()
                    .toString());

                  config.set('platform.featureFlags.masterPublicKey', featureFlagsDerivedMasterPrivateKey.privateKey.toPublicKey()
                    .toString());
                  config.set('platform.featureFlags.secondPublicKey', featureFlagsDerivedSecondPrivateKey.privateKey.toPublicKey()
                    .toString());

                  config.set('platform.dashpay.masterPublicKey', dashpayDerivedMasterPrivateKey.privateKey.toPublicKey()
                    .toString());
                  config.set('platform.dashpay.secondPublicKey', dashpayDerivedSecondPrivateKey.privateKey.toPublicKey()
                    .toString());

                  config.set('platform.withdrawals.masterPublicKey', withdrawalsDerivedMasterPrivateKey.privateKey.toPublicKey()
                    .toString());
                  config.set('platform.withdrawals.secondPublicKey', withdrawalsDerivedSecondPrivateKey.privateKey.toPublicKey()
                    .toString());

                  config.set(
                    'platform.masternodeRewardShares.masterPublicKey',
                    masternodeRewardSharesDerivedMasterPrivateKey.privateKey
                      .toPublicKey()
                      .toString(),
                  );
                  config.set(
                    'platform.masternodeRewardShares.secondPublicKey',
                    masternodeRewardSharesDerivedSecondPrivateKey.privateKey
                      .toPublicKey()
                      .toString(),
                  );
                }
              },
              options: {
                persistentOutput: true,
              },
            }
          ));

          return new Listr(subTasks);
        },
        options: {
          persistentOutput: true,
        },
      },
      {
        title: 'Configure Core nodes',
        task: (ctx) => configureCoreTask(ctx.configGroup),
      },
      {
        title: 'Configure Tenderdash nodes',
        task: (ctx) => configureTenderdashTask(ctx.configGroup),
      },
      {
        title: 'Configure SSL certificates',
        task: (ctx) => {
          const platformConfigs = ctx.configGroup.filter((config) => config.get('platform.enable'));

          const subTasks = platformConfigs.map((config) => ({
            title: `Generate certificate for ${config.getName()}`,
            task: async () => obtainSelfSignedCertificateTask(config),
          }));

          return new Listr(subTasks);
        },
      },
    ]);
  }

  return setupLocalPresetTask;
}<|MERGE_RESOLUTION|>--- conflicted
+++ resolved
@@ -24,12 +24,8 @@
   resolveDockerHostIp,
   generateHDPrivateKeys,
   homeDir,
-<<<<<<< HEAD
+  dockerCompose,
 }) {
-=======
-  dockerCompose,
-) {
->>>>>>> 11a7bc78
   /**
    * @typedef {setupLocalPresetTask}
    * @return {Listr}
