{
  "name": "dashmate",
<<<<<<< HEAD
  "version": "0.23.0-dev.1",
=======
  "version": "0.22.4",
>>>>>>> 88a94f13
  "description": "Distribution package for Dash Masternode installation",
  "main": "src/index.js",
  "scripts": {
    "lint": "eslint .",
    "postpack": "rm -f oclif.manifest.json",
    "posttest": "yarn lint",
    "prepack": "oclif manifest && oclif readme",
    "version": "oclif readme && git add README.md"
  },
  "repository": {
    "type": "git",
    "url": "git+https://github.com/dashevo/dashmate.git"
  },
  "bin": "bin/dashmate",
  "contributors": [
    {
      "name": "Ivan Shumkov",
      "email": "ivan@shumkov.ru",
      "url": "https://github.com/shumkov"
    },
    {
      "name": "Djavid Gabibiyan",
      "email": "djavid@dash.org",
      "url": "https://github.com/jawid-h"
    },
    {
      "name": "Anton Suprunchuk",
      "email": "anton.suprunchuk@dash.org",
      "url": "https://github.com/antouhou"
    },
    {
      "name": "Konstantin Shuplenkov",
      "email": "konstantin.shuplenkov@dash.org",
      "url": "https://github.com/shuplenkov"
    }
  ],
  "engines": {
    "node": ">=12"
  },
  "license": "MIT",
  "bugs": {
    "url": "https://github.com/dashevo/dashmate/issues"
  },
  "homepage": "https://github.com/dashevo/dashmate#readme",
  "dependencies": {
<<<<<<< HEAD
    "@dashevo/dashcore-lib": "~0.19.31",
    "@dashevo/dashd-rpc": "^2.3.2",
=======
    "@dashevo/dashcore-lib": "~0.19.32",
    "@dashevo/dashd-rpc": "^2.3.1",
>>>>>>> 88a94f13
    "@dashevo/dashpay-contract": "workspace:~",
    "@dashevo/dpns-contract": "workspace:~",
    "@dashevo/dpp": "workspace:~",
    "@dashevo/feature-flags-contract": "workspace:~",
    "@dashevo/masternode-reward-shares-contract": "workspace:~",
    "@dashevo/wallet-lib": "workspace:~",
    "@oclif/core": "^1.3.4",
    "@oclif/plugin-help": "^5.1.11",
    "ajv": "^8.6.0",
    "ajv-formats": "^2.1.1",
    "awilix": "^4.2.6",
    "bls-signatures": "^0.2.5",
    "chalk": "^4.1.0",
    "dash": "workspace:~",
    "docker-compose": "0.23.3",
    "dockerode": "^3.2.0",
    "dot": "^1.1.3",
    "dotenv": "^8.6.0",
    "enquirer": "^2.3.6",
    "glob": "^7.1.6",
    "hasbin": "^1.2.3",
    "jayson": "^3.3.4",
    "listr2": "3.5.0",
    "lodash.clonedeep": "^4.5.0",
    "lodash.get": "^4.4.2",
    "lodash.isequal": "^4.5.0",
    "lodash.merge": "^4.6.2",
    "lodash.set": "^4.3.2",
    "memory-streams": "^0.1.3",
    "node-fetch": "^2.6.1",
    "node-graceful": "^3.0.1",
    "pretty-bytes": "^5.3.0",
    "pretty-ms": "^7.0.0",
    "public-ip": "^4.0.1",
    "rxjs": "^6.6.7",
    "semver": "^7.3.2",
    "strip-ansi": "^6.0.1",
    "table": "^5.4.6"
  },
  "devDependencies": {
    "eslint": "^7.32.0",
    "eslint-config-airbnb-base": "^14.2.1",
    "eslint-plugin-import": "^2.24.2",
    "globby": "^11",
    "oclif": "^2.4.5"
  },
  "files": [
    "bin",
    "configs",
    "docker",
    "src",
    "templates",
    "docker-compose.*",
    "oclif.manifest.json",
    "npm-shrinkwrap.json"
  ],
  "oclif": {
    "additionalHelpFlags": [
      "-h"
    ],
    "commands": "./src/commands",
    "bin": "dashmate",
    "plugins": [
      "@oclif/plugin-help"
    ],
    "topics": {
      "group": {
        "description": "Orchestrate group of nodes"
      },
      "wallet": {
        "description": "Wallet related commands"
      },
      "status": {
        "description": "Show node status details"
      }
    },
    "topicSeparator": " "
  }
}<|MERGE_RESOLUTION|>--- conflicted
+++ resolved
@@ -1,10 +1,6 @@
 {
   "name": "dashmate",
-<<<<<<< HEAD
   "version": "0.23.0-dev.1",
-=======
-  "version": "0.22.4",
->>>>>>> 88a94f13
   "description": "Distribution package for Dash Masternode installation",
   "main": "src/index.js",
   "scripts": {
@@ -50,13 +46,8 @@
   },
   "homepage": "https://github.com/dashevo/dashmate#readme",
   "dependencies": {
-<<<<<<< HEAD
-    "@dashevo/dashcore-lib": "~0.19.31",
+    "@dashevo/dashcore-lib": "~0.19.32",
     "@dashevo/dashd-rpc": "^2.3.2",
-=======
-    "@dashevo/dashcore-lib": "~0.19.32",
-    "@dashevo/dashd-rpc": "^2.3.1",
->>>>>>> 88a94f13
     "@dashevo/dashpay-contract": "workspace:~",
     "@dashevo/dpns-contract": "workspace:~",
     "@dashevo/dpp": "workspace:~",
