--- conflicted
+++ resolved
@@ -79,13 +79,8 @@
           port: 3001,
         },
         docker: {
-<<<<<<< HEAD
-          image: 'dashpay/dashd:20.1.0-devpr5832.2c60a16d', commandArgs: [],
-          // image: 'dashpay/dashd:20', commandArgs: [],
-=======
           image: 'dashpay/dashd:20',
           commandArgs: [],
->>>>>>> 4ea0310b
         },
         p2p: {
           host: '0.0.0.0',
