/* eslint-disable no-param-reassign */
import fs from 'fs';
import path from 'path';

import {
  NETWORK_LOCAL,
  NETWORK_TESTNET,
  NETWORK_MAINNET,
  SSL_PROVIDERS,
} from '../src/constants.js';

/**
 * @param {HomeDir} homeDir
 * @param {DefaultConfigs} defaultConfigs
 * @returns {getConfigFileMigrations}
 */
export default function getConfigFileMigrationsFactory(homeDir, defaultConfigs) {
  /**
   * @typedef {function} getConfigFileMigrations
   * @returns {Object}
   */
  function getConfigFileMigrations() {
    const base = defaultConfigs.get('base');
    const testnet = defaultConfigs.get('testnet');

    return {
      '0.24.0': (configFile) => {
        Object.entries(configFile.configs)
          .forEach(([, options]) => {
            // Update images
            options.core.docker.image = base.get('core.docker.image');

            options.core.sentinel.docker.image = base.get('core.sentinel.docker.image');

            options.dashmate.helper.docker.image = base.get('dashmate.helper.docker.image');

            options.platform.drive.tenderdash.docker.image = base.get('platform.drive.tenderdash.docker.image');

            options.platform.drive.abci.docker.image = base.get('platform.drive.abci.docker.image');

            options.platform.dapi.api.docker.image = base.get('platform.dapi.api.docker.image');

            options.platform.dapi.envoy.docker.image = base.get('platform.dapi.envoy.docker.image');
          });

        return configFile;
      },
      '0.24.12': (configFile) => {
        let i = 0;
        Object.entries(configFile.configs)
          .forEach(([, options]) => {
            // Update dashmate helper port
            options.dashmate.helper.api.port = base.get('dashmate.helper.api.port');

            // Add pprof config
            options.platform.drive.tenderdash.pprof = base.get('platform.drive.tenderdash.pprof');

            // Set different ports for local netwrok if exists
            if (options.group === 'local') {
              options.platform.drive.tenderdash.pprof.port += i * 100;

              i++;
            }
          });

        return configFile;
      },
      '0.24.13': (configFile) => {
        Object.entries(configFile.configs)
          .forEach(([, options]) => {
            options.core.docker.image = base.get('core.docker.image');
          });

        return configFile;
      },
      '0.24.15': (configFile) => {
        Object.entries(configFile.configs)
          .forEach(([, options]) => {
            options.docker.network.bindIp = base.get('docker.network.bindIp');

            if (options.network === 'testnet') {
              options.platform.drive.tenderdash
                .genesis.initial_core_chain_locked_height = testnet.get('platform.drive.tenderdash.genesis.initial_core_chain_locked_height');
            }
          });

        return configFile;
      },
      '0.24.16': (configFile) => {
        Object.entries(configFile.configs)
          .forEach(([, options]) => {
            options.platform.dapi.envoy.docker = base.get('platform.dapi.envoy.docker');

            options.platform.dapi.api.docker.build = base.get('platform.dapi.api.docker.build');

            options.platform.drive.abci.docker.build = base.get('platform.drive.abci.docker.build');

            options.dashmate.helper.docker.build = base.get('dashmate.helper.docker.build');

            delete options.dashmate.helper.docker.image;
            delete options.core.reindex;

            if (options.network === 'testnet') {
              options.platform.drive.tenderdash.genesis.chain_id = testnet.get('platform.drive.tenderdash.genesis.chain_id');
            }
          });

        return configFile;
      },
      '0.24.17': (configFile) => {
        Object.entries(configFile.configs)
          .forEach(([, options]) => {
            options.docker.baseImage = base.get('docker.baseImage');
          });

        return configFile;
      },
      '0.24.20': (configFile) => {
        Object.entries(configFile.configs)
          .forEach(([, options]) => {
            options.core.docker.image = base.get('core.docker.image');
          });
        return configFile;
      },
      '0.24.22': (configFile) => {
        Object.entries(configFile.configs)
          .forEach(([, options]) => {
            if (options.core.masternode.enable) {
              options.platform.drive.tenderdash.mode = 'validator';
            } else {
              options.platform.drive.tenderdash.mode = 'full';
            }
          });
        return configFile;
      },
      '0.25.0-dev.18': (configFile) => {
        Object.entries(configFile.configs)
          .forEach(([, options]) => {
            delete options.core.sentinel;

            if ([NETWORK_LOCAL, NETWORK_TESTNET].includes(options.network)) {
              options.core.docker.image = base.get('core.docker.image');
            }
          });
        return configFile;
      },
      '0.25.0-dev.29': (configFile) => {
        Object.entries(configFile.configs)
          .forEach(([name, options]) => {
            if (options.network !== NETWORK_MAINNET) {
              options.core.docker.image = base.get('core.docker.image');

              options.platform.dapi.api.docker.image = base.get('platform.dapi.api.docker.image');
              options.platform.drive.abci.docker.image = base.get('platform.drive.abci.docker.image');
              options.platform.drive.tenderdash.docker.image = base.get('platform.drive.tenderdash.docker.image');
            }

            if (options.platform.drive.abci.log.jsonFile.level === 'fatal') {
              options.platform.drive.abci.log.jsonFile.level = 'error';
            }

            if (options.platform.drive.abci.log.prettyFile.level === 'fatal') {
              options.platform.drive.abci.log.prettyFile.level = 'error';
            }

            if (options.network === NETWORK_TESTNET) {
              options.platform.drive.tenderdash.genesis.chain_id = testnet.get('platform.drive.tenderdash.genesis.chain_id');
              options.platform.drive.tenderdash
                .genesis.initial_core_chain_locked_height = testnet.get('platform.drive.tenderdash.genesis.initial_core_chain_locked_height');
            }

            if (defaultConfigs.has(name) && !options.platform.drive.tenderdash.metrics) {
              options.platform.drive.tenderdash.metrics = defaultConfigs.get(name).get('platform.drive.tenderdash.metrics');
            }
          });
        return configFile;
      },
      '0.25.0-dev.30': (configFile) => {
        Object.entries(configFile.configs)
          .forEach(([, options]) => {
            if (options.network === NETWORK_TESTNET) {
              options.platform.drive.tenderdash.p2p.seeds = testnet.get('platform.drive.tenderdash.p2p.seeds');
            }
          });
        return configFile;
      },
      '0.25.0-dev.32': (configFile) => {
        Object.entries(configFile.configs)
          .forEach(([, options]) => {
            if (options.network !== NETWORK_MAINNET) {
              options.core.docker.image = base.get('core.docker.image');
            }

            if (options.network === NETWORK_TESTNET) {
              options.platform.drive.tenderdash.genesis.chain_id = testnet.get('platform.drive.tenderdash.genesis.chain_id');
              options.platform.drive.tenderdash.genesis.genesis_time = testnet.get('platform.drive.tenderdash.genesis.genesis_time');
            }
          });
        return configFile;
      },
      '0.25.0-dev.33': (configFile) => {
        Object.entries(configFile.configs)
          .forEach(([, options]) => {
            options.platform.drive.abci.epochTime = base.get('platform.drive.abci.epochTime');
            options.platform.drive.tenderdash.docker.image = base.get('platform.drive.tenderdash.docker.image');
            options.platform.drive.tenderdash.log.path = null;

            if (options.platform.drive.abci.log.jsonFile.level === 'fatal') {
              options.platform.drive.abci.log.jsonFile.level = 'error';
            }

            if (options.platform.drive.abci.log.prettyFile.level === 'fatal') {
              options.platform.drive.abci.log.prettyFile.level = 'error';
            }

            if (options.network === NETWORK_TESTNET) {
              options.platform.drive.tenderdash.genesis.chain_id = testnet.get('platform.drive.tenderdash.genesis.chain_id');
              options.platform.drive.tenderdash.genesis.genesis_time = testnet.get('platform.drive.tenderdash.genesis.genesis_time');
              options.platform.drive.tenderdash.genesis
                .initial_core_chain_locked_height = testnet.get('platform.drive.tenderdash.genesis.initial_core_chain_locked_height');
            }

            if (options.network !== NETWORK_MAINNET) {
              options.core.docker.image = base.get('core.docker.image');
            }
          });

        return configFile;
      },
      '0.25.3': (configFile) => {
        Object.entries(configFile.configs)
          .forEach(([name, options]) => {
            if (options.network === NETWORK_TESTNET && name !== 'base') {
              options.platform.drive.abci.epochTime = testnet.get('platform.drive.abci.epochTime');
            }
            options.platform.drive.abci.docker.image = base.get('platform.drive.abci.docker.image');
            options.platform.dapi.api.docker.image = base.get('platform.dapi.api.docker.image');
          });

        return configFile;
      },
      '0.25.4': (configFile) => {
        Object.entries(configFile.configs)
          .forEach(([, options]) => {
            delete options.platform.drive.abci.log;

            options.platform.drive.abci.logs = base.get('platform.drive.abci.logs');
          });

        return configFile;
      },
      '0.25.7': (configFile) => {
        Object.entries(configFile.configs)
          .forEach(([name, options]) => {
            if (options.network !== NETWORK_MAINNET) {
              const filenames = ['private.key', 'bundle.crt', 'bundle.csr', 'csr.pem'];

              for (const filename of filenames) {
                const oldFilePath = homeDir.joinPath('ssl', name, filename);
                const newFilePath = homeDir.joinPath(
                  name,
                  'platform',
                  'dapi',
                  'envoy',
                  'ssl',
                  filename,
                );

                if (fs.existsSync(oldFilePath)) {
                  fs.mkdirSync(path.dirname(newFilePath), { recursive: true });
                  fs.copyFileSync(oldFilePath, newFilePath);
                  fs.rmSync(oldFilePath, { recursive: true });
                }
              }
            }
          });

        if (fs.existsSync(homeDir.joinPath('ssl'))) {
          fs.rmSync(homeDir.joinPath('ssl'), { recursive: true });
        }

        return configFile;
      },
      '0.25.11': (configFile) => {
        if (configFile.configs.base) {
          configFile.configs.base.core.docker.image = base.get('core.docker.image');
        }
        if (configFile.configs.local) {
          configFile.configs.local.platform.dapi.envoy.ssl.provider = SSL_PROVIDERS.SELF_SIGNED;
        }

        Object.entries(configFile.configs)
          .forEach(([, options]) => {
            options.platform.drive.tenderdash.log.level = 'info';

            if (options.network !== NETWORK_MAINNET && options.network !== NETWORK_TESTNET) {
              options.core.docker.image = base.get('core.docker.image');
            }

            options.core.docker.commandArgs = [];
          });

        return configFile;
      },
      '0.25.12': (configFile) => {
        Object.entries(configFile.configs)
          .forEach(([name, options]) => {
            options.platform.drive.tenderdash.docker.image = base.get('platform.drive.tenderdash.docker.image');

            if (options.network === NETWORK_TESTNET) {
              options.core.docker.image = base.get('core.docker.image');

              if (name !== base.getName()) {
                options.platform.drive.tenderdash.genesis.chain_id = testnet.get('platform.drive.tenderdash.genesis.chain_id');
                options.platform.drive.tenderdash.genesis.initial_core_chain_locked_height = testnet.get('platform.drive.tenderdash.genesis.initial_core_chain_locked_height');
                options.platform.drive.tenderdash.genesis.genesis_time = testnet.get('platform.drive.tenderdash.genesis.genesis_time');
              }
            }
          });

        return configFile;
      },
      '0.25.16-rc.1': (configFile) => {
        Object.entries(configFile.configs)
          .forEach(([name, options]) => {
            options.core.insight = base.get('core.insight');
            options.core.docker.image = base.get('core.docker.image');

            if (options.network === NETWORK_TESTNET && name !== base.getName()) {
              options.platform.drive.tenderdash.genesis.chain_id = testnet.get('platform.drive.tenderdash.genesis.chain_id');
              options.platform.drive.tenderdash.genesis.initial_core_chain_locked_height = testnet.get('platform.drive.tenderdash.genesis.initial_core_chain_locked_height');
              options.platform.drive.tenderdash.genesis.genesis_time = testnet.get('platform.drive.tenderdash.genesis.genesis_time');
            }
          });

        return configFile;
      },
      '0.25.16-rc.5': (configFile) => {
        Object.entries(configFile.configs)
          .forEach(([name, options]) => {
            if (options.network === NETWORK_TESTNET && name !== base.getName()) {
              options.platform.drive.tenderdash.genesis.chain_id = testnet.get('platform.drive.tenderdash.genesis.chain_id');
              options.platform.drive.tenderdash.genesis.initial_core_chain_locked_height = testnet.get('platform.drive.tenderdash.genesis.initial_core_chain_locked_height');
              options.platform.drive.tenderdash.genesis.genesis_time = testnet.get('platform.drive.tenderdash.genesis.genesis_time');
            }
          });

        return configFile;
      },
      '0.25.16-rc.6': (configFile) => {
        Object.entries(configFile.configs)
          .forEach(([, options]) => {
            options.core.docker.image = base.get('core.docker.image');
          });

        return configFile;
      },
      '0.25.16-rc.7': (configFile) => {
        Object.entries(configFile.configs)
          .forEach(([, options]) => {
            options.platform.drive.tenderdash.docker.image = base.get('platform.drive.tenderdash.docker.image');

            delete options.docker.network.bindIp;

            options.core.p2p.host = base.get('core.p2p.host');
            options.core.rpc.host = base.get('core.rpc.host');
            options.platform.dapi.envoy.http.host = base.get('platform.dapi.envoy.http.host');
            options.platform.drive.tenderdash.p2p.host = base.get('platform.drive.tenderdash.p2p.host');
            options.platform.drive.tenderdash.rpc.host = base.get('platform.drive.tenderdash.rpc.host');
            options.platform.drive.tenderdash.metrics.host = base.get('platform.drive.tenderdash.metrics.host');
          });

        return configFile;
      },
      '0.25.19': (configFile) => {
        Object.entries(configFile.configs)
          .forEach(([, options]) => {
            options.platform.drive.tenderdash.docker.image = base.get('platform.drive.tenderdash.docker.image');
          });

        return configFile;
      },
      '0.25.20': (configFile) => {
        Object.entries(configFile.configs)
          .forEach(([name, options]) => {
            options.platform.dapi.envoy.http.connectTimeout = base.get('platform.dapi.envoy.http.connectTimeout');
            options.platform.dapi.envoy.http.responseTimeout = base.get('platform.dapi.envoy.http.responseTimeout');

            options.platform.drive.tenderdash.rpc.maxOpenConnections = base.get('platform.drive.tenderdash.rpc.maxOpenConnections');

            let defaultConfigName = 'base';
            if (options.group === 'local' || name === 'local') {
              defaultConfigName = 'local';
            }
            const defaultConfig = defaultConfigs.get(defaultConfigName);

            options.platform.drive.tenderdash.p2p.flushThrottleTimeout = defaultConfig.get('platform.drive.tenderdash.p2p.flushThrottleTimeout');
            options.platform.drive.tenderdash.p2p.maxPacketMsgPayloadSize = defaultConfig.get('platform.drive.tenderdash.p2p.maxPacketMsgPayloadSize');
            options.platform.drive.tenderdash.p2p.sendRate = defaultConfig.get('platform.drive.tenderdash.p2p.sendRate');
            options.platform.drive.tenderdash.p2p.recvRate = defaultConfig.get('platform.drive.tenderdash.p2p.recvRate');

            options.platform.drive.tenderdash.mempool = base.get('platform.drive.tenderdash.mempool');
            options.platform.drive.tenderdash.consensus.peer = base.get('platform.drive.tenderdash.consensus.peer');
            options.platform.drive.tenderdash.consensus.unsafeOverride = base.get('platform.drive.tenderdash.consensus.unsafeOverride');
          });

        return configFile;
      },
<<<<<<< HEAD
      '1.0.0-dev.2': (configFile) => {
        Object.entries(configFile.configs)
          .forEach(([name, options]) => {
            if (defaultConfigs.has(name)) {
              options.platform.drive.tenderdash.genesis = defaultConfigs.get(name).get('platform.drive.tenderdash.genesis');
            }
            options.platform.dapi.api.docker.deploy = base.get('platform.dapi.api.docker.deploy');
=======
      '1.0.0-dev.1': (configFile) => {
        Object.entries(configFile.configs)
          .forEach(([name, options]) => {
            let baseConfigName = name;
            if (options.group !== null && defaultConfigs.has(options.group)) {
              baseConfigName = options.group;
            } else if (!defaultConfigs.has(baseConfigName)) {
              baseConfigName = 'testnet';
            }

            options.platform.drive.abci.chainLock = defaultConfigs.get(baseConfigName).get('platform.drive.abci.chainLock');
>>>>>>> 81ea7f1d
          });

        return configFile;
      },
    };
  }

  return getConfigFileMigrations;
}<|MERGE_RESOLUTION|>--- conflicted
+++ resolved
@@ -406,7 +406,6 @@
 
         return configFile;
       },
-<<<<<<< HEAD
       '1.0.0-dev.2': (configFile) => {
         Object.entries(configFile.configs)
           .forEach(([name, options]) => {
@@ -414,10 +413,7 @@
               options.platform.drive.tenderdash.genesis = defaultConfigs.get(name).get('platform.drive.tenderdash.genesis');
             }
             options.platform.dapi.api.docker.deploy = base.get('platform.dapi.api.docker.deploy');
-=======
-      '1.0.0-dev.1': (configFile) => {
-        Object.entries(configFile.configs)
-          .forEach(([name, options]) => {
+
             let baseConfigName = name;
             if (options.group !== null && defaultConfigs.has(options.group)) {
               baseConfigName = options.group;
@@ -426,7 +422,6 @@
             }
 
             options.platform.drive.abci.chainLock = defaultConfigs.get(baseConfigName).get('platform.drive.abci.chainLock');
->>>>>>> 81ea7f1d
           });
 
         return configFile;
