--- conflicted
+++ resolved
@@ -629,17 +629,8 @@
       },
       '1.0.0-dev.16': (configFile) => {
         Object.entries(configFile.configs)
-<<<<<<< HEAD
-          .forEach(([, options]) => {
-            options.core.rpc.users = base.get('core.rpc.users');
-            options.core.rpc.users.dashmate = options.core.rpc.password;
-
-            delete options.core.rpc.user;
-            delete options.core.rpc.password;
-          });
-
-=======
-          .forEach(([name, options]) => {
+          .forEach(([name, options]) => {
+            // Update Drive's quorum configuration
             if (name === 'base') {
               options.network = NETWORK_MAINNET;
             }
@@ -674,8 +665,15 @@
                 rotation: networkConfig.get('platform.drive.abci.instantLock.quorum.rotation'),
               },
             };
-          });
->>>>>>> a89d854b
+
+            // Update Core RPC auth configuration
+            options.core.rpc.users = base.get('core.rpc.users');
+            options.core.rpc.users.dashmate = options.core.rpc.password;
+
+            delete options.core.rpc.user;
+            delete options.core.rpc.password;
+          });
+
         return configFile;
       },
     };
