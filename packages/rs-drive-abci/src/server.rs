//! This module implements ABCI application server.
//!
mod query;

use crate::abci::app::CheckTxAbciApplication;
use crate::abci::app::ConsensusAbciApplication;
use crate::server::query::QueryServer;
use drive_abci::config::PlatformConfig;
use drive_abci::platform_types::platform::Platform;
use drive_abci::rpc::core::DefaultCoreRPC;
use std::sync::Arc;
use tokio::runtime::Runtime;
use tokio_util::sync::CancellationToken;

/// Start ABCI server and process incoming connections.
///
/// Should only return when server is stopped
pub fn start(
    runtime: &Runtime,
    platform: Arc<Platform<DefaultCoreRPC>>,
    config: PlatformConfig,
    cancel: CancellationToken,
) {
    let query_server = QueryServer::new(Arc::clone(&platform));
    let check_tx_server = CheckTxAbciApplication::new(Arc::clone(&platform));

    // TODO: Just limit on enovy side? But in this case we won't limit check_txs
    // TODO: Pass check tx through envoy to limit it as well?
    // TODO: We want check_tx and query should be limited separately
    // TODO: We should limit in both envoy/tenderdash and here
    /*
        clusters:
    - name: my_upstream_service
      connect_timeout: 0.25s
      type: STATIC
      lb_policy: ROUND_ROBIN
      circuit_breakers:
        thresholds:
          - priority: DEFAULT
            max_connections: 100
            max_pending_requests: 100
            max_requests: 100
            max_retries: 3

         */

    // TODO: Limit incoming requests with tower?
    // let layer = tower::ServiceBuilder::new()
    //     //.load_shed() // TODO: Do we want to drop requests or collect but not pass further to app?
    //     .concurrency_limit(num_cpus::get() * 5)
    //     .into_inner();

    let grpc_server = dapi_grpc::tonic::transport::Server::builder()
        // .layer(layer)
        .add_service(dapi_grpc::platform::v0::platform_server::PlatformServer::new(query_server))
        .add_service(
            tenderdash_abci::proto::abci::abci_application_server::AbciApplicationServer::new(
                check_tx_server,
            ),
        );

    let grpc_server_cancel = cancel.clone();

    runtime.spawn(async move {
        tracing::info!("gRPC server is listening on {}", &config.grpc_bind_address);

        grpc_server
            .serve_with_shutdown(
                config
                    .grpc_bind_address
                    .parse()
                    .expect("invalid grpc address"),
                grpc_server_cancel.cancelled(),
            )
            .await
            .expect("gRPC server failed");

        tracing::info!("gRPC server is stopped");
    });

<<<<<<< HEAD
    // The Consensus ABCI application is handling sequential consensus requests
    // from Tenderdash. Since we don't need concurrency there we use blocking
    // socket-based ABCI server that processes messages sequentially.
    // To avoid blocking and isolate from other applications (queries and check tx)
    // execution we run it in a separate thread and own single-threaded runtime
    // thread::scope(|s| {
        // The highest priority is set for this thread to prioritize the block producing over queries and check tx
        // Preferably to run Drive ABCI in inside docker in this priority will be set only within
        // other Drive ABCI threads and won't interfere with other running processes on the host machine

        // When you encounter a permissions error (such as `Os(13)` for setting thread priorities) within a Docker container, it's often due to the container not having the necessary privileges to perform the operation. Setting thread priorities is a privileged operation that requires higher permissions, which might not be granted to processes within a Docker container by default. Here are some approaches to resolve this issue:
        //
        // ### 1. Run Container with Elevated Privileges
        //
        // You can start your Docker container with elevated privileges using the `--privileged` flag. This gives the container extended permissions that can include the ability to change thread priorities. However, use this with caution as it significantly increases the container's access to host resources.
        //
        // ```bash
        // docker run --privileged your_image_name
        // ```
        //
        // ### 2. Use `CAP_SYS_NICE`
        //
        // Instead of granting all privileges, you can provide just the capabilities your application needs. For setting thread priorities, you can grant the `CAP_SYS_NICE` capability to your Docker container:
        //
        // ```bash
        // docker run --cap-add=SYS_NICE your_image_name
        // ```
        //
        // This is a more secure approach than `--privileged` because it only grants the specific capabilities required for your operation.
        //
        // ### 3. Modify Dockerfile to Set User as Root
        //
        // If your Docker container's process runs as a non-root user (which is a common and recommended practice for security), you might encounter permission issues. For testing or development purposes, you can run your process as root to bypass these permissions:
        //
        // ```Dockerfile
        // FROM rust:latest
        // # Your setup here
        //
        // # Use root to run your application (use with caution)
        // USER root
        // ```
        //
        // This approach is generally not recommended for production environments due to security risks.
        //
        // ### 4. Adjust Host System's Policy
        //
        // On some systems, you can adjust the policy to allow non-root users to change process priorities without granting them full root access. This involves modifying system configuration files (e.g., `/etc/security/limits.conf` on Linux) to set nice values for users or groups. These changes need to be made on the host system and might not be suitable or sufficient for Docker containers without additional configuration to pass these permissions into the container.
        //
        // ### 5. Review and Test the Application without Priority Changes
        //
        // If adjusting privileges is not feasible or does not align with your security practices, consider whether your application can be optimized or adjusted to perform adequately without changing thread priorities. This might involve code optimization, load balancing, or architectural changes to reduce the need for priority manipulation.
        //
        // ### Important Considerations
        //
        //     - **Security**: Running containers with elevated privileges or as root increases the security risk to your system. Always evaluate the security implications, especially for production environments.
        //     - **Compatibility and Portability**: Changes that involve elevated privileges or specific capabilities might affect the portability of your Docker containers across different environments or platforms.
        //
        //     For specific deployments, especially in production, strive for the least privilege approach that allows your application to function correctly while maintaining security best practices.

        // s.spawn_with_priority(ThreadPriority::Max, |priority_result| {
        //     if let Err(error) = priority_result {
        //         tracing::warn!("Failed to set priority for consensus thread: {:?}", error)
        //     }

            let app = ConsensusAbciApplication::new(platform.as_ref());

            // TODO: 8 MB stack threads as some recursions in GroveDB can be pretty deep
            //  We could remove such a stack stack size once deletion of a node doesn't recurse in grovedb

            // let consensus_runtime = Builder::new_current_thread()
            //     .thread_stack_size(8 * 1024 * 1024) // TODO: To constant
            //     .thread_name("consensus".to_string())
            //     .enable_all()
            //     .build()
            //     .expect("cannot initialize tokio runtime");

            let server =
                tenderdash_abci::ServerBuilder::new(app, &config.abci.consensus_bind_address)
                    .with_cancel_token(cancel.clone())
                    .with_runtime(runtime.handle().clone())
                    .build()
                    .expect("failed to build ABCI server");

            while !cancel.is_cancelled() {
                tracing::info!(
                    "ABCI app is waiting for new connection on {}",
                    config.abci.consensus_bind_address
                );
                match server.next_client() {
                    Err(e) => tracing::error!("ABCI connection terminated: {:?}", e),
                    Ok(_) => tracing::info!("ABCI connection closed"),
                }
            }
        // });
    // })
=======
    // Start blocking ABCI socket-server that process consensus requests sequentially

    let app = ConsensusAbciApplication::new(platform.as_ref());

    let server = tenderdash_abci::ServerBuilder::new(app, &config.abci.consensus_bind_address)
        .with_cancel_token(cancel.clone())
        .with_runtime(runtime.handle().clone())
        .build()
        .expect("failed to build ABCI server");

    while !cancel.is_cancelled() {
        tracing::info!(
            "ABCI app is waiting for new connection on {}",
            config.abci.consensus_bind_address
        );
        match server.next_client() {
            Err(e) => tracing::error!("ABCI connection terminated: {:?}", e),
            Ok(_) => tracing::info!("ABCI connection closed"),
        }
    }
>>>>>>> d03249c0
}<|MERGE_RESOLUTION|>--- conflicted
+++ resolved
@@ -78,103 +78,6 @@
         tracing::info!("gRPC server is stopped");
     });
 
-<<<<<<< HEAD
-    // The Consensus ABCI application is handling sequential consensus requests
-    // from Tenderdash. Since we don't need concurrency there we use blocking
-    // socket-based ABCI server that processes messages sequentially.
-    // To avoid blocking and isolate from other applications (queries and check tx)
-    // execution we run it in a separate thread and own single-threaded runtime
-    // thread::scope(|s| {
-        // The highest priority is set for this thread to prioritize the block producing over queries and check tx
-        // Preferably to run Drive ABCI in inside docker in this priority will be set only within
-        // other Drive ABCI threads and won't interfere with other running processes on the host machine
-
-        // When you encounter a permissions error (such as `Os(13)` for setting thread priorities) within a Docker container, it's often due to the container not having the necessary privileges to perform the operation. Setting thread priorities is a privileged operation that requires higher permissions, which might not be granted to processes within a Docker container by default. Here are some approaches to resolve this issue:
-        //
-        // ### 1. Run Container with Elevated Privileges
-        //
-        // You can start your Docker container with elevated privileges using the `--privileged` flag. This gives the container extended permissions that can include the ability to change thread priorities. However, use this with caution as it significantly increases the container's access to host resources.
-        //
-        // ```bash
-        // docker run --privileged your_image_name
-        // ```
-        //
-        // ### 2. Use `CAP_SYS_NICE`
-        //
-        // Instead of granting all privileges, you can provide just the capabilities your application needs. For setting thread priorities, you can grant the `CAP_SYS_NICE` capability to your Docker container:
-        //
-        // ```bash
-        // docker run --cap-add=SYS_NICE your_image_name
-        // ```
-        //
-        // This is a more secure approach than `--privileged` because it only grants the specific capabilities required for your operation.
-        //
-        // ### 3. Modify Dockerfile to Set User as Root
-        //
-        // If your Docker container's process runs as a non-root user (which is a common and recommended practice for security), you might encounter permission issues. For testing or development purposes, you can run your process as root to bypass these permissions:
-        //
-        // ```Dockerfile
-        // FROM rust:latest
-        // # Your setup here
-        //
-        // # Use root to run your application (use with caution)
-        // USER root
-        // ```
-        //
-        // This approach is generally not recommended for production environments due to security risks.
-        //
-        // ### 4. Adjust Host System's Policy
-        //
-        // On some systems, you can adjust the policy to allow non-root users to change process priorities without granting them full root access. This involves modifying system configuration files (e.g., `/etc/security/limits.conf` on Linux) to set nice values for users or groups. These changes need to be made on the host system and might not be suitable or sufficient for Docker containers without additional configuration to pass these permissions into the container.
-        //
-        // ### 5. Review and Test the Application without Priority Changes
-        //
-        // If adjusting privileges is not feasible or does not align with your security practices, consider whether your application can be optimized or adjusted to perform adequately without changing thread priorities. This might involve code optimization, load balancing, or architectural changes to reduce the need for priority manipulation.
-        //
-        // ### Important Considerations
-        //
-        //     - **Security**: Running containers with elevated privileges or as root increases the security risk to your system. Always evaluate the security implications, especially for production environments.
-        //     - **Compatibility and Portability**: Changes that involve elevated privileges or specific capabilities might affect the portability of your Docker containers across different environments or platforms.
-        //
-        //     For specific deployments, especially in production, strive for the least privilege approach that allows your application to function correctly while maintaining security best practices.
-
-        // s.spawn_with_priority(ThreadPriority::Max, |priority_result| {
-        //     if let Err(error) = priority_result {
-        //         tracing::warn!("Failed to set priority for consensus thread: {:?}", error)
-        //     }
-
-            let app = ConsensusAbciApplication::new(platform.as_ref());
-
-            // TODO: 8 MB stack threads as some recursions in GroveDB can be pretty deep
-            //  We could remove such a stack stack size once deletion of a node doesn't recurse in grovedb
-
-            // let consensus_runtime = Builder::new_current_thread()
-            //     .thread_stack_size(8 * 1024 * 1024) // TODO: To constant
-            //     .thread_name("consensus".to_string())
-            //     .enable_all()
-            //     .build()
-            //     .expect("cannot initialize tokio runtime");
-
-            let server =
-                tenderdash_abci::ServerBuilder::new(app, &config.abci.consensus_bind_address)
-                    .with_cancel_token(cancel.clone())
-                    .with_runtime(runtime.handle().clone())
-                    .build()
-                    .expect("failed to build ABCI server");
-
-            while !cancel.is_cancelled() {
-                tracing::info!(
-                    "ABCI app is waiting for new connection on {}",
-                    config.abci.consensus_bind_address
-                );
-                match server.next_client() {
-                    Err(e) => tracing::error!("ABCI connection terminated: {:?}", e),
-                    Ok(_) => tracing::info!("ABCI connection closed"),
-                }
-            }
-        // });
-    // })
-=======
     // Start blocking ABCI socket-server that process consensus requests sequentially
 
     let app = ConsensusAbciApplication::new(platform.as_ref());
@@ -195,5 +98,4 @@
             Ok(_) => tracing::info!("ABCI connection closed"),
         }
     }
->>>>>>> d03249c0
 }