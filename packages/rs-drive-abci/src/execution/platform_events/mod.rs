--- conflicted
+++ resolved
@@ -20,16 +20,11 @@
 pub(in crate::execution) mod state_transition_processing;
 /// Withdrawal methods
 pub(in crate::execution) mod withdrawals;
-
 /// Events happening what starting to process a block
 pub(in crate::execution) mod block_start;
-
 /// Verify the chain lock
 pub(in crate::execution) mod core_chain_lock;
-<<<<<<< HEAD
-mod voting;
-=======
-
+/// Voting
+pub(in crate::execution) mod voting;
 /// Instant lock methods
-pub(in crate::execution) mod core_instant_send_lock;
->>>>>>> 868be18f
+pub(in crate::execution) mod core_instant_send_lock;