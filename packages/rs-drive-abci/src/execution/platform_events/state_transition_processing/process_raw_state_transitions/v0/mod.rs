--- conflicted
+++ resolved
@@ -23,12 +23,8 @@
 use dpp::version::PlatformVersion;
 use drive::grovedb::Transaction;
 
-<<<<<<< HEAD
 #[derive(Debug)]
-struct StateTransitionAwareError {
-=======
 struct StateTransitionAwareError<'t> {
->>>>>>> e81e6993
     error: Error,
     raw_state_transition: &'t [u8],
     state_transition_name: Option<String>,
@@ -93,53 +89,7 @@
                     let start_time = Instant::now();
 
                     let state_transition_name = state_transition.name();
-
-<<<<<<< HEAD
-            // Validate state transition and produce an execution event
-            let execution_result = process_state_transition(
-                &platform_ref,
-                block_info,
-                state_transition,
-                Some(transaction),
-            )
-            .map(|validation_result| {
-                self.process_validation_result_v0(
-                    raw_state_transition,
-                    state_transition_name,
-                    validation_result,
-                    block_info,
-                    transaction,
-                    platform_version,
-                )
-                .unwrap_or_else(|execution_error| {
-                    panic!("{:?}", execution_error);
-                    let mut st_hash = String::new();
-                    if tracing::enabled!(tracing::Level::ERROR) {
-                        st_hash = hex::encode(
-                            dashcore::hashes::sha256::Hash::hash(raw_state_transition)
-                                .to_byte_array(),
-                        );
-                    }
-
-                    tracing::error!(
-                        error = ?execution_error.error,
-                        raw_state_transition = ?execution_error.raw_state_transition,
-                        "Internal Error processing state transition ({}) : {}",
-                        st_hash,
-                        execution_error.error,
-                    );
-
-                    StateTransitionExecutionResult::InternalError(execution_error.error.to_string())
-                })
-            })
-            .unwrap_or_else(|processing_error| {
-                panic!("{}", processing_error);
-                let mut st_hash = String::new();
-                if tracing::enabled!(tracing::Level::ERROR) {
-                    st_hash = hex::encode(
-                        dashcore::hashes::sha256::Hash::hash(raw_state_transition).to_byte_array(),
-                    );
-=======
+                    
                     if tracing::enabled!(tracing::Level::TRACE) {
                         let st_hash = hex::encode(hash_single(raw_state_transition));
 
@@ -175,7 +125,7 @@
                         state_transition_name: Some(state_transition_name.to_string()),
                     })
                     .unwrap_or_else(error_to_internal_error_execution_result);
-
+                    
                     // Store metrics
                     let elapsed_time = start_time.elapsed() + decoding_elapsed_time;
 
@@ -191,7 +141,6 @@
                     state_transition_execution_histogram(elapsed_time, state_transition_name, code);
 
                     execution_result
->>>>>>> e81e6993
                 }
                 DecodedStateTransition::InvalidEncoding(InvalidStateTransition {
                     raw,
