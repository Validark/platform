--- conflicted
+++ resolved
@@ -470,11 +470,7 @@
             )
             .expect("expected to process state transition");
 
-<<<<<<< HEAD
-        assert_eq!(processing_result.aggregated_fees().processing_fee, 3015190); // TODO: Readjust this test when FeeHashingVersion blake3_base, sha256_ripe_md160_base, blake3_per_block values are finalised
-=======
-        assert_eq!(processing_result.aggregated_fees().processing_fee, 3055480);
->>>>>>> 37520df5
+        assert_eq!(processing_result.aggregated_fees().processing_fee, 3085850); // TODO: Readjust this test when FeeHashingVersion blake3_base, sha256_ripe_md160_base, blake3_per_block values are finalised
 
         let check_result = platform
             .check_tx(
@@ -669,11 +665,7 @@
         // We have one invalid paid for state transition
         assert_eq!(processing_result.invalid_paid_count(), 1);
 
-<<<<<<< HEAD
-        assert_eq!(processing_result.aggregated_fees().processing_fee, 909480); // TODO: Readjust this test when FeeHashingVersion blake3_base, sha256_ripe_md160_base, blake3_per_block values are finalised
-=======
-        assert_eq!(processing_result.aggregated_fees().processing_fee, 905380);
->>>>>>> 37520df5
+        assert_eq!(processing_result.aggregated_fees().processing_fee, 909400); // TODO: Readjust this test when FeeHashingVersion blake3_base, sha256_ripe_md160_base, blake3_per_block values are finalised
 
         let check_result = platform
             .check_tx(
@@ -818,11 +810,7 @@
         // since a fee multiplier of 100 means 100% more of 1 (gives 2)
         assert_eq!(
             processing_result.aggregated_fees().processing_fee,
-<<<<<<< HEAD
-            3015190 * 2 // TODO: Readjust this test when FeeHashingVersion blake3_base, sha256_ripe_md160_base, blake3_per_block values are finalised
-=======
-            3055480 * 2
->>>>>>> 37520df5
+            3085850 * 2 // TODO: Readjust this test when FeeHashingVersion blake3_base, sha256_ripe_md160_base, blake3_per_block values are finalised
         );
 
         let check_result = platform
@@ -1066,11 +1054,7 @@
             )
             .expect("expected to process state transition");
 
-<<<<<<< HEAD
-        assert_eq!(processing_result.aggregated_fees().processing_fee, 3015190); // TODO: Readjust this test when FeeHashingVersion blake3_base, sha256_ripe_md160_base, blake3_per_block values are finalised
-=======
-        assert_eq!(processing_result.aggregated_fees().processing_fee, 3055480);
->>>>>>> 37520df5
+        assert_eq!(processing_result.aggregated_fees().processing_fee, 3085850); // TODO: Readjust this test when FeeHashingVersion blake3_base, sha256_ripe_md160_base, blake3_per_block values are finalised
 
         platform
             .drive
@@ -1154,13 +1138,8 @@
 
         assert_eq!(
             update_processing_result.aggregated_fees().processing_fee,
-<<<<<<< HEAD
-            7151210
+            7446290
         ); // TODO: Readjust this test when FeeHashingVersion blake3_base, sha256_ripe_md160_base, blake3_per_block values are finalised
-=======
-            7420280
-        );
->>>>>>> 37520df5
 
         let check_result = platform
             .check_tx(
@@ -1274,11 +1253,7 @@
             )
             .expect("expected to process state transition");
 
-<<<<<<< HEAD
-        assert_eq!(processing_result.aggregated_fees().processing_fee, 3015190); // TODO: Readjust this test when FeeHashingVersion blake3_base, sha256_ripe_md160_base, blake3_per_block values are finalised
-=======
-        assert_eq!(processing_result.aggregated_fees().processing_fee, 3055480);
->>>>>>> 37520df5
+        assert_eq!(processing_result.aggregated_fees().processing_fee, 3085850); // TODO: Readjust this test when FeeHashingVersion blake3_base, sha256_ripe_md160_base, blake3_per_block values are finalised
 
         platform
             .drive
@@ -1398,11 +1373,7 @@
         // We have one invalid paid for state transition
         assert_eq!(processing_result.invalid_paid_count(), 1);
 
-<<<<<<< HEAD
-        assert_eq!(processing_result.aggregated_fees().processing_fee, 1238780); // TODO: Readjust this test when FeeHashingVersion blake3_base, sha256_ripe_md160_base, blake3_per_block values are finalised
-=======
-        assert_eq!(processing_result.aggregated_fees().processing_fee, 1231050);
->>>>>>> 37520df5
+        assert_eq!(processing_result.aggregated_fees().processing_fee, 1238700); // TODO: Readjust this test when FeeHashingVersion blake3_base, sha256_ripe_md160_base, blake3_per_block values are finalised
 
         let check_result = platform
             .check_tx(
