--- conflicted
+++ resolved
@@ -245,12 +245,6 @@
 
         let transaction = platform.drive.grove.start_transaction();
 
-<<<<<<< HEAD
-        let check_result = platform.check_tx(&tx).expect("expected to check tx");
-        assert!(check_result.is_valid());
-
-        let _result = platform
-=======
         let check_result = platform
             .check_tx(&tx, FirstTimeCheck)
             .expect("expected to check tx");
@@ -264,7 +258,6 @@
         assert!(check_result.is_valid());
 
         platform
->>>>>>> c47aed45
             .platform
             .process_raw_state_transitions(
                 &vec![tx.clone()],
