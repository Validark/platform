--- conflicted
+++ resolved
@@ -109,16 +109,11 @@
 
 #[cfg(test)]
 mod tests {
-<<<<<<< HEAD
     use crate::block::{BlockExecutionContext, BlockStateInfo};
     use crate::config::{PlatformConfig, PlatformTestConfig};
     use crate::dpp::state_repository::DPPStateRepository;
     use crate::execution::execution_event::ExecutionResult::SuccessfulPaidExecution;
     use crate::platform::{Platform, PlatformWithBlockContextRef};
-=======
-    use crate::config::PlatformConfig;
-    use crate::execution::execution_event::ExecutionResult::SuccessfulPaidExecution;
->>>>>>> 4249dfcf
     use crate::test::helpers::setup::TestPlatformBuilder;
     use dpp::block::block_info::BlockInfo;
     use dpp::consensus::basic::BasicError;
@@ -132,26 +127,19 @@
     use dpp::identity::state_transition::identity_update_transition::identity_update_transition::IdentityUpdateTransition;
     use dpp::identity::{Identity, KeyType, Purpose, SecurityLevel};
     use dpp::prelude::{Identifier, IdentityPublicKey};
-<<<<<<< HEAD
     use dpp::serialization_traits::{PlatformDeserializable, PlatformSerializable, Signable};
     use dpp::state_repository::MockStateRepositoryLike;
     use dpp::state_transition::StateTransition::DataContractCreate;
-=======
-    use dpp::serialization_traits::{PlatformSerializable, Signable};
->>>>>>> 4249dfcf
     use dpp::state_transition::{StateTransition, StateTransitionType};
     use dpp::version::LATEST_VERSION;
     use dpp::{DPPOptions, DashPlatformProtocol, NativeBlsModule};
     use rand::rngs::StdRng;
     use rand::SeedableRng;
     use std::collections::BTreeMap;
-<<<<<<< HEAD
     use std::ops::Deref;
     use std::sync::{Arc, RwLock};
     use tenderdash_abci::proto::abci::RequestInitChain;
     use tenderdash_abci::proto::google::protobuf::Timestamp;
-=======
->>>>>>> 4249dfcf
 
     #[test]
     fn data_contract_create_check_tx() {
