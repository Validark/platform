--- conflicted
+++ resolved
@@ -22,10 +22,9 @@
 /// Module for updating an existing data contract entity.
 pub mod data_contract_update;
 
-<<<<<<< HEAD
 /// Module for voting from a masternode.
 pub mod masternode_vote;
-=======
+
 /// The validation mode we are using
 #[derive(Clone, Copy, Debug, Eq, PartialEq)]
 pub enum ValidationMode {
@@ -50,4 +49,3 @@
         }
     }
 }
->>>>>>> 94f1013d
