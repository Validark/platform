--- conflicted
+++ resolved
@@ -1623,12 +1623,8 @@
 
             assert_eq!(processing_result.valid_count(), 1);
 
-<<<<<<< HEAD
-            assert_eq!(processing_result.aggregated_fees().processing_fee, 9999800);
+            assert_eq!(processing_result.aggregated_fees().processing_fee, 9993800);
             // TODO: Readjust this test when FeeHashingVersion blake3_base, sha256_ripe_md160_base, blake3_per_block values are finalised
-=======
-            assert_eq!(processing_result.aggregated_fees().processing_fee, 9945520);
->>>>>>> 37520df5
         }
 
         #[test]
