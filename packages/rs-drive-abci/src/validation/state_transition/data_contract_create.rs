use std::sync::Arc;

use dpp::{
    consensus::basic::{data_contract::InvalidDataContractIdError, BasicError},
    data_contract::validation::data_contract_validator::DataContractValidator,
    validation::SimpleConsensusValidationResult,
};
use dpp::{
    data_contract::{
        generate_data_contract_id,
        state_transition::data_contract_create_transition::{
            validation::state::validate_data_contract_create_transition_basic::DATA_CONTRACT_CREATE_SCHEMA,
            DataContractCreateTransition,
        },
    },
    validation::JsonSchemaValidator,
    Convertible,
};
use dpp::{prelude::ConsensusValidationResult, state_transition::StateTransitionConvert};
use dpp::{state_transition::StateTransitionAction, version::ProtocolVersionValidator};
use drive::{drive::Drive, grovedb::Transaction};

use crate::error::Error;
use crate::validation::state_transition::StateTransitionValidation;

impl StateTransitionValidation for DataContractCreateTransition {
<<<<<<< HEAD
    fn validate_type(&self, drive: &Drive) -> Result<SimpleConsensusValidationResult, Error> {
=======
    fn validate_type(
        &self,
        drive: &Drive,
        tx: &Transaction,
    ) -> Result<SimpleValidationResult, Error> {
>>>>>>> d3d2078c
        // Reuse jsonschema validation on a whole state transition
        let json_schema_validator = JsonSchemaValidator::new(DATA_CONTRACT_CREATE_SCHEMA.clone())
            .expect("unable to compile jsonschema");
        let result = json_schema_validator
            .validate(
                &(self
                    .to_object(true)
                    .expect("data contract is serializable")
                    .try_into_validating_json()
                    .expect("TODO")),
            )
            .expect("TODO: how jsonschema validation will ever fail?");
        if !result.is_valid() {
            return Ok(result);
        }

        // Validate protocol version
        let protocol_version_validator = ProtocolVersionValidator::default();
        let result = protocol_version_validator
            .validate(self.protocol_version)
            .expect("TODO: again, how this will ever fail, why do we even need a validator trait");
        if !result.is_valid() {
            return Ok(result);
        }

        // Validate data contract
        let data_contract_validator =
            DataContractValidator::new(Arc::new(protocol_version_validator)); // ffs
        let result = data_contract_validator
            .validate(&(self.data_contract.clone().into_object().expect("TODO")))?;
        if !result.is_valid() {
            return Ok(result);
        }

        // Validate data contract id
        let generated_id =
            generate_data_contract_id(self.data_contract.owner_id, self.data_contract.entropy);
        let mut validation_result = SimpleConsensusValidationResult::default();
        if generated_id != self.data_contract.id.as_ref() {
            validation_result.add_error(BasicError::InvalidDataContractIdError(
                InvalidDataContractIdError::new(
                    generated_id,
                    self.data_contract.id.as_ref().to_owned(),
                ), // TODO
            ))
        }

        Ok(validation_result)
    }

<<<<<<< HEAD
    fn validate_signature(
        &self,
        drive: &Drive,
        bls: &DriveBls,
    ) -> Result<SimpleConsensusValidationResult, Error> {
        todo!()
    }

    fn validate_key_signature(&self, bls: &DriveBls) -> Result<SimpleConsensusValidationResult, Error> {
=======
    fn validate_signature(&self, drive: &Drive) -> Result<SimpleValidationResult, Error> {
        todo!()
    }

    fn validate_key_signature(&self) -> Result<SimpleValidationResult, Error> {
>>>>>>> d3d2078c
        todo!()
    }

    fn validate_state(
        &self,
        drive: &Drive,
<<<<<<< HEAD
    ) -> Result<ConsensusValidationResult<StateTransitionAction>, Error> {
=======
        tx: &Transaction,
    ) -> Result<ValidationResult<StateTransitionAction>, Error> {
>>>>>>> d3d2078c
        todo!()
    }
}<|MERGE_RESOLUTION|>--- conflicted
+++ resolved
@@ -24,15 +24,11 @@
 use crate::validation::state_transition::StateTransitionValidation;
 
 impl StateTransitionValidation for DataContractCreateTransition {
-<<<<<<< HEAD
-    fn validate_type(&self, drive: &Drive) -> Result<SimpleConsensusValidationResult, Error> {
-=======
     fn validate_type(
         &self,
         drive: &Drive,
         tx: &Transaction,
-    ) -> Result<SimpleValidationResult, Error> {
->>>>>>> d3d2078c
+    ) -> Result<SimpleConsensusValidationResult, Error> {
         // Reuse jsonschema validation on a whole state transition
         let json_schema_validator = JsonSchemaValidator::new(DATA_CONTRACT_CREATE_SCHEMA.clone())
             .expect("unable to compile jsonschema");
@@ -83,35 +79,19 @@
         Ok(validation_result)
     }
 
-<<<<<<< HEAD
-    fn validate_signature(
-        &self,
-        drive: &Drive,
-        bls: &DriveBls,
-    ) -> Result<SimpleConsensusValidationResult, Error> {
+    fn validate_signature(&self, drive: &Drive) -> Result<SimpleConsensusValidationResult, Error> {
         todo!()
     }
 
-    fn validate_key_signature(&self, bls: &DriveBls) -> Result<SimpleConsensusValidationResult, Error> {
-=======
-    fn validate_signature(&self, drive: &Drive) -> Result<SimpleValidationResult, Error> {
-        todo!()
-    }
-
-    fn validate_key_signature(&self) -> Result<SimpleValidationResult, Error> {
->>>>>>> d3d2078c
+    fn validate_key_signature(&self) -> Result<SimpleConsensusValidationResult, Error> {
         todo!()
     }
 
     fn validate_state(
         &self,
         drive: &Drive,
-<<<<<<< HEAD
+        tx: &Transaction,
     ) -> Result<ConsensusValidationResult<StateTransitionAction>, Error> {
-=======
-        tx: &Transaction,
-    ) -> Result<ValidationResult<StateTransitionAction>, Error> {
->>>>>>> d3d2078c
         todo!()
     }
 }