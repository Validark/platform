--- conflicted
+++ resolved
@@ -87,11 +87,7 @@
         // Data contract should exist
         let Some(contract_fetch_info) =
             drive
-<<<<<<< HEAD
-                .get_contract_with_fetch_info(self.data_contract().id.0 .0, None, add_to_cache_if_pulled, tx)?
-=======
                 .get_contract_with_fetch_info_and_fee(self.data_contract.id.0 .0, None, add_to_cache_if_pulled, tx)?
->>>>>>> 0610c1b6
                 .1
             else {
                 validation_result
