--- conflicted
+++ resolved
@@ -145,7 +145,6 @@
         active_protocol_version: u32,
     ) -> Result<SimpleConsensusValidationResult, Error> {
         match self {
-<<<<<<< HEAD
             StateTransition::DataContractCreate(st) => {
                 st.validate_structure(drive, tx, active_protocol_version)
             }
@@ -167,16 +166,9 @@
             StateTransition::DocumentsBatch(st) => {
                 st.validate_structure(drive, tx, active_protocol_version)
             }
-=======
-            StateTransition::DataContractCreate(st) => st.validate_structure(drive, tx),
-            StateTransition::DataContractUpdate(st) => st.validate_structure(drive, tx),
-            StateTransition::IdentityCreate(st) => st.validate_structure(drive, tx),
-            StateTransition::IdentityUpdate(st) => st.validate_structure(drive, tx),
-            StateTransition::IdentityTopUp(st) => st.validate_structure(drive, tx),
-            StateTransition::IdentityCreditWithdrawal(st) => st.validate_structure(drive, tx),
-            StateTransition::DocumentsBatch(st) => st.validate_structure(drive, tx),
-            StateTransition::IdentityCreditTransfer(st) => st.validate_structure(drive, tx),
->>>>>>> ad4c8369
+            StateTransition::IdentityCreditTransfer(st) => {
+                st.validate_structure(drive, tx, active_protocol_version)
+            }
         }
     }
 
