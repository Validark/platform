--- conflicted
+++ resolved
@@ -480,13 +480,8 @@
         )? {
             return Err(Error::from(AbciError::RequestForWrongBlockReceived(format!(
                 "received verify vote request for height: {} round: {}, block: {};  expected height: {} round: {}, block: {}",
-<<<<<<< HEAD
-                height, round, block_hash.to_hex(),
-                block_state_info.height, block_state_info.round, block_state_info.block_hash.map(|block_hash| block_hash.to_hex()).unwrap_or("None".to_string())
-=======
                 height, round,block_hash.to_hex(),
                 block_state_info.height(), block_state_info.round(), block_state_info.block_hash().map(|block_hash| block_hash.to_hex()).unwrap_or("None".to_string())
->>>>>>> 7fee3893
             )))
                 .into());
         }
