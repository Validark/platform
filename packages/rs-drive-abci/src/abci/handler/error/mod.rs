--- conflicted
+++ resolved
@@ -10,11 +10,7 @@
 
 /// ABCI handlers errors
 #[derive(Debug, thiserror::Error)]
-<<<<<<< HEAD
-// Allow dead code, as majority of these errors are reserved for future use
-=======
 // Allow dead code, as the majority of these errors are reserved for future use
->>>>>>> c47aed45
 #[allow(dead_code)]
 pub enum HandlerError {
     /// ABCI Handler error (Cancelled)
