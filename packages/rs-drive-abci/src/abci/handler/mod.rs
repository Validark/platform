--- conflicted
+++ resolved
@@ -350,14 +350,9 @@
             valid_tx_count,
             delayed_tx_count,
             failed_tx_count,
-<<<<<<< HEAD
-            "Prepared proposal with {} transitions for height: {}, round: {} in {} ms",
-            valid_tx_count,
-=======
             invalid_unpaid_tx_count,
             "Prepared proposal with {} transitions for height: {}, round: {} in {} ms",
             valid_tx_count + invalid_paid_tx_count,
->>>>>>> 31f84e4e
             request.height,
             request.round,
             elapsed_time_ms,
@@ -587,11 +582,7 @@
                 valid_tx_count,
                 elapsed_time_ms,
                 "Processed proposal with {} transactions for height: {}, round: {} in {} ms",
-<<<<<<< HEAD
-                valid_tx_count,
-=======
                 valid_tx_count + invalid_tx_count,
->>>>>>> 31f84e4e
                 request.height,
                 request.round,
                 elapsed_time_ms,
@@ -670,11 +661,7 @@
         let guarded_block_execution_context = self.platform.block_execution_context.read().unwrap();
         let Some(block_execution_context) = guarded_block_execution_context.as_ref() else {
             tracing::warn!(
-<<<<<<< HEAD
-                "vote extension for height: {}, round: {} is ignored because block already committed",
-=======
                 "vote extension for height: {}, round: {} is rejected because we are not in a block execution phase",
->>>>>>> 31f84e4e
                 height,
                 round,
             );
@@ -717,9 +704,6 @@
         //     });
         // };
 
-<<<<<<< HEAD
-        // TODO: Verify hash, height and round to make sure we have vote extension for this specific proposal
-=======
         let block_state_info = block_execution_context.block_state_info();
 
         //// Verification that vote extension is for our current executed block
@@ -738,7 +722,6 @@
                 status: VerifyStatus::Reject.into(),
             });
         }
->>>>>>> 31f84e4e
 
         let validation_result = self.platform.check_withdrawals(
             &got,
