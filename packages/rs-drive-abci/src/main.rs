--- conflicted
+++ resolved
@@ -138,19 +138,6 @@
 fn main() -> Result<(), ExitCode> {
     let cli = Cli::parse();
     let config = load_config(&cli.config);
-<<<<<<< HEAD
-
-    #[cfg(feature = "console")]
-    console_subscriber::init();
-
-    // We use `cancel` to notify other subsystems that the server is shutting down
-    let cancel = CancellationToken::new();
-
-    let loggers = configure_logging(&cli, &config).expect("failed to configure logging");
-
-    install_panic_hook(cancel.clone());
-=======
->>>>>>> d03249c0
 
     // Start tokio runtime and thread listening for signals.
     // The runtime will be reused by Prometheus and rs-tenderdash-abci.
