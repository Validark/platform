--- conflicted
+++ resolved
@@ -1859,18 +1859,9 @@
             let response =
                 GetProofsResponse::decode(validation_result.data.unwrap().as_slice()).unwrap();
 
-<<<<<<< HEAD
             let proof = response
                 .get_proof(version)
                 .expect("expected a proof in versioned response");
-=======
-            let proof = extract_single_variant_or_panic!(
-                response.version.expect("expected a versioned response"),
-                get_proofs_response::Version::V0(inner),
-                inner
-            )
-            .proof;
->>>>>>> 112b62bd
 
             assert!(!proof.grovedb_proof.is_empty())
         }
