[package]
name = "drive-abci"
version = "1.0.0-dev.3"
authors = [
    "Samuel Westrich <sam@dash.org>",
    "Ivan Shumkov <ivan@shumkov.ru>",
    "Djavid Gabibiyan <djavid@dash.org>",
    "Lukasz Klimek <lukasz.klimek@dash.org>",
    "Igor Markin <igor.markin@dash.org>",
]
edition = "2021"
rust-version = "1.75"
license = "MIT"

# See more keys and their definitions at https://doc.rust-lang.org/cargo/reference/manifest.html

[dependencies]
bincode = { version = "2.0.0-rc.3", features = ["serde"] }
ciborium = { git = "https://github.com/qrayven/ciborium", branch = "feat-ser-null-as-undefined" }
chrono = "0.4.20"
serde = { version = "1.0.152", features = ["derive"] }
serde_json = { version = "1.0", features = ["preserve_order"] }
serde_with = { version = "3.1.0", features = [
    "hex",
    "macros",
], default-features = false }
drive = { path = "../rs-drive", features = [
    "full",
    "grovedb_operations_logging",
] }
thiserror = "1.0.30"
rand = "0.8.5"
tempfile = "3.3.0"
bs58 = "0.4.0"
hex = "0.4.3"
indexmap = { version = "1.9.3", features = ["serde"] }
sha2 = "0.10.6"
dashcore-rpc = { git = "https://github.com/dashpay/rust-dashcore-rpc", branch = "master" }
dpp = { path = "../rs-dpp", features = ["abci"] }
simple-signer = { path = "../simple-signer" }
rust_decimal = "1.2.5"
rust_decimal_macros = "1.25.0"
mockall = { version = "0.11", optional = true }
bytes = { version = "1.4.0", default-features = false }
prost = { version = "0.12", default-features = false }
tracing = { version = "0.1.37", default-features = false, features = [] }
clap = { version = "4.4.10", optional = true, features = ["derive"] }
envy = { version = "0.4.2" }
dotenvy = { version = "0.15.7", optional = true }
dapi-grpc = { path = "../dapi-grpc" }
tracing-subscriber = { version = "0.3.16", default-features = false, features = [
    "env-filter",
    "ansi",
    "json",
    "fmt",
    "std",
    "registry",
    "tracing-log",
], optional = false }
atty = { version = "0.2.14", optional = false }
<<<<<<< HEAD
tenderdash-abci = { git = "https://github.com/dashpay/rs-tenderdash-abci", version = "0.14.0-dev.5" }
=======
tenderdash-abci = { git = "https://github.com/dashpay/rs-tenderdash-abci", rev = "251386f9e4109c89ca628226c981c489b80aed80" }
>>>>>>> 63e53660
lazy_static = "1.4.0"
itertools = { version = "0.10.5" }
file-rotate = { version = "0.7.3" }
reopen = { version = "1.0.3" }
delegate = { version = "0.9.0" }
regex = { version = "1.8.1" }
metrics = { version = "0.21" }
metrics-exporter-prometheus = { version = "0.12" }
url = { version = "2.3.1" }
ureq = { "version" = "2.6.2" }
tokio = { version = "1", features = [
    "macros",
    "signal",
    "rt-multi-thread",
    "time",
] }
tokio-util = { version = "0.7.8" }
derive_more = "0.99.17"

[dev-dependencies]
base64 = "0.20.0"
platform-version = { path = "../rs-platform-version", features = [
    "mock-versions",
] }
dpp = { path = "../rs-dpp", features = [
    "abci",
    "random-documents",
    "state-transition-signing",
    "random-identities",
    "random-public-keys",
    "random-document-types",
    "fixtures-and-mocks",
    "identity-value-conversion",
    "data-contract-json-conversion",
    "data-contract-cbor-conversion",
] }
drive = { path = "../rs-drive" }
strategy-tests = { path = "../strategy-tests" }

# For tests of grovedb verify
rocksdb = { version = "0.21.0" }
integer-encoding = { version = "4.0.0" }

[features]
default = ["server", "mocks"]
server = ["clap", "dotenvy"]
mocks = ["mockall", "drive/fixtures-and-mocks"]


[[bin]]
name = "drive-abci"
path = "src/main.rs"
required-features = ["server"]<|MERGE_RESOLUTION|>--- conflicted
+++ resolved
@@ -10,7 +10,7 @@
 ]
 edition = "2021"
 rust-version = "1.75"
-license = "MIT"
+license = "mit"
 
 # See more keys and their definitions at https://doc.rust-lang.org/cargo/reference/manifest.html
 
@@ -58,11 +58,7 @@
     "tracing-log",
 ], optional = false }
 atty = { version = "0.2.14", optional = false }
-<<<<<<< HEAD
-tenderdash-abci = { git = "https://github.com/dashpay/rs-tenderdash-abci", version = "0.14.0-dev.5" }
-=======
-tenderdash-abci = { git = "https://github.com/dashpay/rs-tenderdash-abci", rev = "251386f9e4109c89ca628226c981c489b80aed80" }
->>>>>>> 63e53660
+tenderdash-abci = { git = "https://github.com/dashpay/rs-tenderdash-abci", version = "0.14.0-dev.6" }
 lazy_static = "1.4.0"
 itertools = { version = "0.10.5" }
 file-rotate = { version = "0.7.3" }
