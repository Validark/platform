--- conflicted
+++ resolved
@@ -54,13 +54,8 @@
     "std",
     "registry",
     "tracing-log",
-<<<<<<< HEAD
-], optional = true }
-atty = { version = "0.2.14", optional = true }
-=======
 ], optional = false }
 atty = { version = "0.2.14", optional = false }
->>>>>>> e409bdaa
 tenderdash-abci = { git = "https://github.com/dashpay/rs-tenderdash-abci" }
 # tenderdash-abci = { path = "../../../rs-tenderdash-abci/abci" }
 anyhow = { version = "1.0.70" }
@@ -99,11 +94,7 @@
     "data-contract-json-conversion",
     "data-contract-cbor-conversion",
 ] }
-<<<<<<< HEAD
-drive = { path = "../rs-drive", features = ["fixtures-and-mocks"] }
-=======
 drive = { path = "../rs-drive" }
->>>>>>> e409bdaa
 
 [features]
 default = ["server", "mocks"]
