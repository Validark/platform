--- conflicted
+++ resolved
@@ -13,16 +13,6 @@
 
     #[test]
     fn run_chain_random_bans() {
-<<<<<<< HEAD
-        let strategy = Strategy {
-            contracts_with_updates: vec![],
-            operations: vec![],
-            start_identities: vec![],
-            identities_inserts: Frequency {
-                times_per_block_range: Default::default(),
-                chance_per_block: None,
-
-=======
         let strategy = NetworkStrategy {
             strategy: Strategy {
                 contracts_with_updates: vec![],
@@ -33,7 +23,6 @@
                     chance_per_block: None,
                 },
                 signer: None,
->>>>>>> 112b62bd
             },
             total_hpmns: 100,
             extra_normal_mns: 0,
@@ -131,16 +120,6 @@
 
     #[test]
     fn run_chain_random_removals() {
-<<<<<<< HEAD
-        let strategy = Strategy {
-            contracts_with_updates: vec![],
-            operations: vec![],
-            start_identities: vec![],
-            identities_inserts: Frequency {
-                times_per_block_range: Default::default(),
-                chance_per_block: None,
-
-=======
         let strategy = NetworkStrategy {
             strategy: Strategy {
                 contracts_with_updates: vec![],
@@ -151,7 +130,6 @@
                     chance_per_block: None,
                 },
                 signer: None,
->>>>>>> 112b62bd
             },
             total_hpmns: 100,
             extra_normal_mns: 0,
@@ -235,16 +213,6 @@
 
     #[test]
     fn run_chain_random_bans_and_unbans() {
-<<<<<<< HEAD
-        let strategy = Strategy {
-            contracts_with_updates: vec![],
-            operations: vec![],
-            start_identities: vec![],
-            identities_inserts: Frequency {
-                times_per_block_range: Default::default(),
-                chance_per_block: None,
-
-=======
         let strategy = NetworkStrategy {
             strategy: Strategy {
                 contracts_with_updates: vec![],
@@ -255,7 +223,6 @@
                     chance_per_block: None,
                 },
                 signer: None,
->>>>>>> 112b62bd
             },
             total_hpmns: 100,
             extra_normal_mns: 0,
