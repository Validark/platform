// MIT LICENSE
//
// Copyright (c) 2021 Dash Core Group
//
// Permission is hereby granted, free of charge, to any
// person obtaining a copy of this software and associated
// documentation files (the "Software"), to deal in the
// Software without restriction, including without
// limitation the rights to use, copy, modify, merge,
// publish, distribute, sublicense, and/or sell copies of
// the Software, and to permit persons to whom the Software
// is furnished to do so, subject to the following
// conditions:
//
// The above copyright notice and this permission notice
// shall be included in all copies or substantial portions
// of the Software.
//
// THE SOFTWARE IS PROVIDED "AS IS", WITHOUT WARRANTY OF
// ANY KIND, EXPRESS OR IMPLIED, INCLUDING BUT NOT LIMITED
// TO THE WARRANTIES OF MERCHANTABILITY, FITNESS FOR A
// PARTICULAR PURPOSE AND NONINFRINGEMENT. IN NO EVENT
// SHALL THE AUTHORS OR COPYRIGHT HOLDERS BE LIABLE FOR ANY
// CLAIM, DAMAGES OR OTHER LIABILITY, WHETHER IN AN ACTION
// OF CONTRACT, TORT OR OTHERWISE, ARISING FROM, OUT OF OR
// IN CONNECTION WITH THE SOFTWARE OR THE USE OR OTHER
// DEALINGS IN THE SOFTWARE.
//

//! Execution Tests
//!

extern crate core;

use dashcore_rpc::dashcore::QuorumHash;

use dpp::bls_signatures::PrivateKey as BlsPrivateKey;

use drive_abci::test::helpers::setup::TestPlatformBuilder;
use drive_abci::{config::PlatformConfig, test::helpers::setup::TempPlatform};
use frequency::Frequency;

use std::collections::BTreeMap;

use strategy::{ChainExecutionOutcome, ChainExecutionParameters, Strategy, StrategyRandomness};

mod execution;
mod failures;
mod frequency;
mod masternode_list_item_helpers;
mod masternodes;
mod operations;
mod query;
mod signer;
mod strategy;
mod transitions;
mod upgrade_fork_tests;
mod verify_state_transitions;

pub type BlockHeight = u64;

#[cfg(test)]
mod tests {
    use super::*;
    use crate::execution::{continue_chain_for_strategy, run_chain_for_strategy};
    use crate::operations::DocumentAction::DocumentActionReplace;
    use crate::operations::{
        DocumentAction, DocumentOp, IdentityUpdateOp, Operation, OperationType,
    };
    use crate::query::QueryStrategy;
    use crate::strategy::MasternodeListChangesStrategy;
    use dashcore_rpc::dashcore::hashes::Hash;
    use dashcore_rpc::dashcore::BlockHash;
    use dashcore_rpc::dashcore_rpc_json::ExtendedQuorumDetails;
<<<<<<< HEAD
    use dpp::data_contract::extra::common::{
        json_document_to_contract, json_document_to_created_contract,
    };
=======
    use dpp::data_contract::extra::common::json_document_to_contract;
    use dpp::util::hash::hash_to_hex_string;
>>>>>>> e7e55f16
    use drive_abci::config::PlatformTestConfig;
    use drive_abci::rpc::core::QuorumListExtendedInfo;
    use itertools::Itertools;
    use tenderdash_abci::proto::abci::{RequestInfo, ResponseInfo};
    use tenderdash_abci::proto::types::CoreChainLock;
    use tenderdash_abci::Application;

    pub fn generate_quorums_extended_info(n: u32) -> QuorumListExtendedInfo {
        let mut quorums = QuorumListExtendedInfo::new();

        for i in 0..n {
            let i_bytes = [i as u8; 32];

            let hash = QuorumHash::from_inner(i_bytes);

            let details = ExtendedQuorumDetails {
                creation_height: i,
                health_ratio: (i as f32) / (n as f32),
                mined_block_hash: BlockHash::from_slice(&i_bytes).unwrap(),
                num_valid_members: i,
                quorum_index: Some(i),
            };

            if let Some(v) = quorums.insert(hash, details) {
                panic!("duplicate record {:?}={:?}", hash, v)
            }
        }
        quorums
    }

    #[test]
    fn run_chain_nothing_happening() {
        let strategy = Strategy {
            contracts_with_updates: vec![],
            operations: vec![],
            identities_inserts: Frequency {
                times_per_block_range: Default::default(),
                chance_per_block: None,
            },
            total_hpmns: 100,
            extra_normal_mns: 0,
            quorum_count: 24,
            upgrading_info: None,
            core_height_increase: Frequency {
                times_per_block_range: Default::default(),
                chance_per_block: None,
            },
            proposer_strategy: Default::default(),
            rotate_quorums: false,
            failure_testing: None,
            query_testing: None,
            verify_state_transition_results: false,
        };
        let config = PlatformConfig {
            verify_sum_trees: true,
            quorum_size: 100,
            validator_set_quorum_rotation_block_count: 25,
            block_spacing_ms: 3000,
            testing_configs: PlatformTestConfig::default_with_no_block_signing(),
            ..Default::default()
        };
        let mut platform = TestPlatformBuilder::new()
            .with_config(config.clone())
            .build_with_mock_rpc();

        platform
            .core_rpc
            .expect_get_best_chain_lock()
            .returning(move || {
                Ok(CoreChainLock {
                    core_block_height: 10,
                    core_block_hash: [1; 32].to_vec(),
                    signature: [2; 96].to_vec(),
                })
            });
        run_chain_for_strategy(&mut platform, 100, strategy, config, 15);
    }

    #[test]
    fn run_chain_block_signing() {
        let strategy = Strategy {
            contracts_with_updates: vec![],
            operations: vec![],
            identities_inserts: Frequency {
                times_per_block_range: Default::default(),
                chance_per_block: None,
            },
            total_hpmns: 100,
            extra_normal_mns: 0,
            quorum_count: 24,
            upgrading_info: None,
            core_height_increase: Frequency {
                times_per_block_range: Default::default(),
                chance_per_block: None,
            },
            proposer_strategy: Default::default(),
            rotate_quorums: false,
            failure_testing: None,
            query_testing: None,
            verify_state_transition_results: false,
        };
        let config = PlatformConfig {
            verify_sum_trees: true,
            quorum_size: 100,
            validator_set_quorum_rotation_block_count: 25,
            block_spacing_ms: 3000,
            testing_configs: PlatformTestConfig::default(),
            ..Default::default()
        };
        let mut platform = TestPlatformBuilder::new()
            .with_config(config.clone())
            .build_with_mock_rpc();

        platform
            .core_rpc
            .expect_get_best_chain_lock()
            .returning(move || {
                Ok(CoreChainLock {
                    core_block_height: 10,
                    core_block_hash: [1; 32].to_vec(),
                    signature: [2; 96].to_vec(),
                })
            });
        run_chain_for_strategy(&mut platform, 50, strategy, config, 13);
    }

    #[test]
    fn run_chain_stop_and_restart() {
        let strategy = Strategy {
            contracts_with_updates: vec![],
            operations: vec![],
            identities_inserts: Frequency {
                times_per_block_range: Default::default(),
                chance_per_block: None,
            },
            total_hpmns: 100,
            extra_normal_mns: 0,
            quorum_count: 24,
            upgrading_info: None,
            core_height_increase: Frequency {
                times_per_block_range: Default::default(),
                chance_per_block: None,
            },
            proposer_strategy: Default::default(),
            rotate_quorums: false,
            failure_testing: None,
            query_testing: None,
            verify_state_transition_results: false,
        };
        let config = PlatformConfig {
            verify_sum_trees: true,
            quorum_size: 100,
            validator_set_quorum_rotation_block_count: 25,
            block_spacing_ms: 3000,
            testing_configs: PlatformTestConfig::default(),
            ..Default::default()
        };
        let TempPlatform {
            mut platform,
            tempdir: _,
        } = TestPlatformBuilder::new()
            .with_config(config.clone())
            .build_with_mock_rpc();

        platform
            .core_rpc
            .expect_get_best_chain_lock()
            .returning(move || {
                Ok(CoreChainLock {
                    core_block_height: 10,
                    core_block_hash: [1; 32].to_vec(),
                    signature: [2; 96].to_vec(),
                })
            });

        let ChainExecutionOutcome {
            abci_app,
            proposers,
            quorums,
            current_quorum_hash,
            current_proposer_versions,
            end_time_ms,
            ..
        } = run_chain_for_strategy(&mut platform, 15, strategy.clone(), config.clone(), 40);

        let known_root_hash = abci_app
            .platform
            .drive
            .grove
            .root_hash(None)
            .unwrap()
            .expect("expected root hash");

        abci_app
            .platform
            .recreate_state()
            .expect("expected to recreate state");

        let ResponseInfo {
            data: _,
            version: _,
            app_version: _,
            last_block_height,
            last_block_app_hash,
        } = abci_app
            .info(RequestInfo {
                version: "0.12.0".to_string(),
                block_version: 0,
                p2p_version: 0,
                abci_version: "0.20.0".to_string(),
            })
            .expect("expected to call info");

        assert_eq!(last_block_height, 15);
        assert_eq!(last_block_app_hash, known_root_hash);

        let block_start = abci_app
            .platform
            .state
            .read()
            .unwrap()
            .last_committed_block_info
            .as_ref()
            .unwrap()
            .basic_info
            .height
            + 1;

        continue_chain_for_strategy(
            abci_app,
            ChainExecutionParameters {
                block_start,
                core_height_start: 1,
                block_count: 30,
                proposers,
                quorums,
                current_quorum_hash,
                current_proposer_versions: Some(current_proposer_versions),
                current_time_ms: end_time_ms,
            },
            strategy,
            config,
            StrategyRandomness::SeedEntropy(7),
        );
    }

    #[test]
    fn run_chain_one_identity_in_solitude() {
        let strategy = Strategy {
            contracts_with_updates: vec![],
            operations: vec![],
            identities_inserts: Frequency {
                times_per_block_range: 1..2,
                chance_per_block: None,
            },
            total_hpmns: 100,
            extra_normal_mns: 0,
            quorum_count: 24,
            upgrading_info: None,
            core_height_increase: Frequency {
                times_per_block_range: Default::default(),
                chance_per_block: None,
            },
            proposer_strategy: Default::default(),
            rotate_quorums: false,
            failure_testing: None,
            query_testing: None,
            verify_state_transition_results: true,
        };
        let config = PlatformConfig {
            verify_sum_trees: true,
            quorum_size: 100,
            validator_set_quorum_rotation_block_count: 25,
            block_spacing_ms: 3000,
            testing_configs: PlatformTestConfig::default_with_no_block_signing(),
            ..Default::default()
        };
        let mut platform = TestPlatformBuilder::new()
            .with_config(config.clone())
            .build_with_mock_rpc();
        platform
            .core_rpc
            .expect_get_best_chain_lock()
            .returning(move || {
                Ok(CoreChainLock {
                    core_block_height: 10,
                    core_block_hash: [1; 32].to_vec(),
                    signature: [2; 96].to_vec(),
                })
            });
        let outcome = run_chain_for_strategy(&mut platform, 100, strategy, config, 15);

        let balance = outcome
            .abci_app
            .platform
            .drive
            .fetch_identity_balance(outcome.identities.first().unwrap().id.to_buffer(), None)
            .expect("expected to fetch balances")
            .expect("expected to have an identity to get balance from");

        assert_eq!(balance, 99870453070)
    }

    #[test]
    fn run_chain_core_height_randomly_increasing() {
        let strategy = Strategy {
            contracts_with_updates: vec![],
            operations: vec![],
            identities_inserts: Frequency {
                times_per_block_range: Default::default(),
                chance_per_block: None,
            },
            total_hpmns: 100,
            extra_normal_mns: 0,
            quorum_count: 24,
            upgrading_info: None,
            core_height_increase: Frequency {
                times_per_block_range: 1..3,
                chance_per_block: Some(0.01),
            },
            proposer_strategy: Default::default(),
            rotate_quorums: false,
            failure_testing: None,
            query_testing: None,
            verify_state_transition_results: true,
        };
        let config = PlatformConfig {
            verify_sum_trees: true,
            quorum_size: 100,
            validator_set_quorum_rotation_block_count: 25,
            block_spacing_ms: 3000,
            testing_configs: PlatformTestConfig::default_with_no_block_signing(),
            ..Default::default()
        };
        let mut platform = TestPlatformBuilder::new()
            .with_config(config.clone())
            .build_with_mock_rpc();

        platform
            .core_rpc
            .expect_get_best_chain_lock()
            .returning(move || {
                Ok(CoreChainLock {
                    core_block_height: 10,
                    core_block_hash: [1; 32].to_vec(),
                    signature: [2; 96].to_vec(),
                })
            });
        run_chain_for_strategy(&mut platform, 1000, strategy, config, 15);
    }

    #[test]
    fn run_chain_core_height_randomly_increasing_with_quorum_updates() {
        let strategy = Strategy {
            contracts_with_updates: vec![],
            operations: vec![],
            identities_inserts: Frequency {
                times_per_block_range: Default::default(),
                chance_per_block: None,
            },
            total_hpmns: 500,
            extra_normal_mns: 0,
            quorum_count: 24,
            upgrading_info: None,
            core_height_increase: Frequency {
                times_per_block_range: 5..6,
                chance_per_block: Some(0.5),
            },
            proposer_strategy: Default::default(),
            rotate_quorums: true,
            failure_testing: None,
            query_testing: None,
            verify_state_transition_results: true,
        };
        let config = PlatformConfig {
            verify_sum_trees: true,
            quorum_size: 10,
            validator_set_quorum_rotation_block_count: 25,
            block_spacing_ms: 300,
            testing_configs: PlatformTestConfig::default_with_no_block_signing(),
            ..Default::default()
        };
        let mut platform = TestPlatformBuilder::new()
            .with_config(config.clone())
            .build_with_mock_rpc();

        platform
            .core_rpc
            .expect_get_best_chain_lock()
            .returning(move || {
                Ok(CoreChainLock {
                    core_block_height: 10,
                    core_block_hash: [1; 32].to_vec(),
                    signature: [2; 96].to_vec(),
                })
            });
        let ChainExecutionOutcome { abci_app, .. } =
            run_chain_for_strategy(&mut platform, 2000, strategy, config, 40);

        // With these params if we didn't rotate we would have at most 240
        // of the 500 hpmns that could get paid, however we are expecting that most
        // will be able to propose a block (and then get paid later on).

        let platform = abci_app.platform;
        let drive_cache = platform.drive.cache.read().unwrap();
        let counter = drive_cache
            .protocol_versions_counter
            .as_ref()
            .expect("expected a version counter");
        platform
            .drive
            .fetch_versions_with_counter(None)
            .expect("expected to get versions");

        assert_eq!(
            platform
                .state
                .read()
                .unwrap()
                .last_committed_block_info
                .as_ref()
                .unwrap()
                .basic_info
                .epoch
                .index,
            0
        );
        assert!(counter.get(&1).unwrap() > &240);
    }

    #[test]
    fn run_chain_core_height_randomly_increasing_with_quorum_updates_new_proposers() {
        let strategy = Strategy {
            contracts_with_updates: vec![],
            operations: vec![],
            identities_inserts: Frequency {
                times_per_block_range: Default::default(),
                chance_per_block: None,
            },
            total_hpmns: 100,
            extra_normal_mns: 0,
            quorum_count: 24,
            upgrading_info: None,
            core_height_increase: Frequency {
                times_per_block_range: 1..2,
                chance_per_block: Some(0.2),
            },
            proposer_strategy: MasternodeListChangesStrategy {
                new_hpmns: Frequency {
                    times_per_block_range: 1..3,
                    chance_per_block: Some(0.5),
                },
                ..Default::default()
            },
            rotate_quorums: true,
            failure_testing: None,
            query_testing: None,
            verify_state_transition_results: true,
        };
        let config = PlatformConfig {
            verify_sum_trees: true,
            quorum_size: 10,
            validator_set_quorum_rotation_block_count: 25,
            block_spacing_ms: 300,
            testing_configs: PlatformTestConfig::default_with_no_block_signing(),
            ..Default::default()
        };
        let mut platform = TestPlatformBuilder::new()
            .with_config(config.clone())
            .build_with_mock_rpc();

        platform
            .core_rpc
            .expect_get_best_chain_lock()
            .returning(move || {
                Ok(CoreChainLock {
                    core_block_height: 10,
                    core_block_hash: [1; 32].to_vec(),
                    signature: [2; 96].to_vec(),
                })
            });
        let ChainExecutionOutcome { abci_app, .. } =
            run_chain_for_strategy(&mut platform, 300, strategy, config, 43);

        // With these params if we add new mns the hpmn masternode list would be 100, but we
        // can expect it to be much higher.

        let platform = abci_app.platform;
        let platform_state = platform.state.read().unwrap();

        assert!(platform_state.hpmn_masternode_list.len() > 100);
    }

    #[test]
    fn run_chain_core_height_randomly_increasing_with_quorum_updates_changing_proposers() {
        let strategy = Strategy {
            contracts_with_updates: vec![],
            operations: vec![],
            identities_inserts: Frequency {
                times_per_block_range: Default::default(),
                chance_per_block: None,
            },
            total_hpmns: 100,
            extra_normal_mns: 0,
            quorum_count: 24,
            upgrading_info: None,
            core_height_increase: Frequency {
                times_per_block_range: 1..2,
                chance_per_block: Some(0.2),
            },
            proposer_strategy: MasternodeListChangesStrategy {
                new_hpmns: Frequency {
                    times_per_block_range: 1..3,
                    chance_per_block: Some(0.5),
                },
                removed_hpmns: Frequency {
                    times_per_block_range: 1..3,
                    chance_per_block: Some(0.5),
                },
                ..Default::default()
            },
            rotate_quorums: true,
            failure_testing: None,
            query_testing: None,
            verify_state_transition_results: true,
        };
        let config = PlatformConfig {
            verify_sum_trees: true,
            quorum_size: 10,
            validator_set_quorum_rotation_block_count: 25,
            block_spacing_ms: 300,
            testing_configs: PlatformTestConfig::default_with_no_block_signing(),
            ..Default::default()
        };
        let mut platform = TestPlatformBuilder::new()
            .with_config(config.clone())
            .build_with_mock_rpc();

        platform
            .core_rpc
            .expect_get_best_chain_lock()
            .returning(move || {
                Ok(CoreChainLock {
                    core_block_height: 10,
                    core_block_hash: [1; 32].to_vec(),
                    signature: [2; 96].to_vec(),
                })
            });
        let ChainExecutionOutcome { abci_app, .. } =
            run_chain_for_strategy(&mut platform, 300, strategy, config, 43);

        // With these params if we add new mns the hpmn masternode list would be randomly different than 100.

        let platform = abci_app.platform;
        let platform_state = platform.state.read().unwrap();

        assert_ne!(platform_state.hpmn_masternode_list.len(), 100);
    }

    #[test]
    fn run_chain_core_height_randomly_increasing_with_quorum_updates_updating_proposers() {
        let strategy = Strategy {
            contracts_with_updates: vec![],
            operations: vec![],
            identities_inserts: Frequency {
                times_per_block_range: Default::default(),
                chance_per_block: None,
            },
            total_hpmns: 100,
            extra_normal_mns: 0,
            quorum_count: 24,
            upgrading_info: None,
            core_height_increase: Frequency {
                times_per_block_range: 1..2,
                chance_per_block: Some(0.2),
            },
            proposer_strategy: MasternodeListChangesStrategy {
                updated_hpmns: Frequency {
                    times_per_block_range: 1..3,
                    chance_per_block: Some(0.5),
                },
                ..Default::default()
            },
            rotate_quorums: true,
            failure_testing: None,
            query_testing: None,
            verify_state_transition_results: true,
        };
        let config = PlatformConfig {
            verify_sum_trees: true,
            quorum_size: 10,
            validator_set_quorum_rotation_block_count: 25,
            block_spacing_ms: 300,
            testing_configs: PlatformTestConfig::default_with_no_block_signing(),
            ..Default::default()
        };
        let mut platform = TestPlatformBuilder::new()
            .with_config(config.clone())
            .build_with_mock_rpc();

        platform
            .core_rpc
            .expect_get_best_chain_lock()
            .returning(move || {
                Ok(CoreChainLock {
                    core_block_height: 10,
                    core_block_hash: [1; 32].to_vec(),
                    signature: [2; 96].to_vec(),
                })
            });
        let ChainExecutionOutcome {
            abci_app,
            proposers,
            ..
        } = run_chain_for_strategy(&mut platform, 300, strategy, config, 43);

        // With these params if we add new mns the hpmn masternode list would be randomly different than 100.

        let platform = abci_app.platform;
        let _platform_state = platform.state.read().unwrap();

        // We need to find if any masternode has ever had their keys disabled.

        let hpmns = platform
            .drive
            .fetch_full_identities(
                proposers
                    .into_iter()
                    .map(|proposer| proposer.masternode.pro_tx_hash.into_inner())
                    .collect::<Vec<_>>()
                    .as_slice(),
                None,
            )
            .expect("expected to fetch identities");

        let has_disabled_keys = hpmns.values().any(|identity| {
            identity
                .as_ref()
                .map(|identity| {
                    identity
                        .public_keys
                        .values()
                        .any(|key| key.disabled_at.is_some())
                })
                .unwrap_or_default()
        });
        assert!(has_disabled_keys);
    }

    #[test]
    fn run_chain_insert_one_new_identity_per_block() {
        let strategy = Strategy {
            contracts_with_updates: vec![],
            operations: vec![],
            identities_inserts: Frequency {
                times_per_block_range: 1..2,
                chance_per_block: None,
            },
            total_hpmns: 100,
            extra_normal_mns: 0,
            quorum_count: 24,
            upgrading_info: None,
            core_height_increase: Frequency {
                times_per_block_range: Default::default(),
                chance_per_block: None,
            },
            proposer_strategy: Default::default(),
            rotate_quorums: false,
            failure_testing: None,
            query_testing: Some(QueryStrategy {
                query_identities_by_public_key_hashes: Frequency {
                    times_per_block_range: 1..5,
                    chance_per_block: None,
                },
            }),
            verify_state_transition_results: true,
        };
        let config = PlatformConfig {
            verify_sum_trees: true,
            quorum_size: 100,
            validator_set_quorum_rotation_block_count: 25,
            block_spacing_ms: 3000,
            testing_configs: PlatformTestConfig::default_with_no_block_signing(),
            ..Default::default()
        };
        let mut platform = TestPlatformBuilder::new()
            .with_config(config.clone())
            .build_with_mock_rpc();
        platform
            .core_rpc
            .expect_get_best_chain_lock()
            .returning(move || {
                Ok(CoreChainLock {
                    core_block_height: 10,
                    core_block_hash: [1; 32].to_vec(),
                    signature: [2; 96].to_vec(),
                })
            });
        let outcome = run_chain_for_strategy(&mut platform, 100, strategy, config, 15);

        assert_eq!(outcome.identities.len(), 100);
    }

    #[test]
    fn run_chain_insert_one_new_identity_per_block_with_epoch_change() {
        let strategy = Strategy {
            contracts_with_updates: vec![],
            operations: vec![],
            identities_inserts: Frequency {
                times_per_block_range: 1..2,
                chance_per_block: None,
            },
            total_hpmns: 100,
            extra_normal_mns: 0,
            quorum_count: 24,
            upgrading_info: None,
            core_height_increase: Frequency {
                times_per_block_range: Default::default(),
                chance_per_block: None,
            },
            proposer_strategy: Default::default(),
            rotate_quorums: false,
            failure_testing: None,
            query_testing: None,
            verify_state_transition_results: true,
        };
        let day_in_ms = 1000 * 60 * 60 * 24;
        let config = PlatformConfig {
            verify_sum_trees: true,
            quorum_size: 100,
            validator_set_quorum_rotation_block_count: 100,
            block_spacing_ms: day_in_ms,
            testing_configs: PlatformTestConfig::default_with_no_block_signing(),
            ..Default::default()
        };

        let mut platform = TestPlatformBuilder::new()
            .with_config(config.clone())
            .build_with_mock_rpc();
        platform
            .core_rpc
            .expect_get_best_chain_lock()
            .returning(move || {
                Ok(CoreChainLock {
                    core_block_height: 10,
                    core_block_hash: [1; 32].to_vec(),
                    signature: [2; 96].to_vec(),
                })
            });
        let outcome = run_chain_for_strategy(&mut platform, 150, strategy, config, 15);
        assert_eq!(outcome.identities.len(), 150);
        assert_eq!(outcome.masternode_identity_balances.len(), 100);
        let all_have_balances = outcome
            .masternode_identity_balances
            .iter()
            .all(|(_, balance)| *balance != 0);
        assert!(all_have_balances, "all masternodes should have a balance");
        assert_eq!(
            hex::encode(
                &outcome
                    .abci_app
                    .platform
                    .drive
                    .grove
                    .root_hash(None)
                    .unwrap()
                    .unwrap()
            ),
            "894c403bc33c60ae03341a7a286588d7a6d5aec88c0d01b154b4595f83b0961b".to_string()
        )
    }

    #[test]
    fn run_chain_insert_one_new_identity_and_a_contract() {
        let contract = json_document_to_created_contract(
            "tests/supporting_files/contract/dashpay/dashpay-contract-all-mutable.json",
        )
        .expect("expected to get contract from a json document");

        let strategy = Strategy {
            contracts_with_updates: vec![(contract, None)],
            operations: vec![],
            identities_inserts: Frequency {
                times_per_block_range: 1..2,
                chance_per_block: None,
            },
            total_hpmns: 100,
            extra_normal_mns: 0,
            quorum_count: 24,
            upgrading_info: None,
            core_height_increase: Frequency {
                times_per_block_range: Default::default(),
                chance_per_block: None,
            },
            proposer_strategy: Default::default(),
            rotate_quorums: false,
            failure_testing: None,
            query_testing: None,
            verify_state_transition_results: true,
        };
        let config = PlatformConfig {
            verify_sum_trees: true,
            quorum_size: 100,
            validator_set_quorum_rotation_block_count: 25,
            block_spacing_ms: 3000,
            testing_configs: PlatformTestConfig::default_with_no_block_signing(),
            ..Default::default()
        };
        let mut platform = TestPlatformBuilder::new()
            .with_config(config.clone())
            .build_with_mock_rpc();
        platform
            .core_rpc
            .expect_get_best_chain_lock()
            .returning(move || {
                Ok(CoreChainLock {
                    core_block_height: 10,
                    core_block_hash: [1; 32].to_vec(),
                    signature: [2; 96].to_vec(),
                })
            });
        let outcome = run_chain_for_strategy(&mut platform, 1, strategy, config, 15);

        outcome
            .abci_app
            .platform
            .drive
            .fetch_contract(
                outcome
                    .strategy
                    .contracts_with_updates
                    .first()
                    .unwrap()
                    .0
                    .data_contract
                    .id
                    .to_buffer(),
                None,
                None,
                None,
            )
            .unwrap()
            .expect("expected to execute the fetch of a contract")
            .expect("expected to get a contract");
    }

    #[test]
    fn run_chain_insert_one_new_identity_and_a_contract_with_updates() {
        let contract = json_document_to_created_contract(
            "tests/supporting_files/contract/dashpay/dashpay-contract-all-mutable.json",
        )
        .expect("expected to get contract from a json document");

        let mut contract_update_1 = json_document_to_created_contract(
            "tests/supporting_files/contract/dashpay/dashpay-contract-all-mutable-update-1.json",
        )
        .expect("expected to get contract from a json document");

        //todo: versions should start at 0 (so this should be 1)
        contract_update_1.data_contract.version = 2;

        let mut contract_update_2 = json_document_to_created_contract(
            "tests/supporting_files/contract/dashpay/dashpay-contract-all-mutable-update-2.json",
        )
        .expect("expected to get contract from a json document");

        contract_update_2.data_contract.version = 3;

        let strategy = Strategy {
            contracts_with_updates: vec![(
                contract,
                Some(BTreeMap::from([
                    (3, contract_update_1),
                    (8, contract_update_2),
                ])),
            )],
            operations: vec![],
            identities_inserts: Frequency {
                times_per_block_range: 1..2,
                chance_per_block: None,
            },
            total_hpmns: 100,
            extra_normal_mns: 0,
            quorum_count: 24,
            upgrading_info: None,
            core_height_increase: Frequency {
                times_per_block_range: Default::default(),
                chance_per_block: None,
            },
            proposer_strategy: Default::default(),
            rotate_quorums: false,
            failure_testing: None,
            query_testing: None,
            verify_state_transition_results: true,
        };
        let config = PlatformConfig {
            verify_sum_trees: true,
            quorum_size: 100,
            validator_set_quorum_rotation_block_count: 25,
            block_spacing_ms: 3000,
            testing_configs: PlatformTestConfig::default_with_no_block_signing(),
            ..Default::default()
        };
        let mut platform = TestPlatformBuilder::new()
            .with_config(config.clone())
            .build_with_mock_rpc();
        platform
            .core_rpc
            .expect_get_best_chain_lock()
            .returning(move || {
                Ok(CoreChainLock {
                    core_block_height: 10,
                    core_block_hash: [1; 32].to_vec(),
                    signature: [2; 96].to_vec(),
                })
            });
        let outcome = run_chain_for_strategy(&mut platform, 10, strategy, config, 15);

        outcome
            .abci_app
            .platform
            .drive
            .fetch_contract(
                outcome
                    .strategy
                    .contracts_with_updates
                    .first()
                    .unwrap()
                    .0
                    .data_contract
                    .id
                    .to_buffer(),
                None,
                None,
                None,
            )
            .unwrap()
            .expect("expected to execute the fetch of a contract")
            .expect("expected to get a contract");
    }

    #[test]
    fn run_chain_insert_one_new_identity_per_block_and_one_new_document() {
        let created_contract = json_document_to_created_contract(
            "tests/supporting_files/contract/dashpay/dashpay-contract-all-mutable.json",
        )
        .expect("expected to get contract from a json document");

        let contract = &created_contract.data_contract;

        let document_op = DocumentOp {
            contract: contract.clone(),
            action: DocumentAction::DocumentActionInsert,
            document_type: contract
                .document_type_for_name("contactRequest")
                .expect("expected a profile document type")
                .clone(),
        };

        let strategy = Strategy {
            contracts_with_updates: vec![(created_contract, None)],
            operations: vec![Operation {
                op_type: OperationType::Document(document_op),
                frequency: Frequency {
                    times_per_block_range: 1..2,
                    chance_per_block: None,
                },
            }],
            identities_inserts: Frequency {
                times_per_block_range: 1..2,
                chance_per_block: None,
            },
            total_hpmns: 100,
            extra_normal_mns: 0,
            quorum_count: 24,
            upgrading_info: None,
            core_height_increase: Frequency {
                times_per_block_range: Default::default(),
                chance_per_block: None,
            },
            proposer_strategy: Default::default(),
            rotate_quorums: false,
            failure_testing: None,
            query_testing: None,
            verify_state_transition_results: true,
        };
        let config = PlatformConfig {
            verify_sum_trees: true,
            quorum_size: 100,
            validator_set_quorum_rotation_block_count: 25,
            block_spacing_ms: 3000,
            testing_configs: PlatformTestConfig::default_with_no_block_signing(),
            ..Default::default()
        };
        let mut platform = TestPlatformBuilder::new()
            .with_config(config.clone())
            .build_with_mock_rpc();
        platform
            .core_rpc
            .expect_get_best_chain_lock()
            .returning(move || {
                Ok(CoreChainLock {
                    core_block_height: 10,
                    core_block_hash: [1; 32].to_vec(),
                    signature: [2; 96].to_vec(),
                })
            });
        run_chain_for_strategy(&mut platform, 100, strategy, config, 15);
    }

    #[test]
    fn run_chain_insert_one_new_identity_per_block_and_a_document_with_epoch_change() {
        let created_contract = json_document_to_created_contract(
            "tests/supporting_files/contract/dashpay/dashpay-contract-all-mutable.json",
        )
        .expect("expected to get contract from a json document");

        let contract = &created_contract.data_contract;

        let document_op = DocumentOp {
            contract: contract.clone(),
            action: DocumentAction::DocumentActionInsert,
            document_type: contract
                .document_type_for_name("contactRequest")
                .expect("expected a profile document type")
                .clone(),
        };

        let strategy = Strategy {
            contracts_with_updates: vec![(created_contract, None)],
            operations: vec![Operation {
                op_type: OperationType::Document(document_op),
                frequency: Frequency {
                    times_per_block_range: 1..2,
                    chance_per_block: None,
                },
            }],
            identities_inserts: Frequency {
                times_per_block_range: 1..2,
                chance_per_block: None,
            },
            total_hpmns: 100,
            extra_normal_mns: 0,
            quorum_count: 24,
            upgrading_info: None,
            core_height_increase: Frequency {
                times_per_block_range: Default::default(),
                chance_per_block: None,
            },
            proposer_strategy: Default::default(),
            rotate_quorums: false,
            failure_testing: None,
            query_testing: None,
            verify_state_transition_results: true,
        };
        let day_in_ms = 1000 * 60 * 60 * 24;
        let config = PlatformConfig {
            verify_sum_trees: true,
            quorum_size: 100,
            validator_set_quorum_rotation_block_count: 100,
            block_spacing_ms: day_in_ms,
            testing_configs: PlatformTestConfig::default_with_no_block_signing(),
            ..Default::default()
        };
        let block_count = 120;
        let mut platform = TestPlatformBuilder::new()
            .with_config(config.clone())
            .build_with_mock_rpc();
        platform
            .core_rpc
            .expect_get_best_chain_lock()
            .returning(move || {
                Ok(CoreChainLock {
                    core_block_height: 10,
                    core_block_hash: [1; 32].to_vec(),
                    signature: [2; 96].to_vec(),
                })
            });
        let outcome = run_chain_for_strategy(&mut platform, block_count, strategy, config, 15);
        assert_eq!(outcome.identities.len() as u64, block_count);
        assert_eq!(outcome.masternode_identity_balances.len(), 100);
        let all_have_balances = outcome
            .masternode_identity_balances
            .iter()
            .all(|(_, balance)| *balance != 0);
        assert!(all_have_balances, "all masternodes should have a balance");
    }

    #[test]
    fn run_chain_insert_one_new_identity_per_block_document_insertions_and_deletions_with_epoch_change(
    ) {
        let created_contract = json_document_to_created_contract(
            "tests/supporting_files/contract/dashpay/dashpay-contract-all-mutable.json",
        )
        .expect("expected to get contract from a json document");

        let contract = &created_contract.data_contract;

        let document_insertion_op = DocumentOp {
            contract: contract.clone(),
            action: DocumentAction::DocumentActionInsert,
            document_type: contract
                .document_type_for_name("contactRequest")
                .expect("expected a profile document type")
                .clone(),
        };

        let document_deletion_op = DocumentOp {
            contract: contract.clone(),
            action: DocumentAction::DocumentActionDelete,
            document_type: contract
                .document_type_for_name("contactRequest")
                .expect("expected a profile document type")
                .clone(),
        };

        let strategy = Strategy {
            contracts_with_updates: vec![(created_contract, None)],
            operations: vec![
                Operation {
                    op_type: OperationType::Document(document_insertion_op),
                    frequency: Frequency {
                        times_per_block_range: 1..2,
                        chance_per_block: None,
                    },
                },
                Operation {
                    op_type: OperationType::Document(document_deletion_op),
                    frequency: Frequency {
                        times_per_block_range: 1..2,
                        chance_per_block: None,
                    },
                },
            ],
            identities_inserts: Frequency {
                times_per_block_range: 1..2,
                chance_per_block: None,
            },
            total_hpmns: 100,
            extra_normal_mns: 0,
            quorum_count: 24,
            upgrading_info: None,
            core_height_increase: Frequency {
                times_per_block_range: Default::default(),
                chance_per_block: None,
            },
            proposer_strategy: Default::default(),
            rotate_quorums: false,
            failure_testing: None,
            query_testing: None,
            verify_state_transition_results: true,
        };
        let day_in_ms = 1000 * 60 * 60 * 24;
        let config = PlatformConfig {
            verify_sum_trees: true,
            quorum_size: 100,
            validator_set_quorum_rotation_block_count: 100,
            block_spacing_ms: day_in_ms,
            testing_configs: PlatformTestConfig::default_with_no_block_signing(),
            ..Default::default()
        };
        let block_count = 120;
        let mut platform = TestPlatformBuilder::new()
            .with_config(config.clone())
            .build_with_mock_rpc();
        platform
            .core_rpc
            .expect_get_best_chain_lock()
            .returning(move || {
                Ok(CoreChainLock {
                    core_block_height: 10,
                    core_block_hash: [1; 32].to_vec(),
                    signature: [2; 96].to_vec(),
                })
            });
        let outcome = run_chain_for_strategy(&mut platform, block_count, strategy, config, 15);
        assert_eq!(outcome.identities.len() as u64, block_count);
        assert_eq!(outcome.masternode_identity_balances.len(), 100);
        let all_have_balances = outcome
            .masternode_identity_balances
            .iter()
            .all(|(_, balance)| *balance != 0);
        assert!(all_have_balances, "all masternodes should have a balance");
    }

    #[test]
    fn run_chain_insert_one_new_identity_per_block_many_document_insertions_and_deletions_with_epoch_change(
    ) {
        let created_contract = json_document_to_created_contract(
            "tests/supporting_files/contract/dashpay/dashpay-contract-all-mutable.json",
        )
        .expect("expected to get contract from a json document");

        let contract = &created_contract.data_contract;

        let document_insertion_op = DocumentOp {
            contract: contract.clone(),
            action: DocumentAction::DocumentActionInsert,
            document_type: contract
                .document_type_for_name("contactRequest")
                .expect("expected a profile document type")
                .clone(),
        };

        let document_deletion_op = DocumentOp {
            contract: contract.clone(),
            action: DocumentAction::DocumentActionDelete,
            document_type: contract
                .document_type_for_name("contactRequest")
                .expect("expected a profile document type")
                .clone(),
        };

        let strategy = Strategy {
            contracts_with_updates: vec![(created_contract, None)],
            operations: vec![
                Operation {
                    op_type: OperationType::Document(document_insertion_op),
                    frequency: Frequency {
                        times_per_block_range: 1..10,
                        chance_per_block: None,
                    },
                },
                Operation {
                    op_type: OperationType::Document(document_deletion_op),
                    frequency: Frequency {
                        times_per_block_range: 1..10,
                        chance_per_block: None,
                    },
                },
            ],
            identities_inserts: Frequency {
                times_per_block_range: 1..2,
                chance_per_block: None,
            },
            total_hpmns: 100,
            extra_normal_mns: 0,
            quorum_count: 24,
            upgrading_info: None,
            core_height_increase: Frequency {
                times_per_block_range: Default::default(),
                chance_per_block: None,
            },
            proposer_strategy: Default::default(),
            rotate_quorums: false,
            failure_testing: None,
            query_testing: None,
            verify_state_transition_results: true,
        };
        let day_in_ms = 1000 * 60 * 60 * 24;
        let config = PlatformConfig {
            verify_sum_trees: true,
            quorum_size: 100,
            validator_set_quorum_rotation_block_count: 100,
            block_spacing_ms: day_in_ms,
            testing_configs: PlatformTestConfig::default_with_no_block_signing(),
            ..Default::default()
        };

        let block_count = 120;
        let mut platform = TestPlatformBuilder::new()
            .with_config(config.clone())
            .build_with_mock_rpc();
        platform
            .core_rpc
            .expect_get_best_chain_lock()
            .returning(move || {
                Ok(CoreChainLock {
                    core_block_height: 10,
                    core_block_hash: [1; 32].to_vec(),
                    signature: [2; 96].to_vec(),
                })
            });
        let outcome = run_chain_for_strategy(&mut platform, block_count, strategy, config, 15);
        assert_eq!(outcome.identities.len() as u64, block_count);
        assert_eq!(outcome.masternode_identity_balances.len(), 100);
        let all_have_balances = outcome
            .masternode_identity_balances
            .iter()
            .all(|(_, balance)| *balance != 0);
        assert!(all_have_balances, "all masternodes should have a balance");
        assert_eq!(
            hex::encode(
                &outcome
                    .abci_app
                    .platform
                    .drive
                    .grove
                    .root_hash(None)
                    .unwrap()
                    .unwrap()
            ),
            "4a0620fcec40b35447b575562ef51359babd2714f3f79dfee7943760b98578fe".to_string()
        )
    }

    #[test]
    fn run_chain_insert_many_new_identity_per_block_many_document_insertions_and_deletions_with_epoch_change(
    ) {
        let created_contract = json_document_to_created_contract(
            "tests/supporting_files/contract/dashpay/dashpay-contract-all-mutable.json",
        )
        .expect("expected to get contract from a json document");

        let contract = &created_contract.data_contract;

        let document_insertion_op = DocumentOp {
            contract: contract.clone(),
            action: DocumentAction::DocumentActionInsert,
            document_type: contract
                .document_type_for_name("contactRequest")
                .expect("expected a profile document type")
                .clone(),
        };

        let document_deletion_op = DocumentOp {
            contract: contract.clone(),
            action: DocumentAction::DocumentActionDelete,
            document_type: contract
                .document_type_for_name("contactRequest")
                .expect("expected a profile document type")
                .clone(),
        };

        let strategy = Strategy {
            contracts_with_updates: vec![(created_contract, None)],
            operations: vec![
                Operation {
                    op_type: OperationType::Document(document_insertion_op),
                    frequency: Frequency {
                        times_per_block_range: 1..40,
                        chance_per_block: None,
                    },
                },
                Operation {
                    op_type: OperationType::Document(document_deletion_op),
                    frequency: Frequency {
                        times_per_block_range: 1..15,
                        chance_per_block: None,
                    },
                },
            ],
            identities_inserts: Frequency {
                times_per_block_range: 1..30,
                chance_per_block: None,
            },
            total_hpmns: 100,
            extra_normal_mns: 0,
            quorum_count: 24,
            upgrading_info: None,
            core_height_increase: Frequency {
                times_per_block_range: Default::default(),
                chance_per_block: None,
            },
            proposer_strategy: Default::default(),
            rotate_quorums: false,
            failure_testing: None,
            query_testing: None,
            verify_state_transition_results: true,
        };

        let day_in_ms = 1000 * 60 * 60 * 24;

        let config = PlatformConfig {
            verify_sum_trees: true,
            quorum_size: 100,
            validator_set_quorum_rotation_block_count: 100,
            block_spacing_ms: day_in_ms,
            testing_configs: PlatformTestConfig::default_with_no_block_signing(),
            ..Default::default()
        };
        let block_count = 30;
        let mut platform = TestPlatformBuilder::new()
            .with_config(config.clone())
            .build_with_mock_rpc();
        platform
            .core_rpc
            .expect_get_best_chain_lock()
            .returning(move || {
                Ok(CoreChainLock {
                    core_block_height: 10,
                    core_block_hash: [1; 32].to_vec(),
                    signature: [2; 96].to_vec(),
                })
            });
        let outcome = run_chain_for_strategy(&mut platform, block_count, strategy, config, 15);
        assert_eq!(outcome.identities.len() as u64, 449);
        assert_eq!(outcome.masternode_identity_balances.len(), 100);
        let balance_count = outcome
            .masternode_identity_balances
            .into_iter()
            .filter(|(_, balance)| *balance != 0)
            .count();
        assert_eq!(balance_count, 19); // 1 epoch worth of proposers
    }

    #[test]
    fn run_chain_insert_many_new_identity_per_block_many_document_insertions_updates_and_deletions_with_epoch_change(
    ) {
        let created_contract = json_document_to_created_contract(
            "tests/supporting_files/contract/dashpay/dashpay-contract-all-mutable.json",
        )
        .expect("expected to get contract from a json document");

        let contract = &created_contract.data_contract;

        let document_insertion_op = DocumentOp {
            contract: contract.clone(),
            action: DocumentAction::DocumentActionInsert,
            document_type: contract
                .document_type_for_name("contactRequest")
                .expect("expected a profile document type")
                .clone(),
        };

        let document_replace_op = DocumentOp {
            contract: contract.clone(),
            action: DocumentActionReplace,
            document_type: contract
                .document_type_for_name("contactRequest")
                .expect("expected a profile document type")
                .clone(),
        };

        let document_deletion_op = DocumentOp {
            contract: contract.clone(),
            action: DocumentAction::DocumentActionDelete,
            document_type: contract
                .document_type_for_name("contactRequest")
                .expect("expected a profile document type")
                .clone(),
        };

        let strategy = Strategy {
            contracts_with_updates: vec![(created_contract, None)],
            operations: vec![
                Operation {
                    op_type: OperationType::Document(document_insertion_op),
                    frequency: Frequency {
                        times_per_block_range: 1..40,
                        chance_per_block: None,
                    },
                },
                Operation {
                    op_type: OperationType::Document(document_replace_op),
                    frequency: Frequency {
                        times_per_block_range: 1..5,
                        chance_per_block: None,
                    },
                },
                Operation {
                    op_type: OperationType::Document(document_deletion_op),
                    frequency: Frequency {
                        times_per_block_range: 1..5,
                        chance_per_block: None,
                    },
                },
            ],
            identities_inserts: Frequency {
                times_per_block_range: 1..6,
                chance_per_block: None,
            },
            total_hpmns: 100,
            extra_normal_mns: 0,
            quorum_count: 24,
            upgrading_info: None,
            core_height_increase: Frequency {
                times_per_block_range: Default::default(),
                chance_per_block: None,
            },
            proposer_strategy: Default::default(),
            rotate_quorums: false,
            failure_testing: None,
            query_testing: None,
            verify_state_transition_results: true,
        };

        let day_in_ms = 1000 * 60 * 60 * 24;

        let config = PlatformConfig {
            verify_sum_trees: true,
            quorum_size: 100,
            validator_set_quorum_rotation_block_count: 100,
            block_spacing_ms: day_in_ms,
            testing_configs: PlatformTestConfig::default_with_no_block_signing(),
            ..Default::default()
        };
        let block_count = 30;
        let mut platform = TestPlatformBuilder::new()
            .with_config(config.clone())
            .build_with_mock_rpc();
        platform
            .core_rpc
            .expect_get_best_chain_lock()
            .returning(move || {
                Ok(CoreChainLock {
                    core_block_height: 10,
                    core_block_hash: [1; 32].to_vec(),
                    signature: [2; 96].to_vec(),
                })
            });
        let outcome = run_chain_for_strategy(&mut platform, block_count, strategy, config, 15);
        assert_eq!(outcome.identities.len() as u64, 97);
        assert_eq!(outcome.masternode_identity_balances.len(), 100);
        let balance_count = outcome
            .masternode_identity_balances
            .into_iter()
            .filter(|(_, balance)| *balance != 0)
            .count();
        assert_eq!(balance_count, 19); // 1 epoch worth of proposers
    }

    #[test]
    fn run_chain_top_up_identities() {
        let strategy = Strategy {
            contracts_with_updates: vec![],
            operations: vec![Operation {
                op_type: OperationType::IdentityTopUp,
                frequency: Frequency {
                    times_per_block_range: 1..3,
                    chance_per_block: None,
                },
            }],
            identities_inserts: Frequency {
                times_per_block_range: 1..2,
                chance_per_block: None,
            },
            total_hpmns: 100,
            extra_normal_mns: 0,
            quorum_count: 24,
            upgrading_info: None,
            core_height_increase: Frequency {
                times_per_block_range: Default::default(),
                chance_per_block: None,
            },
            proposer_strategy: Default::default(),
            rotate_quorums: false,
            failure_testing: None,
            query_testing: None,
            verify_state_transition_results: true,
        };
        let config = PlatformConfig {
            verify_sum_trees: true,
            quorum_size: 100,
            validator_set_quorum_rotation_block_count: 25,
            block_spacing_ms: 3000,
            testing_configs: PlatformTestConfig::default_with_no_block_signing(),
            ..Default::default()
        };
        let mut platform = TestPlatformBuilder::new()
            .with_config(config.clone())
            .build_with_mock_rpc();
        platform
            .core_rpc
            .expect_get_best_chain_lock()
            .returning(move || {
                Ok(CoreChainLock {
                    core_block_height: 10,
                    core_block_hash: [1; 32].to_vec(),
                    signature: [2; 96].to_vec(),
                })
            });
        let outcome = run_chain_for_strategy(&mut platform, 10, strategy, config, 15);

        let max_initial_balance = 100000000000u64; // TODO: some centralized way for random test data (`arbitrary` maybe?)
        let balances = outcome
            .abci_app
            .platform
            .drive
            .fetch_identities_balances(
                &outcome
                    .identities
                    .into_iter()
                    .map(|identity| identity.id.to_buffer())
                    .collect(),
                None,
            )
            .expect("expected to fetch balances");

        assert!(balances
            .into_iter()
            .any(|(_, balance)| balance > max_initial_balance));
    }

    #[test]
    fn run_chain_update_identities_add_keys() {
        let strategy = Strategy {
            contracts_with_updates: vec![],
            operations: vec![Operation {
                op_type: OperationType::IdentityUpdate(IdentityUpdateOp::IdentityUpdateAddKeys(3)),
                frequency: Frequency {
                    times_per_block_range: 1..2,
                    chance_per_block: None,
                },
            }],
            identities_inserts: Frequency {
                times_per_block_range: 1..2,
                chance_per_block: None,
            },
            total_hpmns: 100,
            extra_normal_mns: 0,
            quorum_count: 24,
            upgrading_info: None,
            core_height_increase: Frequency {
                times_per_block_range: Default::default(),
                chance_per_block: None,
            },
            proposer_strategy: Default::default(),
            rotate_quorums: false,
            failure_testing: None,
            query_testing: None,
            // because we can add an identity and add keys to it in the same block
            // the result would be different then expected
            verify_state_transition_results: false,
        };
        let config = PlatformConfig {
            verify_sum_trees: true,
            quorum_size: 100,
            validator_set_quorum_rotation_block_count: 25,
            block_spacing_ms: 3000,
            testing_configs: PlatformTestConfig::default_with_no_block_signing(),
            ..Default::default()
        };
        let mut platform = TestPlatformBuilder::new()
            .with_config(config.clone())
            .build_with_mock_rpc();
        platform
            .core_rpc
            .expect_get_best_chain_lock()
            .returning(move || {
                Ok(CoreChainLock {
                    core_block_height: 10,
                    core_block_hash: [1; 32].to_vec(),
                    signature: [2; 96].to_vec(),
                })
            });
        let outcome = run_chain_for_strategy(&mut platform, 10, strategy, config, 15);

        let identities = outcome
            .abci_app
            .platform
            .drive
            .fetch_full_identities(
                outcome
                    .identities
                    .into_iter()
                    .map(|identity| identity.id.to_buffer())
                    .collect::<Vec<_>>()
                    .as_slice(),
                None,
            )
            .expect("expected to fetch balances");

        assert!(identities
            .into_iter()
            .any(|(_, identity)| { identity.expect("expected identity").public_keys.len() > 7 }));
    }

    #[test]
    fn run_chain_update_identities_remove_keys() {
        let strategy = Strategy {
            contracts_with_updates: vec![],
            operations: vec![Operation {
                op_type: OperationType::IdentityUpdate(IdentityUpdateOp::IdentityUpdateDisableKey(
                    3,
                )),
                frequency: Frequency {
                    times_per_block_range: 1..2,
                    chance_per_block: None,
                },
            }],
            identities_inserts: Frequency {
                times_per_block_range: 1..2,
                chance_per_block: None,
            },
            total_hpmns: 100,
            extra_normal_mns: 0,
            quorum_count: 24,
            upgrading_info: None,
            core_height_increase: Frequency {
                times_per_block_range: Default::default(),
                chance_per_block: None,
            },
            proposer_strategy: Default::default(),
            rotate_quorums: false,
            failure_testing: None,
            query_testing: None,
            // because we can add an identity and remove keys to it in the same block
            // the result would be different then expected
            verify_state_transition_results: false,
        };
        let config = PlatformConfig {
            verify_sum_trees: true,
            quorum_size: 100,
            validator_set_quorum_rotation_block_count: 25,
            block_spacing_ms: 3000,
            testing_configs: PlatformTestConfig::default_with_no_block_signing(),
            ..Default::default()
        };
        let mut platform = TestPlatformBuilder::new()
            .with_config(config.clone())
            .build_with_mock_rpc();
        platform
            .core_rpc
            .expect_get_best_chain_lock()
            .returning(move || {
                Ok(CoreChainLock {
                    core_block_height: 10,
                    core_block_hash: [1; 32].to_vec(),
                    signature: [2; 96].to_vec(),
                })
            });
        let outcome = run_chain_for_strategy(&mut platform, 10, strategy, config, 15);

        let identities = outcome
            .abci_app
            .platform
            .drive
            .fetch_full_identities(
                outcome
                    .identities
                    .into_iter()
                    .map(|identity| identity.id.to_buffer())
                    .collect::<Vec<_>>()
                    .as_slice(),
                None,
            )
            .expect("expected to fetch balances");

        assert!(identities.into_iter().any(|(_, identity)| {
            identity
                .expect("expected identity")
                .public_keys
                .into_iter()
                .any(|(_, public_key)| public_key.is_disabled())
        }));
    }

    #[test]
    fn run_chain_top_up_and_withdraw_from_identities() {
        let strategy = Strategy {
            contracts_with_updates: vec![],
            operations: vec![
                Operation {
                    op_type: OperationType::IdentityTopUp,
                    frequency: Frequency {
                        times_per_block_range: 1..4,
                        chance_per_block: None,
                    },
                },
                Operation {
                    op_type: OperationType::IdentityWithdrawal,
                    frequency: Frequency {
                        times_per_block_range: 1..4,
                        chance_per_block: None,
                    },
                },
            ],
            identities_inserts: Frequency {
                times_per_block_range: 1..2,
                chance_per_block: None,
            },
            total_hpmns: 100,
            extra_normal_mns: 0,
            quorum_count: 24,
            upgrading_info: None,
            core_height_increase: Frequency {
                times_per_block_range: Default::default(),
                chance_per_block: None,
            },
            proposer_strategy: Default::default(),
            rotate_quorums: false,
            failure_testing: None,
            query_testing: None,
            // because we can add an identity and withdraw from it in the same block
            // the result would be different then expected
            verify_state_transition_results: false,
        };
        let config = PlatformConfig {
            verify_sum_trees: true,
            quorum_size: 100,
            validator_set_quorum_rotation_block_count: 25,
            block_spacing_ms: 3000,
            testing_configs: PlatformTestConfig::default_with_no_block_signing(),
            ..Default::default()
        };
        let mut platform = TestPlatformBuilder::new()
            .with_config(config.clone())
            .build_with_mock_rpc();
        platform
            .core_rpc
            .expect_get_best_chain_lock()
            .returning(move || {
                Ok(CoreChainLock {
                    core_block_height: 10,
                    core_block_hash: [1; 32].to_vec(),
                    signature: [2; 96].to_vec(),
                })
            });
        let outcome = run_chain_for_strategy(&mut platform, 10, strategy, config, 15);

        assert_eq!(outcome.identities.len(), 10);
        assert_eq!(outcome.withdrawals.len(), 14);
    }

    #[test]
    fn run_chain_rotation_is_deterministic_1_block() {
        let strategy = Strategy {
            contracts_with_updates: vec![],
            operations: vec![],
            identities_inserts: Frequency {
                //we do this to create some paying transactions
                times_per_block_range: 1..2,
                chance_per_block: None,
            },
            total_hpmns: 50,
            extra_normal_mns: 0,
            quorum_count: 10,
            upgrading_info: None,
            core_height_increase: Frequency {
                times_per_block_range: 1..2,
                chance_per_block: None,
            },
            proposer_strategy: Default::default(),
            rotate_quorums: true,
            failure_testing: None,
            query_testing: None,
            verify_state_transition_results: false,
        };
        let day_in_ms = 1000 * 60 * 60 * 24;
        let config = PlatformConfig {
            verify_sum_trees: true,
            quorum_size: 3,
            validator_set_quorum_rotation_block_count: 1,
            block_spacing_ms: day_in_ms,
            testing_configs: PlatformTestConfig::default_with_no_block_signing(),
            ..Default::default()
        };

        let mut platforms = Vec::new();
        let mut outcomes = Vec::new();

        for _ in 0..2 {
            let platform = TestPlatformBuilder::new()
                .with_config(config.clone())
                .build_with_mock_rpc();
            platforms.push(platform);
        }

        for platform in &mut platforms {
            platform
                .core_rpc
                .expect_get_best_chain_lock()
                .returning(move || {
                    Ok(CoreChainLock {
                        core_block_height: 10,
                        core_block_hash: [1; 32].to_vec(),
                        signature: [2; 96].to_vec(),
                    })
                });

            let outcome = run_chain_for_strategy(platform, 1, strategy.clone(), config.clone(), 7);
            outcomes.push(outcome);
        }

        let first_proposers_fingerprint = hash_to_hex_string(
            outcomes[0]
                .proposers
                .iter()
                .map(|masternode_list_item_with_updates| {
                    hex::encode(masternode_list_item_with_updates.masternode.pro_tx_hash)
                })
                .join("|"),
        );

        assert!(outcomes.iter().all(|outcome| {
            let last_proposers_fingerprint = hash_to_hex_string(
                outcome
                    .proposers
                    .iter()
                    .map(|masternode_list_item_with_updates| {
                        hex::encode(masternode_list_item_with_updates.masternode.pro_tx_hash)
                    })
                    .join("|"),
            );

            first_proposers_fingerprint == last_proposers_fingerprint
        }));

        let first_masternodes_fingerprint = hash_to_hex_string(
            outcomes[0]
                .masternode_identity_balances
                .keys()
                .map(|pro_tx_hash| hex::encode(pro_tx_hash))
                .join("|"),
        );

        assert!(outcomes.iter().all(|outcome| {
            let last_masternodes_fingerprint = hash_to_hex_string(
                outcome
                    .masternode_identity_balances
                    .keys()
                    .map(|pro_tx_hash| hex::encode(pro_tx_hash))
                    .join("|"),
            );

            first_masternodes_fingerprint == last_masternodes_fingerprint
        }));

        let first_validator_set_fingerprint = hash_to_hex_string(
            outcomes[0]
                .current_quorum()
                .validator_set
                .iter()
                .map(|validator| hex::encode(validator.pro_tx_hash))
                .join("|"),
        );

        assert!(outcomes.iter().all(|outcome| {
            let last_validator_set_fingerprint = hash_to_hex_string(
                outcome
                    .current_quorum()
                    .validator_set
                    .iter()
                    .map(|validator| hex::encode(validator.pro_tx_hash))
                    .join("|"),
            );

            first_validator_set_fingerprint == last_validator_set_fingerprint
        }));

        let first_last_app_hash = outcomes[0]
            .abci_app
            .platform
            .drive
            .grove
            .root_hash(None)
            .unwrap()
            .expect("should return app hash");

        assert!(outcomes.iter().all(|outcome| {
            let last_app_hash = outcome
                .abci_app
                .platform
                .drive
                .grove
                .root_hash(None)
                .unwrap()
                .expect("should return app hash");

            last_app_hash == first_last_app_hash
        }));
    }

    #[test]
    fn run_chain_heavy_rotation_deterministic_before_payout() {
        let strategy = Strategy {
            contracts_with_updates: vec![],
            operations: vec![],
            identities_inserts: Frequency {
                //we do this to create some paying transactions
                times_per_block_range: 1..2,
                chance_per_block: None,
            },
            total_hpmns: 500,
            extra_normal_mns: 0,
            quorum_count: 100,
            upgrading_info: None,
            core_height_increase: Frequency {
                times_per_block_range: 1..2,
                chance_per_block: None,
            },
            proposer_strategy: Default::default(),
            rotate_quorums: true,
            failure_testing: None,
            query_testing: None,
            verify_state_transition_results: false,
        };
        let day_in_ms = 1000 * 60 * 60 * 24;
        let config = PlatformConfig {
            verify_sum_trees: true,
            quorum_size: 3,
            validator_set_quorum_rotation_block_count: 1,
            block_spacing_ms: day_in_ms,
            testing_configs: PlatformTestConfig::default_with_no_block_signing(),
            ..Default::default()
        };
        let mut platform_a = TestPlatformBuilder::new()
            .with_config(config.clone())
            .build_with_mock_rpc();
        let mut platform_b = TestPlatformBuilder::new()
            .with_config(config.clone())
            .build_with_mock_rpc();
        platform_a
            .core_rpc
            .expect_get_best_chain_lock()
            .returning(move || {
                Ok(CoreChainLock {
                    core_block_height: 10,
                    core_block_hash: [1; 32].to_vec(),
                    signature: [2; 96].to_vec(),
                })
            });
        platform_b
            .core_rpc
            .expect_get_best_chain_lock()
            .returning(move || {
                Ok(CoreChainLock {
                    core_block_height: 10,
                    core_block_hash: [1; 32].to_vec(),
                    signature: [2; 96].to_vec(),
                })
            });

        let outcome_a =
            run_chain_for_strategy(&mut platform_a, 18, strategy.clone(), config.clone(), 7);
        let outcome_b = run_chain_for_strategy(&mut platform_b, 18, strategy, config, 7);
        assert_eq!(outcome_a.end_epoch_index, outcome_b.end_epoch_index); // 100/18
        assert_eq!(outcome_a.masternode_identity_balances.len(), 500); // 500 nodes
        assert_eq!(outcome_b.masternode_identity_balances.len(), 500); // 500 nodes
        assert_eq!(outcome_a.end_epoch_index, 0); // 100/18
        let masternodes_fingerprint_a = hash_to_hex_string(
            outcome_a
                .masternode_identity_balances
                .keys()
                .map(|pro_tx_hash| hex::encode(pro_tx_hash))
                .join("|"),
        );
        assert_eq!(
            masternodes_fingerprint_a,
            "3f13e499c5c49b04ab1edf2bbddca733fd9cf6f92875ccf51e827a6f4bf044e8".to_string()
        );
        let masternodes_fingerprint_b = hash_to_hex_string(
            outcome_b
                .masternode_identity_balances
                .keys()
                .map(|pro_tx_hash| hex::encode(pro_tx_hash))
                .join("|"),
        );
        assert_eq!(
            masternodes_fingerprint_b,
            "3f13e499c5c49b04ab1edf2bbddca733fd9cf6f92875ccf51e827a6f4bf044e8".to_string()
        );

        let last_app_hash_a = outcome_a
            .abci_app
            .platform
            .drive
            .grove
            .root_hash(None)
            .unwrap()
            .expect("should return app hash");

        let last_app_hash_b = outcome_b
            .abci_app
            .platform
            .drive
            .grove
            .root_hash(None)
            .unwrap()
            .expect("should return app hash");

        assert_eq!(last_app_hash_a, last_app_hash_b);

        let balance_count = outcome_a
            .masternode_identity_balances
            .into_iter()
            .filter(|(_, balance)| *balance != 0)
            .count();
        assert_eq!(balance_count, 0);
    }

    #[test]
    fn run_chain_proposer_proposes_a_chainlock_that_would_remove_themselves_from_the_list_deterministic(
    ) {
        let strategy = Strategy {
            contracts_with_updates: vec![],
            operations: vec![],
            identities_inserts: Frequency {
                //we do this to create some paying transactions
                times_per_block_range: 1..2,
                chance_per_block: None,
            },
            total_hpmns: 500,
            extra_normal_mns: 0,
            quorum_count: 100,
            upgrading_info: None,
            core_height_increase: Frequency {
                times_per_block_range: 1..2,
                chance_per_block: None,
            },
            proposer_strategy: Default::default(),
            rotate_quorums: true,
            failure_testing: None,
            query_testing: None,
            verify_state_transition_results: false,
        };
        let day_in_ms = 1000 * 60 * 60 * 24;
        let config = PlatformConfig {
            verify_sum_trees: true,
            quorum_size: 3,
            validator_set_quorum_rotation_block_count: 1,
            block_spacing_ms: day_in_ms,
            testing_configs: PlatformTestConfig::default_with_no_block_signing(),
            ..Default::default()
        };
        let mut platform_a = TestPlatformBuilder::new()
            .with_config(config.clone())
            .build_with_mock_rpc();
        let mut platform_b = TestPlatformBuilder::new()
            .with_config(config.clone())
            .build_with_mock_rpc();
        platform_a
            .core_rpc
            .expect_get_best_chain_lock()
            .returning(move || {
                Ok(CoreChainLock {
                    core_block_height: 10,
                    core_block_hash: [1; 32].to_vec(),
                    signature: [2; 96].to_vec(),
                })
            });
        platform_b
            .core_rpc
            .expect_get_best_chain_lock()
            .returning(move || {
                Ok(CoreChainLock {
                    core_block_height: 10,
                    core_block_hash: [1; 32].to_vec(),
                    signature: [2; 96].to_vec(),
                })
            });

        let outcome_a =
            run_chain_for_strategy(&mut platform_a, 100, strategy.clone(), config.clone(), 7);
        let outcome_b = run_chain_for_strategy(&mut platform_b, 100, strategy, config, 7);
        assert_eq!(outcome_a.end_epoch_index, outcome_b.end_epoch_index); // 100/18
        assert_eq!(outcome_a.masternode_identity_balances.len(), 500); // 500 nodes
        assert_eq!(outcome_b.masternode_identity_balances.len(), 500); // 500 nodes
                                                                       //assert_eq!(outcome_a.end_epoch_index, 1); // 100/18
        let masternodes_fingerprint_a = hash_to_hex_string(
            outcome_a
                .masternode_identity_balances
                .keys()
                .map(|pro_tx_hash| hex::encode(pro_tx_hash))
                .join("|"),
        );
        assert_eq!(
            masternodes_fingerprint_a,
            "3f13e499c5c49b04ab1edf2bbddca733fd9cf6f92875ccf51e827a6f4bf044e8".to_string()
        );
        let masternodes_fingerprint_b = hash_to_hex_string(
            outcome_b
                .masternode_identity_balances
                .keys()
                .map(|pro_tx_hash| hex::encode(pro_tx_hash))
                .join("|"),
        );
        assert_eq!(
            masternodes_fingerprint_b,
            "3f13e499c5c49b04ab1edf2bbddca733fd9cf6f92875ccf51e827a6f4bf044e8".to_string()
        );

        let last_app_hash_a = outcome_a
            .abci_app
            .platform
            .drive
            .grove
            .root_hash(None)
            .unwrap()
            .expect("should return app hash");

        let last_app_hash_b = outcome_b
            .abci_app
            .platform
            .drive
            .grove
            .root_hash(None)
            .unwrap()
            .expect("should return app hash");

        assert_eq!(last_app_hash_a, last_app_hash_b);

        let balance_count = outcome_a
            .masternode_identity_balances
            .into_iter()
            .filter(|(_, balance)| *balance != 0)
            .count();
        // we have a maximum 90 quorums, that could have been used, 4 were used twice
        assert_eq!(balance_count, 86);
    }
}<|MERGE_RESOLUTION|>--- conflicted
+++ resolved
@@ -72,14 +72,10 @@
     use dashcore_rpc::dashcore::hashes::Hash;
     use dashcore_rpc::dashcore::BlockHash;
     use dashcore_rpc::dashcore_rpc_json::ExtendedQuorumDetails;
-<<<<<<< HEAD
     use dpp::data_contract::extra::common::{
         json_document_to_contract, json_document_to_created_contract,
     };
-=======
-    use dpp::data_contract::extra::common::json_document_to_contract;
     use dpp::util::hash::hash_to_hex_string;
->>>>>>> e7e55f16
     use drive_abci::config::PlatformTestConfig;
     use drive_abci::rpc::core::QuorumListExtendedInfo;
     use itertools::Itertools;
