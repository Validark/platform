//! Execution Tests
//!

extern crate core;

use dpp::bls_signatures::PrivateKey as BlsPrivateKey;

use drive_abci::test::helpers::setup::TestPlatformBuilder;
use drive_abci::{config::PlatformConfig, test::helpers::setup::TempPlatform};
use strategy_tests::frequency::Frequency;

use dpp::dashcore::transaction::special_transaction::TransactionPayload::AssetUnlockPayloadType;
use dpp::dashcore::Transaction;
use std::collections::BTreeMap;

use strategy::{
    ChainExecutionOutcome, ChainExecutionParameters, NetworkStrategy, StrategyRandomness,
};
use strategy_tests::Strategy;

mod chain_lock_update;
mod core_update_tests;
mod execution;
mod failures;
mod masternode_list_item_helpers;
mod masternodes;
mod patch_platform_tests;
mod query;
mod strategy;
mod upgrade_fork_tests;
mod verify_state_transitions;
mod voting_tests;

pub type BlockHeight = u64;

fn asset_unlock_index(tx: &Transaction) -> u64 {
    let Some(AssetUnlockPayloadType(ref payload)) = tx.special_transaction_payload else {
        panic!("expected to get AssetUnlockPayloadType");
    };
    payload.base.index
}

#[cfg(test)]
mod tests {
    use super::*;
    use crate::execution::{continue_chain_for_strategy, run_chain_for_strategy, GENESIS_TIME_MS};
    use crate::query::QueryStrategy;
    use crate::strategy::{FailureStrategy, MasternodeListChangesStrategy};
    use dashcore_rpc::dashcore::hashes::Hash;
    use dashcore_rpc::dashcore::BlockHash;
    use dashcore_rpc::dashcore_rpc_json::AssetUnlockStatus;
    use dashcore_rpc::json::{AssetUnlockStatusResult, QuorumType};
    use dpp::block::extended_block_info::v0::ExtendedBlockInfoV0Getters;
    use std::sync::{Arc, Mutex};
    use strategy_tests::operations::DocumentAction::{
        DocumentActionReplaceRandom, DocumentActionTransferRandom,
    };
    use strategy_tests::operations::{
        DocumentAction, DocumentOp, IdentityUpdateOp, Operation, OperationType,
    };
    use strategy_tests::{IdentityInsertInfo, StartIdentities};

    use crate::strategy::CoreHeightIncrease::RandomCoreHeightIncrease;
    use dpp::dashcore::bls_sig_utils::BLSSignature;
    use dpp::dashcore::ChainLock;
    use dpp::dashcore::Txid;
    use dpp::data_contract::accessors::v0::{DataContractV0Getters, DataContractV0Setters};
    use dpp::data_contract::document_type::random_document::{
        DocumentFieldFillSize, DocumentFieldFillType,
    };
    use dpp::identity::accessors::IdentityGettersV0;
    use dpp::identity::identity_public_key::accessors::v0::IdentityPublicKeyGettersV0;
    use dpp::system_data_contracts::withdrawals_contract;
    use dpp::tests::json_document::json_document_to_created_contract;
    use dpp::util::hash::hash_to_hex_string;
    use dpp::version::PlatformVersion;
    use drive::config::DEFAULT_QUERY_LIMIT;
    use drive::drive::identity::withdrawals::WithdrawalTransactionIndex;
    use drive_abci::config::{
        ChainLockConfig, ExecutionConfig, InstantLockConfig, PlatformTestConfig, ValidatorSetConfig,
    };

    use drive_abci::logging::LogLevel;
    use drive_abci::platform_types::platform_state::v0::PlatformStateV0Methods;
    use itertools::Itertools;
    use tenderdash_abci::proto::abci::{RequestInfo, ResponseInfo};

    use dpp::data_contract::document_type::v0::random_document_type::{
        FieldMinMaxBounds, FieldTypeWeights, RandomDocumentTypeParameters,
    };
    use dpp::identity::{KeyType, Purpose, SecurityLevel};
    use dpp::state_transition::StateTransition;
    use tenderdash_abci::Application;

    #[test]
    fn run_chain_nothing_happening() {
        let strategy = NetworkStrategy {
            strategy: Strategy {
                start_contracts: vec![],
                operations: vec![],
                start_identities: StartIdentities::default(),
                identity_inserts: IdentityInsertInfo::default(),

                identity_contract_nonce_gaps: None,
                signer: None,
            },
            total_hpmns: 100,
            extra_normal_mns: 0,
            validator_quorum_count: 24,
            chain_lock_quorum_count: 24,
            upgrading_info: None,
            proposer_strategy: Default::default(),
            rotate_quorums: false,
            failure_testing: None,
            query_testing: None,
            verify_state_transition_results: false,
            ..Default::default()
        };
        let config = PlatformConfig {
            validator_set: ValidatorSetConfig::default_100_67(),
            chain_lock: ChainLockConfig::default_100_67(),
            instant_lock: InstantLockConfig::default_100_67(),
            execution: ExecutionConfig {
                verify_sum_trees: true,

                ..ExecutionConfig::default()
            },
            block_spacing_ms: 3000,
            testing_configs: PlatformTestConfig::default_minimal_verifications(),
            ..Default::default()
        };
        let mut platform = TestPlatformBuilder::new()
            .with_config(config.clone())
            .build_with_mock_rpc();

        run_chain_for_strategy(&mut platform, 100, strategy, config, 15, &mut None);
    }

    #[test]
    fn run_chain_block_signing() {
        let strategy = NetworkStrategy {
            strategy: Strategy {
                start_contracts: vec![],
                operations: vec![],
                start_identities: StartIdentities::default(),
                identity_inserts: IdentityInsertInfo::default(),

                identity_contract_nonce_gaps: None,
                signer: None,
            },
            total_hpmns: 100,
            extra_normal_mns: 0,
            validator_quorum_count: 24,
            chain_lock_quorum_count: 24,
            upgrading_info: None,

            proposer_strategy: Default::default(),
            rotate_quorums: false,
            failure_testing: None,
            query_testing: None,
            verify_state_transition_results: false,
            ..Default::default()
        };
        let config = PlatformConfig {
            validator_set: ValidatorSetConfig::default_100_67(),
            chain_lock: ChainLockConfig::default_100_67(),
            instant_lock: InstantLockConfig::default_100_67(),
            execution: ExecutionConfig {
                verify_sum_trees: true,

                ..ExecutionConfig::default()
            },
            block_spacing_ms: 3000,
            testing_configs: PlatformTestConfig::default(),
            ..Default::default()
        };
        let mut platform = TestPlatformBuilder::new()
            .with_config(config.clone())
            .build_with_mock_rpc();

        run_chain_for_strategy(&mut platform, 50, strategy, config, 13, &mut None);
    }

    #[test]
    fn run_chain_stop_and_restart() {
        let strategy = NetworkStrategy {
            strategy: Strategy {
                start_contracts: vec![],
                operations: vec![],
                start_identities: StartIdentities::default(),
                identity_inserts: IdentityInsertInfo::default(),

                identity_contract_nonce_gaps: None,
                signer: None,
            },
            total_hpmns: 100,
            extra_normal_mns: 0,
            validator_quorum_count: 24,
            chain_lock_quorum_count: 24,
            upgrading_info: None,

            proposer_strategy: Default::default(),
            rotate_quorums: false,
            failure_testing: None,
            query_testing: None,
            verify_state_transition_results: false,
            ..Default::default()
        };
        let config = PlatformConfig {
            validator_set: ValidatorSetConfig::default_100_67(),
            chain_lock: ChainLockConfig::default_100_67(),
            instant_lock: InstantLockConfig::default_100_67(),
            execution: ExecutionConfig {
                verify_sum_trees: true,

                ..ExecutionConfig::default()
            },
            block_spacing_ms: 3000,
            testing_configs: PlatformTestConfig::default(),
            ..Default::default()
        };
        let TempPlatform {
            mut platform,
            tempdir: _,
        } = TestPlatformBuilder::new()
            .with_config(config.clone())
            .build_with_mock_rpc();

        let ChainExecutionOutcome {
            abci_app,
            proposers,
            validator_quorums: quorums,
            current_validator_quorum_hash: current_quorum_hash,
            current_proposer_versions,
            end_time_ms,
            identity_nonce_counter,
            identity_contract_nonce_counter,
            instant_lock_quorums,
            ..
        } = run_chain_for_strategy(
            &mut platform,
            15,
            strategy.clone(),
            config.clone(),
            40,
            &mut None,
        );

        let state = abci_app.platform.state.load();

        let protocol_version = state.current_protocol_version_in_consensus();

        let platform_version =
            PlatformVersion::get(protocol_version).expect("expected platform version");

        let known_root_hash = abci_app
            .platform
            .drive
            .grove
            .root_hash(None, &platform_version.drive.grove_version)
            .unwrap()
            .expect("expected root hash");

        abci_app
            .platform
            .reload_state_from_storage(platform_version)
            .expect("expected to recreate state");

        let ResponseInfo {
            data: _,
            version: _,
            app_version: _,
            last_block_height,
            last_block_app_hash,
        } = abci_app
            .info(RequestInfo {
                version: tenderdash_abci::proto::meta::TENDERDASH_VERSION.to_string(),
                block_version: 0,
                p2p_version: 0,
                abci_version: tenderdash_abci::proto::meta::ABCI_VERSION.to_string(),
            })
            .expect("expected to call info");

        assert_eq!(last_block_height, 15);
        assert_eq!(last_block_app_hash, known_root_hash);

        let state = abci_app.platform.state.load();

        let block_start = state
            .last_committed_block_info()
            .as_ref()
            .unwrap()
            .basic_info()
            .height
            + 1;

        continue_chain_for_strategy(
            abci_app,
            ChainExecutionParameters {
                block_start,
                core_height_start: 1,
                block_count: 30,
                proposers,
                validator_quorums: quorums,
                current_validator_quorum_hash: current_quorum_hash,
                current_proposer_versions: Some(current_proposer_versions),
                current_identity_nonce_counter: identity_nonce_counter,
                current_identity_contract_nonce_counter: identity_contract_nonce_counter,
                current_votes: BTreeMap::default(),
                start_time_ms: 1681094380000,
                current_time_ms: end_time_ms,
                instant_lock_quorums,
            },
            strategy,
            config,
            StrategyRandomness::SeedEntropy(7),
        );
    }

    #[test]
    fn run_chain_stop_and_restart_multiround() {
        let strategy = NetworkStrategy {
            strategy: Strategy {
                start_contracts: vec![],
                operations: vec![],
                start_identities: StartIdentities::default(),
                identity_inserts: IdentityInsertInfo::default(),

                identity_contract_nonce_gaps: None,
                signer: None,
            },
            total_hpmns: 100,
            extra_normal_mns: 0,
            validator_quorum_count: 24,
            chain_lock_quorum_count: 24,
            upgrading_info: None,

            proposer_strategy: Default::default(),
            rotate_quorums: false,
            failure_testing: Some(FailureStrategy {
                deterministic_start_seed: None,
                dont_finalize_block: false,
                expect_every_block_errors_with_codes: vec![],
                expect_specific_block_errors_with_codes: Default::default(),
                rounds_before_successful_block: Some(5),
            }),
            query_testing: None,
            verify_state_transition_results: false,
            ..Default::default()
        };
        let config = PlatformConfig {
            validator_set: ValidatorSetConfig::default_100_67(),
            chain_lock: ChainLockConfig::default_100_67(),
            instant_lock: InstantLockConfig::default_100_67(),
            execution: ExecutionConfig {
                verify_sum_trees: true,

                ..ExecutionConfig::default()
            },
            block_spacing_ms: 3000,
            testing_configs: PlatformTestConfig::default(),
            ..Default::default()
        };
        let TempPlatform {
            mut platform,
            tempdir: _,
        } = TestPlatformBuilder::new()
            .with_config(config.clone())
            .build_with_mock_rpc();

        let ChainExecutionOutcome {
            abci_app,
            proposers,
            validator_quorums: quorums,
            current_validator_quorum_hash: current_quorum_hash,
            current_proposer_versions,
            end_time_ms,
            identity_nonce_counter,
            identity_contract_nonce_counter,
            instant_lock_quorums,
            ..
        } = run_chain_for_strategy(
            &mut platform,
            15,
            strategy.clone(),
            config.clone(),
            40,
            &mut None,
        );

        let state = abci_app.platform.state.load();

        let protocol_version = state.current_protocol_version_in_consensus();

        let platform_version =
            PlatformVersion::get(protocol_version).expect("expected platform version");

        let known_root_hash = abci_app
            .platform
            .drive
            .grove
            .root_hash(None, &platform_version.drive.grove_version)
            .unwrap()
            .expect("expected root hash");

        abci_app
            .platform
            .reload_state_from_storage(platform_version)
            .expect("expected to recreate state");

        let ResponseInfo {
            data: _,
            version: _,
            app_version: _,
            last_block_height,
            last_block_app_hash,
        } = abci_app
            .info(RequestInfo {
                version: tenderdash_abci::proto::meta::TENDERDASH_VERSION.to_string(),
                block_version: 0,
                p2p_version: 0,
                abci_version: tenderdash_abci::proto::meta::ABCI_VERSION.to_string(),
            })
            .expect("expected to call info");

        assert_eq!(last_block_height, 15);
        assert_eq!(last_block_app_hash, known_root_hash);

        let state = abci_app.platform.state.load();

        let block_start = state
            .last_committed_block_info()
            .as_ref()
            .unwrap()
            .basic_info()
            .height
            + 1;

        continue_chain_for_strategy(
            abci_app,
            ChainExecutionParameters {
                block_start,
                core_height_start: 1,
                block_count: 30,
                proposers,
                validator_quorums: quorums,
                current_validator_quorum_hash: current_quorum_hash,
                current_proposer_versions: Some(current_proposer_versions),
                current_identity_nonce_counter: identity_nonce_counter,
                current_identity_contract_nonce_counter: identity_contract_nonce_counter,
                current_votes: BTreeMap::default(),
                start_time_ms: 1681094380000,
                current_time_ms: end_time_ms,
                instant_lock_quorums,
            },
            strategy,
            config,
            StrategyRandomness::SeedEntropy(7),
        );
    }

    #[test]
    fn run_chain_one_identity_in_solitude() {
        let platform_version = PlatformVersion::latest();
        let strategy = NetworkStrategy {
            strategy: Strategy {
                start_contracts: vec![],
                operations: vec![],
                start_identities: StartIdentities::default(),
                identity_inserts: IdentityInsertInfo {
                    frequency: Frequency {
                        times_per_block_range: 1..2,
                        chance_per_block: None,
                    },
                    ..Default::default()
                },

                identity_contract_nonce_gaps: None,
                signer: None,
            },
            total_hpmns: 100,
            extra_normal_mns: 0,
            validator_quorum_count: 24,
            chain_lock_quorum_count: 24,
            upgrading_info: None,

            proposer_strategy: Default::default(),
            rotate_quorums: false,
            failure_testing: None,
            query_testing: None,
            verify_state_transition_results: true,
            ..Default::default()
        };
        let config = PlatformConfig {
            validator_set: ValidatorSetConfig::default_100_67(),
            chain_lock: ChainLockConfig::default_100_67(),
            instant_lock: InstantLockConfig::default_100_67(),
            execution: ExecutionConfig {
                verify_sum_trees: true,

                ..Default::default()
            },
            block_spacing_ms: 3000,
            testing_configs: PlatformTestConfig {
                block_signing: false,
                store_platform_state: false,
                block_commit_signature_verification: false,
                disable_instant_lock_signature_verification: true,
            },
            ..Default::default()
        };
        let mut platform = TestPlatformBuilder::new()
            .with_config(config.clone())
            .build_with_mock_rpc();

        let outcome = run_chain_for_strategy(&mut platform, 100, strategy, config, 15, &mut None);

        let balance = outcome
            .abci_app
            .platform
            .drive
            .fetch_identity_balance(
                outcome.identities.first().unwrap().id().to_buffer(),
                None,
                platform_version,
            )
            .expect("expected to fetch balances")
            .expect("expected to have an identity to get balance from");

        assert_eq!(balance, 99866651660)
    }

    #[test]
    fn run_chain_core_height_randomly_increasing() {
        let strategy = NetworkStrategy {
            strategy: Strategy {
                start_contracts: vec![],
                operations: vec![],
                start_identities: StartIdentities::default(),
                identity_inserts: IdentityInsertInfo::default(),

                identity_contract_nonce_gaps: None,
                signer: None,
            },
            total_hpmns: 100,
            extra_normal_mns: 0,
            validator_quorum_count: 24,
            chain_lock_quorum_count: 24,
            upgrading_info: None,
            core_height_increase: RandomCoreHeightIncrease(Frequency {
                times_per_block_range: 1..3,
                chance_per_block: Some(0.01),
            }),
            proposer_strategy: Default::default(),
            rotate_quorums: false,
            failure_testing: None,
            query_testing: None,
            verify_state_transition_results: true,
            ..Default::default()
        };
        let config = PlatformConfig {
            validator_set: ValidatorSetConfig::default_100_67(),
            chain_lock: ChainLockConfig::default_100_67(),
            instant_lock: InstantLockConfig::default_100_67(),
            execution: ExecutionConfig {
                verify_sum_trees: true,

                ..Default::default()
            },
            block_spacing_ms: 3000,
            testing_configs: PlatformTestConfig::default_minimal_verifications(),
            ..Default::default()
        };
        let mut platform = TestPlatformBuilder::new()
            .with_config(config.clone())
            .build_with_mock_rpc();

        run_chain_for_strategy(&mut platform, 1000, strategy, config, 15, &mut None);
    }

    #[test]
    fn run_chain_core_height_randomly_increasing_with_epoch_change() {
        let strategy = NetworkStrategy {
            strategy: Strategy {
                start_contracts: vec![],
                operations: vec![],
                start_identities: StartIdentities::default(),
                identity_inserts: IdentityInsertInfo::default(),

                identity_contract_nonce_gaps: None,
                signer: None,
            },
            total_hpmns: 100,
            extra_normal_mns: 0,
            validator_quorum_count: 24,
            chain_lock_quorum_count: 24,
            upgrading_info: None,
            core_height_increase: RandomCoreHeightIncrease(Frequency {
                times_per_block_range: 1..3,
                chance_per_block: Some(0.5),
            }),
            proposer_strategy: Default::default(),
            rotate_quorums: false,
            failure_testing: None,
            query_testing: None,
            verify_state_transition_results: true,
            ..Default::default()
        };
        let hour_in_ms = 1000 * 60 * 60;
        let config = PlatformConfig {
            validator_set: ValidatorSetConfig::default_100_67(),
            chain_lock: ChainLockConfig::default_100_67(),
            instant_lock: InstantLockConfig::default_100_67(),
            execution: ExecutionConfig {
                verify_sum_trees: true,

                ..Default::default()
            },
            block_spacing_ms: hour_in_ms,
            testing_configs: PlatformTestConfig::default_minimal_verifications(),
            ..Default::default()
        };

        let mut platform = TestPlatformBuilder::new()
            .with_config(config.clone())
            .build_with_mock_rpc();

        let outcome = run_chain_for_strategy(&mut platform, 1000, strategy, config, 15, &mut None);
        assert_eq!(outcome.masternode_identity_balances.len(), 100);
        let all_have_balances = outcome
            .masternode_identity_balances
            .iter()
            .all(|(_, balance)| *balance != 0);
        assert!(all_have_balances, "all masternodes should have a balance");
    }

    #[test]
    fn run_chain_core_height_randomly_increasing_with_quick_epoch_change() {
        let strategy = NetworkStrategy {
            strategy: Strategy {
                start_contracts: vec![],
                operations: vec![],
                start_identities: StartIdentities::default(),
                identity_inserts: IdentityInsertInfo::default(),

                identity_contract_nonce_gaps: None,
                signer: None,
            },
            total_hpmns: 100,
            extra_normal_mns: 0,
            validator_quorum_count: 24,
            chain_lock_quorum_count: 24,
            upgrading_info: None,
            core_height_increase: RandomCoreHeightIncrease(Frequency {
                times_per_block_range: 1..3,
                chance_per_block: Some(0.5),
            }),
            proposer_strategy: Default::default(),
            rotate_quorums: false,
            failure_testing: None,
            query_testing: None,
            verify_state_transition_results: true,
            ..Default::default()
        };
        let hour_in_s = 60 * 60;
        let three_mins_in_ms = 1000 * 60 * 3;
        let config = PlatformConfig {
            validator_set: ValidatorSetConfig::default_100_67(),
            chain_lock: ChainLockConfig::default_100_67(),
            instant_lock: InstantLockConfig::default_100_67(),
            execution: ExecutionConfig {
                verify_sum_trees: true,

                epoch_time_length_s: hour_in_s,
                ..Default::default()
            },
            block_spacing_ms: three_mins_in_ms,
            testing_configs: PlatformTestConfig::default_minimal_verifications(),
            ..Default::default()
        };

        let mut platform = TestPlatformBuilder::new()
            .with_config(config.clone())
            .build_with_mock_rpc();

        let outcome = run_chain_for_strategy(&mut platform, 1000, strategy, config, 15, &mut None);
        assert_eq!(outcome.masternode_identity_balances.len(), 100);
        let all_have_balances = outcome
            .masternode_identity_balances
            .iter()
            .all(|(_, balance)| *balance != 0);
        assert!(all_have_balances, "all masternodes should have a balance");
        // 49 makes sense because we have about 20 blocks per epoch, and 1000/20 = 50 (but we didn't go over so we should be at 49)
        assert_eq!(outcome.end_epoch_index, 49);
    }

    #[test]
    fn run_chain_core_height_randomly_increasing_with_quorum_updates() {
        let platform_version = PlatformVersion::latest();
        let strategy = NetworkStrategy {
            strategy: Strategy {
                start_contracts: vec![],
                operations: vec![],
                start_identities: StartIdentities::default(),
                identity_inserts: IdentityInsertInfo::default(),
                identity_contract_nonce_gaps: None,
                signer: None,
            },
            total_hpmns: 500,
            extra_normal_mns: 0,
            validator_quorum_count: 24,
            chain_lock_quorum_count: 24,
            upgrading_info: None,
            core_height_increase: RandomCoreHeightIncrease(Frequency {
                times_per_block_range: 5..6,
                chance_per_block: Some(0.5),
            }),
            proposer_strategy: Default::default(),
            rotate_quorums: true,
            failure_testing: None,
            query_testing: None,
            verify_state_transition_results: true,
            ..Default::default()
        };
        let config = PlatformConfig {
            validator_set: ValidatorSetConfig {
                quorum_type: QuorumType::Llmq100_67,
                quorum_size: 10,
                ..Default::default()
            },
            chain_lock: ChainLockConfig {
                quorum_type: QuorumType::Llmq100_67,
                quorum_size: 10,
                quorum_window: 24,
                quorum_active_signers: 24,
                quorum_rotation: false,
            },
            instant_lock: InstantLockConfig {
                quorum_type: QuorumType::Llmq100_67,
                quorum_size: 10,
                quorum_window: 24,
                quorum_active_signers: 24,
                quorum_rotation: false,
            },
            execution: ExecutionConfig {
                verify_sum_trees: true,

                ..Default::default()
            },
            block_spacing_ms: 300,
            testing_configs: PlatformTestConfig::default_minimal_verifications(),
            ..Default::default()
        };
        let mut platform = TestPlatformBuilder::new()
            .with_config(config.clone())
            .build_with_mock_rpc();

        let ChainExecutionOutcome { abci_app, .. } =
            run_chain_for_strategy(&mut platform, 2000, strategy, config, 40, &mut None);

        // With these params if we didn't rotate we would have at most 240
        // of the 500 hpmns that could get paid, however we are expecting that most
        // will be able to propose a block (and then get paid later on).

        let platform = abci_app.platform;
        let counter = &platform.drive.cache.protocol_versions_counter.read();
        platform
            .drive
            .fetch_versions_with_counter(None, &platform_version.drive)
            .expect("expected to get versions");

        let state = abci_app.platform.state.load();

        assert_eq!(
            state
                .last_committed_block_info()
                .as_ref()
                .unwrap()
                .basic_info()
                .epoch
                .index,
            0
        );
        assert!(counter.get(&1).unwrap().unwrap() > &240);
    }

    #[test]
    fn run_chain_core_height_randomly_increasing_with_quorum_updates_new_proposers() {
        let strategy = NetworkStrategy {
            strategy: Strategy {
                start_contracts: vec![],
                operations: vec![],
                start_identities: StartIdentities::default(),
                identity_inserts: IdentityInsertInfo::default(),

                identity_contract_nonce_gaps: None,
                signer: None,
            },
            total_hpmns: 100,
            extra_normal_mns: 0,
            validator_quorum_count: 24,
            chain_lock_quorum_count: 24,
            upgrading_info: None,
            core_height_increase: RandomCoreHeightIncrease(Frequency {
                times_per_block_range: 1..2,
                chance_per_block: Some(0.2),
            }),
            proposer_strategy: MasternodeListChangesStrategy {
                new_hpmns: Frequency {
                    times_per_block_range: 1..3,
                    chance_per_block: Some(0.5),
                },
                ..Default::default()
            },
            rotate_quorums: true,
            failure_testing: None,
            query_testing: None,
            verify_state_transition_results: true,
            ..Default::default()
        };
        let config = PlatformConfig {
            validator_set: ValidatorSetConfig {
                quorum_type: QuorumType::Llmq100_67,
                quorum_size: 10,
                ..Default::default()
            },
            chain_lock: ChainLockConfig {
                quorum_type: QuorumType::Llmq100_67,
                quorum_size: 10,
                quorum_window: 24,
                quorum_active_signers: 24,
                quorum_rotation: false,
            },
            instant_lock: InstantLockConfig {
                quorum_type: QuorumType::Llmq100_67,
                quorum_size: 10,
                quorum_window: 24,
                quorum_active_signers: 24,
                quorum_rotation: false,
            },
            execution: ExecutionConfig {
                verify_sum_trees: true,

                ..Default::default()
            },
            block_spacing_ms: 300,
            testing_configs: PlatformTestConfig::default_minimal_verifications(),
            ..Default::default()
        };
        let mut platform = TestPlatformBuilder::new()
            .with_config(config.clone())
            .build_with_mock_rpc();

        let ChainExecutionOutcome { abci_app, .. } =
            run_chain_for_strategy(&mut platform, 300, strategy, config, 43, &mut None);

        // With these params if we add new mns the hpmn masternode list would be 100, but we
        // can expect it to be much higher.

        let platform = abci_app.platform;
        let platform_state = platform.state.load();

        assert!(platform_state.hpmn_masternode_list().len() > 100);
    }

    #[test]
    fn run_chain_core_height_randomly_increasing_with_quorum_updates_changing_proposers() {
        let strategy = NetworkStrategy {
            strategy: Strategy {
                start_contracts: vec![],
                operations: vec![],
                start_identities: StartIdentities::default(),
                identity_inserts: IdentityInsertInfo::default(),

                identity_contract_nonce_gaps: None,
                signer: None,
            },
            total_hpmns: 100,
            extra_normal_mns: 0,
            validator_quorum_count: 24,
            chain_lock_quorum_count: 24,
            upgrading_info: None,
            core_height_increase: RandomCoreHeightIncrease(Frequency {
                times_per_block_range: 1..2,
                chance_per_block: Some(0.2),
            }),
            proposer_strategy: MasternodeListChangesStrategy {
                new_hpmns: Frequency {
                    times_per_block_range: 1..3,
                    chance_per_block: Some(0.5),
                },
                removed_hpmns: Frequency {
                    times_per_block_range: 1..3,
                    chance_per_block: Some(0.5),
                },
                ..Default::default()
            },
            rotate_quorums: true,
            failure_testing: None,
            query_testing: None,
            verify_state_transition_results: true,
            ..Default::default()
        };
        let config = PlatformConfig {
            validator_set: ValidatorSetConfig {
                quorum_type: QuorumType::Llmq100_67,
                quorum_size: 10,
                ..Default::default()
            },
            chain_lock: ChainLockConfig {
                quorum_type: QuorumType::Llmq100_67,
                quorum_size: 10,
                quorum_window: 24,
                quorum_active_signers: 24,
                quorum_rotation: false,
            },
            instant_lock: InstantLockConfig {
                quorum_type: QuorumType::Llmq100_67,
                quorum_size: 10,
                quorum_window: 24,
                quorum_active_signers: 24,
                quorum_rotation: false,
            },
            execution: ExecutionConfig {
                verify_sum_trees: true,

                ..Default::default()
            },
            block_spacing_ms: 300,
            testing_configs: PlatformTestConfig::default_minimal_verifications(),
            ..Default::default()
        };
        let mut platform = TestPlatformBuilder::new()
            .with_config(config.clone())
            .build_with_mock_rpc();

        let ChainExecutionOutcome { abci_app, .. } =
            run_chain_for_strategy(&mut platform, 300, strategy, config, 43, &mut None);

        // With these params if we add new mns the hpmn masternode list would be randomly different than 100.

        let platform = abci_app.platform;
        let platform_state = platform.state.load();

        assert_ne!(platform_state.hpmn_masternode_list().len(), 100);
    }

    #[test]
    fn run_chain_core_height_randomly_increasing_with_quorum_updates_updating_proposers() {
        let strategy = NetworkStrategy {
            strategy: Strategy {
                start_contracts: vec![],
                operations: vec![],
                start_identities: StartIdentities::default(),
                identity_inserts: IdentityInsertInfo::default(),

                identity_contract_nonce_gaps: None,
                signer: None,
            },
            total_hpmns: 100,
            extra_normal_mns: 0,
            validator_quorum_count: 24,
            chain_lock_quorum_count: 24,
            upgrading_info: None,
            core_height_increase: RandomCoreHeightIncrease(Frequency {
                times_per_block_range: 1..2,
                chance_per_block: Some(0.2),
            }),
            proposer_strategy: MasternodeListChangesStrategy {
                updated_hpmns: Frequency {
                    times_per_block_range: 1..3,
                    chance_per_block: Some(0.5),
                },
                ..Default::default()
            },
            rotate_quorums: true,
            failure_testing: None,
            query_testing: None,
            verify_state_transition_results: true,
            ..Default::default()
        };
        let config = PlatformConfig {
            validator_set: ValidatorSetConfig {
                quorum_type: QuorumType::Llmq100_67,
                quorum_size: 10,
                ..Default::default()
            },
            chain_lock: ChainLockConfig {
                quorum_type: QuorumType::Llmq100_67,
                quorum_size: 10,
                quorum_window: 24,
                quorum_active_signers: 24,
                quorum_rotation: false,
            },
            instant_lock: InstantLockConfig {
                quorum_type: QuorumType::Llmq100_67,
                quorum_size: 10,
                quorum_window: 24,
                quorum_active_signers: 24,
                quorum_rotation: false,
            },
            execution: ExecutionConfig {
                verify_sum_trees: true,

                ..Default::default()
            },
            block_spacing_ms: 300,
            testing_configs: PlatformTestConfig::default_minimal_verifications(),
            ..Default::default()
        };
        let mut platform = TestPlatformBuilder::new()
            .with_config(config.clone())
            .build_with_mock_rpc();

        let ChainExecutionOutcome {
            abci_app,
            proposers,
            ..
        } = run_chain_for_strategy(&mut platform, 300, strategy, config, 43, &mut None);

        // With these params if we add new mns the hpmn masternode list would be randomly different than 100.

        let platform_version = PlatformVersion::latest();
        let platform = abci_app.platform;
        let _platform_state = platform.state.load();

        // We need to find if any masternode has ever had their keys disabled.

        let hpmns = platform
            .drive
            .fetch_full_identities(
                proposers
                    .into_iter()
                    .map(|proposer| proposer.masternode.pro_tx_hash.to_byte_array())
                    .collect::<Vec<_>>()
                    .as_slice(),
                None,
                platform_version,
            )
            .expect("expected to fetch identities");

        let has_disabled_keys = hpmns.values().any(|identity| {
            identity
                .as_ref()
                .map(|identity| {
                    identity
                        .public_keys()
                        .values()
                        .any(|key| key.disabled_at().is_some())
                })
                .unwrap_or_default()
        });
        assert!(has_disabled_keys);
    }

    #[test]
    fn run_chain_insert_one_new_identity_per_block_with_block_signing() {
        drive_abci::logging::init_for_tests(LogLevel::Silent);

        let strategy = NetworkStrategy {
            strategy: Strategy {
                start_contracts: vec![],
                operations: vec![],
                start_identities: StartIdentities::default(),
                identity_inserts: IdentityInsertInfo {
                    frequency: Frequency {
                        times_per_block_range: 1..2,
                        chance_per_block: None,
                    },
                    ..Default::default()
                },

                identity_contract_nonce_gaps: None,
                signer: None,
            },
            total_hpmns: 100,
            extra_normal_mns: 0,
            validator_quorum_count: 24,
            chain_lock_quorum_count: 24,
            upgrading_info: None,

            proposer_strategy: Default::default(),
            rotate_quorums: false,
            failure_testing: None,
            query_testing: Some(QueryStrategy {
                query_identities_by_public_key_hashes: Frequency {
                    times_per_block_range: 1..5,
                    chance_per_block: None,
                },
            }),
            verify_state_transition_results: true,
            sign_instant_locks: true,
            ..Default::default()
        };
        let config = PlatformConfig {
            validator_set: ValidatorSetConfig::default_100_67(),
            chain_lock: ChainLockConfig::default_100_67(),
            instant_lock: InstantLockConfig::default(),
            execution: ExecutionConfig {
                verify_sum_trees: true,

                ..Default::default()
            },
            block_spacing_ms: 3000,
            testing_configs: PlatformTestConfig::default(),
            ..Default::default()
        };
        let mut platform = TestPlatformBuilder::new()
            .with_config(config.clone())
            .build_with_mock_rpc();

        let outcome = run_chain_for_strategy(&mut platform, 100, strategy, config, 15, &mut None);

        assert_eq!(outcome.identities.len(), 100);
    }

    #[test]
    fn run_chain_insert_one_new_identity_per_block_with_epoch_change() {
        let strategy = NetworkStrategy {
            strategy: Strategy {
                start_contracts: vec![],
                operations: vec![],
                start_identities: StartIdentities::default(),
                identity_inserts: IdentityInsertInfo {
                    frequency: Frequency {
                        times_per_block_range: 1..2,
                        chance_per_block: None,
                    },
                    ..Default::default()
                },

                identity_contract_nonce_gaps: None,
                signer: None,
            },
            total_hpmns: 100,
            extra_normal_mns: 0,
            validator_quorum_count: 24,
            chain_lock_quorum_count: 24,
            upgrading_info: None,

            proposer_strategy: Default::default(),
            rotate_quorums: false,
            failure_testing: None,
            query_testing: None,
            verify_state_transition_results: true,
            ..Default::default()
        };
        let day_in_ms = 1000 * 60 * 60 * 24;
        let config = PlatformConfig {
            validator_set: ValidatorSetConfig::default_100_67(),
            chain_lock: ChainLockConfig::default_100_67(),
            instant_lock: InstantLockConfig::default_100_67(),
            execution: ExecutionConfig {
                verify_sum_trees: true,

                ..Default::default()
            },
            block_spacing_ms: day_in_ms,
            testing_configs: PlatformTestConfig {
                block_signing: false,
                store_platform_state: false,
                block_commit_signature_verification: false,
                disable_instant_lock_signature_verification: true,
            },
            ..Default::default()
        };

        let mut platform = TestPlatformBuilder::new()
            .with_config(config.clone())
            .build_with_mock_rpc();

        let outcome = run_chain_for_strategy(&mut platform, 150, strategy, config, 15, &mut None);
        assert_eq!(outcome.identities.len(), 150);
        assert_eq!(outcome.masternode_identity_balances.len(), 100);
        let all_have_balances = outcome
            .masternode_identity_balances
            .iter()
            .all(|(_, balance)| *balance != 0);
        assert!(all_have_balances, "all masternodes should have a balance");

        let state = outcome.abci_app.platform.state.load();
        let protocol_version = state.current_protocol_version_in_consensus();
        let platform_version =
            PlatformVersion::get(protocol_version).expect("expected platform version");

        assert_eq!(
            hex::encode(
                outcome
                    .abci_app
                    .platform
                    .drive
                    .grove
                    .root_hash(None, &platform_version.drive.grove_version)
                    .unwrap()
                    .unwrap()
            ),
            "11f2f5b4a38234430b5257634470fc4edd7abfedff309139ca95c5e371890bc7".to_string()
        )
    }

    #[test]
    fn run_chain_insert_one_new_identity_and_a_contract() {
        let platform_version = PlatformVersion::latest();
        let contract = json_document_to_created_contract(
            "tests/supporting_files/contract/dashpay/dashpay-contract-all-mutable.json",
            1,
            true,
            platform_version,
        )
        .expect("expected to get contract from a json document");

        let strategy = NetworkStrategy {
            strategy: Strategy {
                start_contracts: vec![(contract, None)],
                operations: vec![],
                start_identities: StartIdentities::default(),
                identity_inserts: IdentityInsertInfo {
                    frequency: Frequency {
                        times_per_block_range: 1..2,
                        chance_per_block: None,
                    },
                    ..Default::default()
                },

                identity_contract_nonce_gaps: None,
                signer: None,
            },
            total_hpmns: 100,
            extra_normal_mns: 0,
            validator_quorum_count: 24,
            chain_lock_quorum_count: 24,
            upgrading_info: None,

            proposer_strategy: Default::default(),
            rotate_quorums: false,
            failure_testing: None,
            query_testing: None,
            verify_state_transition_results: true,
            ..Default::default()
        };
        let config = PlatformConfig {
            validator_set: ValidatorSetConfig::default_100_67(),
            chain_lock: ChainLockConfig::default_100_67(),
            instant_lock: InstantLockConfig::default_100_67(),
            execution: ExecutionConfig {
                verify_sum_trees: true,

                ..Default::default()
            },
            block_spacing_ms: 3000,
            testing_configs: PlatformTestConfig {
                block_signing: false,
                store_platform_state: false,
                block_commit_signature_verification: false,
                disable_instant_lock_signature_verification: true,
            },
            ..Default::default()
        };
        let mut platform = TestPlatformBuilder::new()
            .with_config(config.clone())
            .build_with_mock_rpc();

        let outcome = run_chain_for_strategy(&mut platform, 1, strategy, config, 15, &mut None);

        outcome
            .abci_app
            .platform
            .drive
            .fetch_contract(
                outcome
                    .strategy
                    .strategy
                    .start_contracts
                    .first()
                    .unwrap()
                    .0
                    .data_contract()
                    .id()
                    .to_buffer(),
                None,
                None,
                None,
                platform_version,
            )
            .unwrap()
            .expect("expected to execute the fetch of a contract")
            .expect("expected to get a contract");
    }

    #[test]
    fn run_chain_insert_one_new_identity_and_many_big_contracts() {
        let strategy = NetworkStrategy {
            strategy: Strategy {
                start_contracts: vec![],
                operations: vec![Operation {
                    op_type: OperationType::ContractCreate(
                        RandomDocumentTypeParameters {
                            new_fields_optional_count_range: 1..30,
                            new_fields_required_count_range: 1..40,
                            new_indexes_count_range: 10..11,
                            field_weights: FieldTypeWeights {
                                string_weight: 50,
                                float_weight: 50,
                                integer_weight: 50,
                                date_weight: 50,
                                boolean_weight: 20,
                                byte_array_weight: 70,
                            },
                            field_bounds: FieldMinMaxBounds {
                                string_min_len: 1..10,
                                string_has_min_len_chance: 0.5,
                                string_max_len: 10..63,
                                string_has_max_len_chance: 0.5,
                                integer_min: 1..10,
                                integer_has_min_chance: 0.5,
                                integer_max: 10..10000,
                                integer_has_max_chance: 0.5,
                                float_min: 0.1..10.0,
                                float_has_min_chance: 0.5,
                                float_max: 10.0..1000.0,
                                float_has_max_chance: 0.5,
                                date_min: 0,
                                date_max: 0,
                                byte_array_min_len: 1..10,
                                byte_array_has_min_len_chance: 0.0,
                                byte_array_max_len: 10..255,
                                byte_array_has_max_len_chance: 0.0,
                            },
                            keep_history_chance: 1.0,
                            documents_mutable_chance: 1.0,
                            documents_can_be_deleted_chance: 1.0,
                        },
                        30..31,
                    ),
                    frequency: Frequency {
                        times_per_block_range: 30..31,
                        chance_per_block: None,
                    },
                }],
                start_identities: StartIdentities::default(),
                identity_inserts: IdentityInsertInfo {
                    frequency: Frequency {
                        times_per_block_range: 1..2,
                        chance_per_block: None,
                    },
                    ..Default::default()
                },

                identity_contract_nonce_gaps: None,
                signer: None,
            },
            total_hpmns: 100,
            extra_normal_mns: 0,
            validator_quorum_count: 24,
            chain_lock_quorum_count: 24,
            upgrading_info: None,

            proposer_strategy: Default::default(),
            rotate_quorums: false,
            failure_testing: None,
            query_testing: None,
            verify_state_transition_results: true,
            ..Default::default()
        };
        let config = PlatformConfig {
            validator_set: ValidatorSetConfig::default_100_67(),
            chain_lock: ChainLockConfig::default_100_67(),
            instant_lock: InstantLockConfig::default_100_67(),
            execution: ExecutionConfig {
                verify_sum_trees: true,

                ..Default::default()
            },
            block_spacing_ms: 3000,
            testing_configs: PlatformTestConfig::default_minimal_verifications(),
            ..Default::default()
        };
        let mut platform = TestPlatformBuilder::new()
            .with_config(config.clone())
            .build_with_mock_rpc();

        run_chain_for_strategy(&mut platform, 30, strategy, config, 15, &mut None);
    }

    #[test]
    fn run_chain_insert_one_new_identity_and_a_contract_with_updates() {
        let platform_version = PlatformVersion::latest();
        let contract = json_document_to_created_contract(
            "tests/supporting_files/contract/dashpay/dashpay-contract-all-mutable.json",
            1,
            true,
            platform_version,
        )
        .expect("expected to get contract from a json document");

        let mut contract_update_1 = json_document_to_created_contract(
            "tests/supporting_files/contract/dashpay/dashpay-contract-all-mutable-update-1.json",
            1,
            true,
            platform_version,
        )
        .expect("expected to get contract from a json document");

        //todo: versions should start at 0 (so this should be 1)
        contract_update_1.data_contract_mut().set_version(2);

        let mut contract_update_2 = json_document_to_created_contract(
            "tests/supporting_files/contract/dashpay/dashpay-contract-all-mutable-update-2.json",
            1,
            true,
            platform_version,
        )
        .expect("expected to get contract from a json document");

        contract_update_2.data_contract_mut().set_version(3);

        let strategy = NetworkStrategy {
            strategy: Strategy {
                start_contracts: vec![(
                    contract,
                    Some(BTreeMap::from([
                        (3, contract_update_1),
                        (8, contract_update_2),
                    ])),
                )],
                operations: vec![],
                start_identities: StartIdentities::default(),
                identity_inserts: IdentityInsertInfo {
                    frequency: Frequency {
                        times_per_block_range: 1..2,
                        chance_per_block: None,
                    },
                    ..Default::default()
                },

                identity_contract_nonce_gaps: None,
                signer: None,
            },
            total_hpmns: 100,
            extra_normal_mns: 0,
            validator_quorum_count: 24,
            chain_lock_quorum_count: 24,
            upgrading_info: None,

            proposer_strategy: Default::default(),
            rotate_quorums: false,
            failure_testing: None,
            query_testing: None,
            verify_state_transition_results: true,
            ..Default::default()
        };
        let config = PlatformConfig {
            validator_set: ValidatorSetConfig::default_100_67(),
            chain_lock: ChainLockConfig::default_100_67(),
            instant_lock: InstantLockConfig::default_100_67(),
            execution: ExecutionConfig {
                verify_sum_trees: true,

                ..Default::default()
            },
            block_spacing_ms: 3000,
            testing_configs: PlatformTestConfig {
                block_signing: false,
                store_platform_state: false,
                block_commit_signature_verification: false,
                disable_instant_lock_signature_verification: true,
            },
            ..Default::default()
        };
        let mut platform = TestPlatformBuilder::new()
            .with_config(config.clone())
            .build_with_mock_rpc();

        let outcome = run_chain_for_strategy(&mut platform, 10, strategy, config, 15, &mut None);

        outcome
            .abci_app
            .platform
            .drive
            .fetch_contract(
                outcome
                    .strategy
                    .strategy
                    .start_contracts
                    .first()
                    .unwrap()
                    .0
                    .data_contract()
                    .id()
                    .to_buffer(),
                None,
                None,
                None,
                platform_version,
            )
            .unwrap()
            .expect("expected to execute the fetch of a contract")
            .expect("expected to get a contract");
    }

    #[test]
    fn run_chain_insert_one_new_identity_per_block_and_one_new_document() {
        let platform_version = PlatformVersion::latest();
        let created_contract = json_document_to_created_contract(
            "tests/supporting_files/contract/dashpay/dashpay-contract-all-mutable.json",
            1,
            true,
            platform_version,
        )
        .expect("expected to get contract from a json document");

        let contract = created_contract.data_contract();

        let document_op = DocumentOp {
            contract: contract.clone(),
            action: DocumentAction::DocumentActionInsertRandom(
                DocumentFieldFillType::FillIfNotRequired,
                DocumentFieldFillSize::AnyDocumentFillSize,
            ),
            document_type: contract
                .document_type_for_name("contactRequest")
                .expect("expected a profile document type")
                .to_owned_document_type(),
        };

        let strategy = NetworkStrategy {
            strategy: Strategy {
                start_contracts: vec![(created_contract, None)],
                operations: vec![Operation {
                    op_type: OperationType::Document(document_op),
                    frequency: Frequency {
                        times_per_block_range: 1..2,
                        chance_per_block: None,
                    },
                }],
                start_identities: StartIdentities::default(),
                identity_inserts: IdentityInsertInfo {
                    frequency: Frequency {
                        times_per_block_range: 1..2,
                        chance_per_block: None,
                    },
                    ..Default::default()
                },

                identity_contract_nonce_gaps: None,
                signer: None,
            },
            total_hpmns: 100,
            extra_normal_mns: 0,
            validator_quorum_count: 24,
            chain_lock_quorum_count: 24,
            upgrading_info: None,

            proposer_strategy: Default::default(),
            rotate_quorums: false,
            failure_testing: None,
            query_testing: None,
            verify_state_transition_results: true,
            ..Default::default()
        };
        let config = PlatformConfig {
            validator_set: ValidatorSetConfig::default_100_67(),
            chain_lock: ChainLockConfig::default_100_67(),
            instant_lock: InstantLockConfig::default_100_67(),
            execution: ExecutionConfig {
                verify_sum_trees: true,

                ..Default::default()
            },
            block_spacing_ms: 3000,
            testing_configs: PlatformTestConfig::default_minimal_verifications(),
            ..Default::default()
        };
        let mut platform = TestPlatformBuilder::new()
            .with_config(config.clone())
            .build_with_mock_rpc();

        run_chain_for_strategy(&mut platform, 100, strategy, config, 15, &mut None);
    }

    #[test]
    fn run_chain_insert_one_new_identity_per_block_and_a_document_with_epoch_change() {
        let platform_version = PlatformVersion::latest();
        let created_contract = json_document_to_created_contract(
            "tests/supporting_files/contract/dashpay/dashpay-contract-all-mutable.json",
            1,
            true,
            platform_version,
        )
        .expect("expected to get contract from a json document");

        let contract = created_contract.data_contract();

        let document_op = DocumentOp {
            contract: contract.clone(),
            action: DocumentAction::DocumentActionInsertRandom(
                DocumentFieldFillType::FillIfNotRequired,
                DocumentFieldFillSize::AnyDocumentFillSize,
            ),
            document_type: contract
                .document_type_for_name("contactRequest")
                .expect("expected a profile document type")
                .to_owned_document_type(),
        };

        let strategy = NetworkStrategy {
            strategy: Strategy {
                start_contracts: vec![(created_contract, None)],
                operations: vec![Operation {
                    op_type: OperationType::Document(document_op),
                    frequency: Frequency {
                        times_per_block_range: 1..2,
                        chance_per_block: None,
                    },
                }],
                start_identities: StartIdentities::default(),
                identity_inserts: IdentityInsertInfo {
                    frequency: Frequency {
                        times_per_block_range: 1..2,
                        chance_per_block: None,
                    },
                    ..Default::default()
                },

                identity_contract_nonce_gaps: None,
                signer: None,
            },
            total_hpmns: 100,
            extra_normal_mns: 0,
            validator_quorum_count: 24,
            chain_lock_quorum_count: 24,
            upgrading_info: None,

            proposer_strategy: Default::default(),
            rotate_quorums: false,
            failure_testing: None,
            query_testing: None,
            verify_state_transition_results: true,
            ..Default::default()
        };
        let day_in_ms = 1000 * 60 * 60 * 24;
        let config = PlatformConfig {
            validator_set: ValidatorSetConfig::default_100_67(),
            chain_lock: ChainLockConfig::default_100_67(),
            instant_lock: InstantLockConfig::default_100_67(),
            execution: ExecutionConfig {
                verify_sum_trees: true,

                ..Default::default()
            },
            block_spacing_ms: day_in_ms,
            testing_configs: PlatformTestConfig {
                block_signing: false,
                store_platform_state: false,
                block_commit_signature_verification: false,
                disable_instant_lock_signature_verification: true,
            },
            ..Default::default()
        };
        let block_count = 120;
        let mut platform = TestPlatformBuilder::new()
            .with_config(config.clone())
            .build_with_mock_rpc();

        let outcome =
            run_chain_for_strategy(&mut platform, block_count, strategy, config, 15, &mut None);
        assert_eq!(outcome.identities.len() as u64, block_count);
        assert_eq!(outcome.masternode_identity_balances.len(), 100);
        let all_have_balances = outcome
            .masternode_identity_balances
            .iter()
            .all(|(_, balance)| *balance != 0);
        assert!(all_have_balances, "all masternodes should have a balance");
    }

    #[test]
    fn run_chain_insert_one_new_identity_per_block_document_insertions_and_deletions_with_epoch_change(
    ) {
        let platform_version = PlatformVersion::latest();
        let created_contract = json_document_to_created_contract(
            "tests/supporting_files/contract/dashpay/dashpay-contract-all-mutable.json",
            1,
            true,
            platform_version,
        )
        .expect("expected to get contract from a json document");

        let contract = created_contract.data_contract();

        let document_insertion_op = DocumentOp {
            contract: contract.clone(),
            action: DocumentAction::DocumentActionInsertRandom(
                DocumentFieldFillType::FillIfNotRequired,
                DocumentFieldFillSize::AnyDocumentFillSize,
            ),
            document_type: contract
                .document_type_for_name("contactRequest")
                .expect("expected a profile document type")
                .to_owned_document_type(),
        };

        let document_deletion_op = DocumentOp {
            contract: contract.clone(),
            action: DocumentAction::DocumentActionDelete,
            document_type: contract
                .document_type_for_name("contactRequest")
                .expect("expected a profile document type")
                .to_owned_document_type(),
        };

        let strategy = NetworkStrategy {
            strategy: Strategy {
                start_contracts: vec![(created_contract, None)],
                operations: vec![
                    Operation {
                        op_type: OperationType::Document(document_insertion_op),
                        frequency: Frequency {
                            times_per_block_range: 1..2,
                            chance_per_block: None,
                        },
                    },
                    Operation {
                        op_type: OperationType::Document(document_deletion_op),
                        frequency: Frequency {
                            times_per_block_range: 1..2,
                            chance_per_block: None,
                        },
                    },
                ],
                start_identities: StartIdentities::default(),
                identity_inserts: IdentityInsertInfo {
                    frequency: Frequency {
                        times_per_block_range: 1..2,
                        chance_per_block: None,
                    },
                    ..Default::default()
                },

                identity_contract_nonce_gaps: None,
                signer: None,
            },
            total_hpmns: 100,
            extra_normal_mns: 0,
            validator_quorum_count: 24,
            chain_lock_quorum_count: 24,
            upgrading_info: None,

            proposer_strategy: Default::default(),
            rotate_quorums: false,
            failure_testing: None,
            query_testing: None,
            verify_state_transition_results: true,
            ..Default::default()
        };
        let day_in_ms = 1000 * 60 * 60 * 24;
        let config = PlatformConfig {
            validator_set: ValidatorSetConfig::default_100_67(),
            chain_lock: ChainLockConfig::default_100_67(),
            instant_lock: InstantLockConfig::default_100_67(),
            execution: ExecutionConfig {
                verify_sum_trees: true,

                ..Default::default()
            },
            block_spacing_ms: day_in_ms,
            testing_configs: PlatformTestConfig {
                block_signing: false,
                store_platform_state: false,
                block_commit_signature_verification: false,
                disable_instant_lock_signature_verification: true,
            },
            ..Default::default()
        };
        let block_count = 120;
        let mut platform = TestPlatformBuilder::new()
            .with_config(config.clone())
            .build_with_mock_rpc();

        let outcome =
            run_chain_for_strategy(&mut platform, block_count, strategy, config, 15, &mut None);
        assert_eq!(outcome.identities.len() as u64, block_count);
        assert_eq!(outcome.masternode_identity_balances.len(), 100);
        let all_have_balances = outcome
            .masternode_identity_balances
            .iter()
            .all(|(_, balance)| *balance != 0);
        assert!(all_have_balances, "all masternodes should have a balance");
    }

    #[test]
    fn run_chain_insert_one_new_identity_per_block_many_document_insertions_and_deletions_with_epoch_change(
    ) {
        let platform_version = PlatformVersion::latest();
        let created_contract = json_document_to_created_contract(
            "tests/supporting_files/contract/dashpay/dashpay-contract-all-mutable.json",
            1,
            true,
            platform_version,
        )
        .expect("expected to get contract from a json document");

        let contract = created_contract.data_contract();

        let document_insertion_op = DocumentOp {
            contract: contract.clone(),
            action: DocumentAction::DocumentActionInsertRandom(
                DocumentFieldFillType::FillIfNotRequired,
                DocumentFieldFillSize::AnyDocumentFillSize,
            ),
            document_type: contract
                .document_type_for_name("contactRequest")
                .expect("expected a profile document type")
                .to_owned_document_type(),
        };

        let document_deletion_op = DocumentOp {
            contract: contract.clone(),
            action: DocumentAction::DocumentActionDelete,
            document_type: contract
                .document_type_for_name("contactRequest")
                .expect("expected a profile document type")
                .to_owned_document_type(),
        };

        let strategy = NetworkStrategy {
            strategy: Strategy {
                start_contracts: vec![(created_contract, None)],
                operations: vec![
                    Operation {
                        op_type: OperationType::Document(document_insertion_op),
                        frequency: Frequency {
                            times_per_block_range: 1..7,
                            chance_per_block: None,
                        },
                    },
                    Operation {
                        op_type: OperationType::Document(document_deletion_op),
                        frequency: Frequency {
                            times_per_block_range: 1..7,
                            chance_per_block: None,
                        },
                    },
                ],
                start_identities: StartIdentities::default(),
                identity_inserts: IdentityInsertInfo {
                    frequency: Frequency {
                        times_per_block_range: 1..2,
                        chance_per_block: None,
                    },
                    ..Default::default()
                },

                identity_contract_nonce_gaps: None,
                signer: None,
            },
            total_hpmns: 100,
            extra_normal_mns: 0,
            validator_quorum_count: 24,
            chain_lock_quorum_count: 24,
            upgrading_info: None,

            proposer_strategy: Default::default(),
            rotate_quorums: false,
            failure_testing: None,
            query_testing: None,
            verify_state_transition_results: true,
            ..Default::default()
        };
        let day_in_ms = 1000 * 60 * 60 * 24;
        let config = PlatformConfig {
            validator_set: ValidatorSetConfig::default_100_67(),
            chain_lock: ChainLockConfig::default_100_67(),
            instant_lock: InstantLockConfig::default_100_67(),
            execution: ExecutionConfig {
                verify_sum_trees: true,

                ..Default::default()
            },
            block_spacing_ms: day_in_ms,
            testing_configs: PlatformTestConfig {
                block_signing: false,
                store_platform_state: false,
                block_commit_signature_verification: false,
                disable_instant_lock_signature_verification: true,
            },
            ..Default::default()
        };

        let block_count = 120;
        let mut platform = TestPlatformBuilder::new()
            .with_config(config.clone())
            .build_with_mock_rpc();

        let outcome =
            run_chain_for_strategy(&mut platform, block_count, strategy, config, 15, &mut None);
        assert_eq!(outcome.identities.len() as u64, block_count);
        assert_eq!(outcome.masternode_identity_balances.len(), 100);
        let all_have_balances = outcome
            .masternode_identity_balances
            .iter()
            .all(|(_, balance)| *balance != 0);
        assert!(all_have_balances, "all masternodes should have a balance");
        let state = outcome.abci_app.platform.state.load();
        let protocol_version = state.current_protocol_version_in_consensus();
        let platform_version =
            PlatformVersion::get(protocol_version).expect("expected platform version");
        assert_eq!(
            hex::encode(
                outcome
                    .abci_app
                    .platform
                    .drive
                    .grove
                    .root_hash(None, &platform_version.drive.grove_version)
                    .unwrap()
                    .unwrap()
            ),
<<<<<<< HEAD
            "0f16c735739411f8dff9640b3ca244b5838480f5634b8ab7744743b116fd9218".to_string()
=======
            "6e4fb02e2619715b4a190ee206b560a8d34830a721d02d29bb5731783ba2b08a".to_string()
>>>>>>> 6e0842fb
        )
    }

    #[test]
    fn run_chain_insert_one_new_identity_per_block_many_document_insertions_and_deletions_with_nonce_gaps_with_epoch_change(
    ) {
        let platform_version = PlatformVersion::latest();
        let created_contract = json_document_to_created_contract(
            "tests/supporting_files/contract/dashpay/dashpay-contract-all-mutable.json",
            1,
            true,
            platform_version,
        )
        .expect("expected to get contract from a json document");

        let contract = created_contract.data_contract();

        let document_insertion_op = DocumentOp {
            contract: contract.clone(),
            action: DocumentAction::DocumentActionInsertRandom(
                DocumentFieldFillType::FillIfNotRequired,
                DocumentFieldFillSize::AnyDocumentFillSize,
            ),
            document_type: contract
                .document_type_for_name("contactRequest")
                .expect("expected a profile document type")
                .to_owned_document_type(),
        };

        let document_deletion_op = DocumentOp {
            contract: contract.clone(),
            action: DocumentAction::DocumentActionDelete,
            document_type: contract
                .document_type_for_name("contactRequest")
                .expect("expected a profile document type")
                .to_owned_document_type(),
        };

        let strategy = NetworkStrategy {
            strategy: Strategy {
                start_contracts: vec![(created_contract, None)],
                operations: vec![
                    Operation {
                        op_type: OperationType::Document(document_insertion_op),
                        frequency: Frequency {
                            times_per_block_range: 1..7,
                            chance_per_block: None,
                        },
                    },
                    Operation {
                        op_type: OperationType::Document(document_deletion_op),
                        frequency: Frequency {
                            times_per_block_range: 1..7,
                            chance_per_block: None,
                        },
                    },
                ],
                start_identities: StartIdentities::default(),
                identity_inserts: IdentityInsertInfo {
                    frequency: Frequency {
                        times_per_block_range: 1..2,
                        chance_per_block: None,
                    },
                    ..Default::default()
                },

                identity_contract_nonce_gaps: Some(Frequency {
                    times_per_block_range: 1..3,
                    chance_per_block: Some(0.5),
                }),
                signer: None,
            },
            total_hpmns: 100,
            extra_normal_mns: 0,
            validator_quorum_count: 24,
            chain_lock_quorum_count: 24,
            upgrading_info: None,

            proposer_strategy: Default::default(),
            rotate_quorums: false,
            failure_testing: None,
            query_testing: None,
            verify_state_transition_results: true,
            ..Default::default()
        };
        let day_in_ms = 1000 * 60 * 60 * 24;
        let config = PlatformConfig {
            validator_set: ValidatorSetConfig::default_100_67(),
            chain_lock: ChainLockConfig::default_100_67(),
            instant_lock: InstantLockConfig::default_100_67(),
            execution: ExecutionConfig {
                verify_sum_trees: true,

                ..Default::default()
            },
            block_spacing_ms: day_in_ms,
            testing_configs: PlatformTestConfig {
                block_signing: false,
                store_platform_state: false,
                block_commit_signature_verification: false,
                disable_instant_lock_signature_verification: true,
            },
            ..Default::default()
        };

        let block_count = 120;
        let mut platform = TestPlatformBuilder::new()
            .with_config(config.clone())
            .build_with_mock_rpc();

        let outcome =
            run_chain_for_strategy(&mut platform, block_count, strategy, config, 15, &mut None);
        assert_eq!(outcome.identities.len() as u64, block_count);
        assert_eq!(outcome.masternode_identity_balances.len(), 100);
        let all_have_balances = outcome
            .masternode_identity_balances
            .iter()
            .all(|(_, balance)| *balance != 0);
        assert!(all_have_balances, "all masternodes should have a balance");
        let state = outcome.abci_app.platform.state.load();
        let protocol_version = state.current_protocol_version_in_consensus();
        let platform_version =
            PlatformVersion::get(protocol_version).expect("expected platform version");
        assert_eq!(
            hex::encode(
                outcome
                    .abci_app
                    .platform
                    .drive
                    .grove
                    .root_hash(None, &platform_version.drive.grove_version)
                    .unwrap()
                    .unwrap()
            ),
<<<<<<< HEAD
            "a20b7973b60f51edbef1a3a378c6b0fa64e3de917754c0ddc78dc30cff7fd9f6".to_string()
=======
            "e3cd37a5139f08af5ae5933c71ba7f3d1a922291bb625e78c245f115034f8408".to_string()
>>>>>>> 6e0842fb
        )
    }

    #[test]
    fn run_chain_insert_one_new_identity_per_block_many_document_insertions_and_deletions_with_max_nonce_gaps_with_epoch_change(
    ) {
        let platform_version = PlatformVersion::latest();
        let created_contract = json_document_to_created_contract(
            "tests/supporting_files/contract/dashpay/dashpay-contract-all-mutable.json",
            1,
            true,
            platform_version,
        )
        .expect("expected to get contract from a json document");

        let contract = created_contract.data_contract();

        let document_insertion_op = DocumentOp {
            contract: contract.clone(),
            action: DocumentAction::DocumentActionInsertRandom(
                DocumentFieldFillType::FillIfNotRequired,
                DocumentFieldFillSize::AnyDocumentFillSize,
            ),
            document_type: contract
                .document_type_for_name("contactRequest")
                .expect("expected a profile document type")
                .to_owned_document_type(),
        };

        let document_deletion_op = DocumentOp {
            contract: contract.clone(),
            action: DocumentAction::DocumentActionDelete,
            document_type: contract
                .document_type_for_name("contactRequest")
                .expect("expected a profile document type")
                .to_owned_document_type(),
        };

        let strategy = NetworkStrategy {
            strategy: Strategy {
                start_contracts: vec![(created_contract, None)],
                operations: vec![
                    Operation {
                        op_type: OperationType::Document(document_insertion_op),
                        frequency: Frequency {
                            times_per_block_range: 1..7,
                            chance_per_block: None,
                        },
                    },
                    Operation {
                        op_type: OperationType::Document(document_deletion_op),
                        frequency: Frequency {
                            times_per_block_range: 1..7,
                            chance_per_block: None,
                        },
                    },
                ],
                start_identities: StartIdentities::default(),
                identity_inserts: IdentityInsertInfo {
                    frequency: Frequency {
                        times_per_block_range: 1..2,
                        chance_per_block: None,
                    },
                    ..Default::default()
                },

                identity_contract_nonce_gaps: Some(Frequency {
                    times_per_block_range: 24..25,
                    chance_per_block: Some(1.0),
                }),
                signer: None,
            },
            total_hpmns: 100,
            extra_normal_mns: 0,
            validator_quorum_count: 24,
            chain_lock_quorum_count: 24,
            upgrading_info: None,

            proposer_strategy: Default::default(),
            rotate_quorums: false,
            failure_testing: None,
            query_testing: None,
            verify_state_transition_results: true,
            ..Default::default()
        };
        let day_in_ms = 1000 * 60 * 60 * 24;
        let config = PlatformConfig {
            validator_set: ValidatorSetConfig::default_100_67(),
            chain_lock: ChainLockConfig::default_100_67(),
            instant_lock: InstantLockConfig::default_100_67(),
            execution: ExecutionConfig {
                verify_sum_trees: true,

                ..Default::default()
            },
            block_spacing_ms: day_in_ms,
            testing_configs: PlatformTestConfig::default_minimal_verifications(),
            ..Default::default()
        };

        let block_count = 10;
        let mut platform = TestPlatformBuilder::new()
            .with_config(config.clone())
            .build_with_mock_rpc();

        let outcome =
            run_chain_for_strategy(&mut platform, block_count, strategy, config, 15, &mut None);
        for tx_results_per_block in outcome.state_transition_results_per_block.values() {
            for (state_transition, result) in tx_results_per_block {
                assert_eq!(
                    result.code, 0,
                    "state transition got code {} : {:?}",
                    result.code, state_transition
                );
            }
        }
    }

    #[test]
    fn run_chain_insert_one_new_identity_per_block_many_document_insertions_and_deletions_with_higher_than_max_nonce_gaps_with_epoch_change(
    ) {
        let platform_version = PlatformVersion::latest();
        let created_contract = json_document_to_created_contract(
            "tests/supporting_files/contract/dashpay/dashpay-contract-all-mutable.json",
            1,
            true,
            platform_version,
        )
        .expect("expected to get contract from a json document");

        let contract = created_contract.data_contract();

        let document_insertion_op = DocumentOp {
            contract: contract.clone(),
            action: DocumentAction::DocumentActionInsertRandom(
                DocumentFieldFillType::FillIfNotRequired,
                DocumentFieldFillSize::AnyDocumentFillSize,
            ),
            document_type: contract
                .document_type_for_name("contactRequest")
                .expect("expected a profile document type")
                .to_owned_document_type(),
        };

        let document_deletion_op = DocumentOp {
            contract: contract.clone(),
            action: DocumentAction::DocumentActionDelete,
            document_type: contract
                .document_type_for_name("contactRequest")
                .expect("expected a profile document type")
                .to_owned_document_type(),
        };

        let strategy = NetworkStrategy {
            strategy: Strategy {
                start_contracts: vec![(created_contract, None)],
                operations: vec![
                    Operation {
                        op_type: OperationType::Document(document_insertion_op),
                        frequency: Frequency {
                            times_per_block_range: 1..7,
                            chance_per_block: None,
                        },
                    },
                    Operation {
                        op_type: OperationType::Document(document_deletion_op),
                        frequency: Frequency {
                            times_per_block_range: 1..7,
                            chance_per_block: None,
                        },
                    },
                ],
                start_identities: StartIdentities::default(),
                identity_inserts: IdentityInsertInfo {
                    frequency: Frequency {
                        times_per_block_range: 1..2,
                        chance_per_block: None,
                    },
                    ..Default::default()
                },

                identity_contract_nonce_gaps: Some(Frequency {
                    times_per_block_range: 25..26,
                    chance_per_block: Some(1.0),
                }),
                signer: None,
            },
            total_hpmns: 100,
            extra_normal_mns: 0,
            validator_quorum_count: 24,
            chain_lock_quorum_count: 24,
            upgrading_info: None,

            proposer_strategy: Default::default(),
            rotate_quorums: false,
            failure_testing: None,
            query_testing: None,
            verify_state_transition_results: true,
            ..Default::default()
        };
        let day_in_ms = 1000 * 60 * 60 * 24;
        let config = PlatformConfig {
            validator_set: ValidatorSetConfig::default_100_67(),
            chain_lock: ChainLockConfig::default_100_67(),
            instant_lock: InstantLockConfig::default_100_67(),
            execution: ExecutionConfig {
                verify_sum_trees: true,

                ..Default::default()
            },
            block_spacing_ms: day_in_ms,
            testing_configs: PlatformTestConfig::default_minimal_verifications(),
            ..Default::default()
        };

        let block_count = 10;
        let mut platform = TestPlatformBuilder::new()
            .with_config(config.clone())
            .build_with_mock_rpc();

        let outcome =
            run_chain_for_strategy(&mut platform, block_count, strategy, config, 15, &mut None);
        for tx_results_per_block in outcome.state_transition_results_per_block.values() {
            for (state_transition, _unused_result) in tx_results_per_block {
                // We can't ever get a documents batch transition, because the proposer will remove it from a block
                assert!(!matches!(
                    state_transition,
                    StateTransition::DocumentsBatch(_)
                ));
            }
        }
    }

    #[test]
    fn run_chain_insert_many_new_identity_per_block_many_document_insertions_and_deletions_with_epoch_change(
    ) {
        let platform_version = PlatformVersion::latest();
        let created_contract = json_document_to_created_contract(
            "tests/supporting_files/contract/dashpay/dashpay-contract-all-mutable.json",
            1,
            true,
            platform_version,
        )
        .expect("expected to get contract from a json document");

        let contract = created_contract.data_contract();

        let document_insertion_op = DocumentOp {
            contract: contract.clone(),
            action: DocumentAction::DocumentActionInsertRandom(
                DocumentFieldFillType::FillIfNotRequired,
                DocumentFieldFillSize::AnyDocumentFillSize,
            ),
            document_type: contract
                .document_type_for_name("contactRequest")
                .expect("expected a profile document type")
                .to_owned_document_type(),
        };

        let document_deletion_op = DocumentOp {
            contract: contract.clone(),
            action: DocumentAction::DocumentActionDelete,
            document_type: contract
                .document_type_for_name("contactRequest")
                .expect("expected a profile document type")
                .to_owned_document_type(),
        };

        let strategy = NetworkStrategy {
            strategy: Strategy {
                start_contracts: vec![(created_contract, None)],
                operations: vec![
                    Operation {
                        op_type: OperationType::Document(document_insertion_op),
                        frequency: Frequency {
                            times_per_block_range: 1..40,
                            chance_per_block: None,
                        },
                    },
                    Operation {
                        op_type: OperationType::Document(document_deletion_op),
                        frequency: Frequency {
                            times_per_block_range: 1..15,
                            chance_per_block: None,
                        },
                    },
                ],
                start_identities: StartIdentities::default(),
                identity_inserts: IdentityInsertInfo {
                    frequency: Frequency {
                        times_per_block_range: 1..30,
                        chance_per_block: None,
                    },
                    start_keys: 5,
                    extra_keys: Default::default(),
                },

                identity_contract_nonce_gaps: None,
                signer: None,
            },
            total_hpmns: 100,
            extra_normal_mns: 0,
            validator_quorum_count: 24,
            chain_lock_quorum_count: 24,
            upgrading_info: None,

            proposer_strategy: Default::default(),
            rotate_quorums: false,
            failure_testing: None,
            query_testing: None,
            verify_state_transition_results: true,
            ..Default::default()
        };

        let day_in_ms = 1000 * 60 * 60 * 24;

        let config = PlatformConfig {
            validator_set: ValidatorSetConfig::default_100_67(),
            chain_lock: ChainLockConfig::default_100_67(),
            instant_lock: InstantLockConfig::default_100_67(),
            execution: ExecutionConfig {
                verify_sum_trees: true,

                epoch_time_length_s: 1576800,
                ..Default::default()
            },
            block_spacing_ms: day_in_ms,
            testing_configs: PlatformTestConfig {
                block_signing: false,
                store_platform_state: false,
                block_commit_signature_verification: false,
                disable_instant_lock_signature_verification: true,
            },
            ..Default::default()
        };
        let block_count = 30;
        let mut platform = TestPlatformBuilder::new()
            .with_config(config.clone())
            .build_with_mock_rpc();

<<<<<<< HEAD
        let outcome = run_chain_for_strategy(&mut platform, block_count, strategy, config, 15);
        assert_eq!(outcome.identities.len() as u64, 472);
=======
        let outcome =
            run_chain_for_strategy(&mut platform, block_count, strategy, config, 15, &mut None);
        assert_eq!(outcome.identities.len() as u64, 470);
>>>>>>> 6e0842fb
        assert_eq!(outcome.masternode_identity_balances.len(), 100);
        let balance_count = outcome
            .masternode_identity_balances
            .into_iter()
            .filter(|(_, balance)| *balance != 0)
            .count();
        assert_eq!(balance_count, 19); // 1 epoch worth of proposers
    }

    #[test]
    fn run_chain_insert_many_new_identity_per_block_many_document_insertions_updates_and_deletions_with_epoch_change(
    ) {
        let platform_version = PlatformVersion::latest();
        let created_contract = json_document_to_created_contract(
            "tests/supporting_files/contract/dashpay/dashpay-contract-all-mutable.json",
            1,
            true,
            platform_version,
        )
        .expect("expected to get contract from a json document");

        let contract = created_contract.data_contract();

        let document_insertion_op = DocumentOp {
            contract: contract.clone(),
            action: DocumentAction::DocumentActionInsertRandom(
                DocumentFieldFillType::FillIfNotRequired,
                DocumentFieldFillSize::AnyDocumentFillSize,
            ),
            document_type: contract
                .document_type_for_name("contactRequest")
                .expect("expected a profile document type")
                .to_owned_document_type(),
        };

        let document_replace_op = DocumentOp {
            contract: contract.clone(),
            action: DocumentActionReplaceRandom,
            document_type: contract
                .document_type_for_name("contactRequest")
                .expect("expected a profile document type")
                .to_owned_document_type(),
        };

        let document_deletion_op = DocumentOp {
            contract: contract.clone(),
            action: DocumentAction::DocumentActionDelete,
            document_type: contract
                .document_type_for_name("contactRequest")
                .expect("expected a profile document type")
                .to_owned_document_type(),
        };

        let strategy = NetworkStrategy {
            strategy: Strategy {
                start_contracts: vec![(created_contract, None)],
                operations: vec![
                    Operation {
                        op_type: OperationType::Document(document_insertion_op),
                        frequency: Frequency {
                            times_per_block_range: 1..40,
                            chance_per_block: None,
                        },
                    },
                    Operation {
                        op_type: OperationType::Document(document_replace_op),
                        frequency: Frequency {
                            times_per_block_range: 1..5,
                            chance_per_block: None,
                        },
                    },
                    Operation {
                        op_type: OperationType::Document(document_deletion_op),
                        frequency: Frequency {
                            times_per_block_range: 1..5,
                            chance_per_block: None,
                        },
                    },
                ],
                start_identities: StartIdentities::default(),
                identity_inserts: IdentityInsertInfo {
                    frequency: Frequency {
                        times_per_block_range: 1..6,
                        chance_per_block: None,
                    },
                    start_keys: 5,
                    extra_keys: Default::default(),
                },

                identity_contract_nonce_gaps: None,
                signer: None,
            },
            total_hpmns: 100,
            extra_normal_mns: 0,
            validator_quorum_count: 24,
            chain_lock_quorum_count: 24,
            upgrading_info: None,

            proposer_strategy: Default::default(),
            rotate_quorums: false,
            failure_testing: None,
            query_testing: None,
            verify_state_transition_results: true,
            ..Default::default()
        };

        let day_in_ms = 1000 * 60 * 60 * 24;

        let config = PlatformConfig {
            validator_set: ValidatorSetConfig::default_100_67(),
            chain_lock: ChainLockConfig::default_100_67(),
            instant_lock: InstantLockConfig::default_100_67(),
            execution: ExecutionConfig {
                verify_sum_trees: true,

                epoch_time_length_s: 1576800,
                ..Default::default()
            },
            block_spacing_ms: day_in_ms,
            testing_configs: PlatformTestConfig {
                block_signing: false,
                store_platform_state: false,
                block_commit_signature_verification: false,
                disable_instant_lock_signature_verification: true,
            },
            ..Default::default()
        };
        let block_count = 30;
        let mut platform = TestPlatformBuilder::new()
            .with_config(config.clone())
            .build_with_mock_rpc();

<<<<<<< HEAD
        let outcome = run_chain_for_strategy(&mut platform, block_count, strategy, config, 15);
        assert_eq!(outcome.identities.len() as u64, 83);
=======
        let outcome =
            run_chain_for_strategy(&mut platform, block_count, strategy, config, 15, &mut None);
        assert_eq!(outcome.identities.len() as u64, 90);
>>>>>>> 6e0842fb
        assert_eq!(outcome.masternode_identity_balances.len(), 100);
        let balance_count = outcome
            .masternode_identity_balances
            .into_iter()
            .filter(|(_, balance)| *balance != 0)
            .count();
        assert_eq!(balance_count, 19); // 1 epoch worth of proposers
    }

    #[test]
    fn run_chain_insert_many_new_identity_per_block_many_document_insertions_updates_transfers_and_deletions_with_epoch_change(
    ) {
        let platform_version = PlatformVersion::latest();
        let created_contract = json_document_to_created_contract(
            "tests/supporting_files/contract/dashpay/dashpay-contract-all-mutable.json",
            1,
            true,
            platform_version,
        )
        .expect("expected to get contract from a json document");

        let contract = created_contract.data_contract();

        let document_insertion_op = DocumentOp {
            contract: contract.clone(),
            action: DocumentAction::DocumentActionInsertRandom(
                DocumentFieldFillType::FillIfNotRequired,
                DocumentFieldFillSize::AnyDocumentFillSize,
            ),
            document_type: contract
                .document_type_for_name("contactRequest")
                .expect("expected a profile document type")
                .to_owned_document_type(),
        };

        let document_replace_op = DocumentOp {
            contract: contract.clone(),
            action: DocumentActionReplaceRandom,
            document_type: contract
                .document_type_for_name("contactRequest")
                .expect("expected a profile document type")
                .to_owned_document_type(),
        };

        let document_transfer_op = DocumentOp {
            contract: contract.clone(),
            action: DocumentActionTransferRandom,
            document_type: contract
                .document_type_for_name("contactRequest")
                .expect("expected a profile document type")
                .to_owned_document_type(),
        };

        let document_deletion_op = DocumentOp {
            contract: contract.clone(),
            action: DocumentAction::DocumentActionDelete,
            document_type: contract
                .document_type_for_name("contactRequest")
                .expect("expected a profile document type")
                .to_owned_document_type(),
        };

        let strategy = NetworkStrategy {
            strategy: Strategy {
                start_contracts: vec![(created_contract, None)],
                operations: vec![
                    Operation {
                        op_type: OperationType::Document(document_insertion_op),
                        frequency: Frequency {
                            times_per_block_range: 1..40,
                            chance_per_block: None,
                        },
                    },
                    Operation {
                        op_type: OperationType::Document(document_replace_op),
                        frequency: Frequency {
                            times_per_block_range: 1..5,
                            chance_per_block: None,
                        },
                    },
                    Operation {
                        op_type: OperationType::Document(document_transfer_op),
                        frequency: Frequency {
                            times_per_block_range: 1..5,
                            chance_per_block: None,
                        },
                    },
                    Operation {
                        op_type: OperationType::Document(document_deletion_op),
                        frequency: Frequency {
                            times_per_block_range: 1..5,
                            chance_per_block: None,
                        },
                    },
                ],
                start_identities: StartIdentities::default(),
                identity_inserts: IdentityInsertInfo {
                    frequency: Frequency {
                        times_per_block_range: 1..6,
                        chance_per_block: None,
                    },
                    start_keys: 5,
                    extra_keys: Default::default(),
                },

                identity_contract_nonce_gaps: None,
                signer: None,
            },
            total_hpmns: 100,
            extra_normal_mns: 0,
            validator_quorum_count: 24,
            chain_lock_quorum_count: 24,
            upgrading_info: None,

            proposer_strategy: Default::default(),
            rotate_quorums: false,
            failure_testing: None,
            query_testing: None,
            verify_state_transition_results: true,
            ..Default::default()
        };

        let day_in_ms = 1000 * 60 * 60 * 24;

        let config = PlatformConfig {
            validator_set: ValidatorSetConfig::default_100_67(),
            chain_lock: ChainLockConfig::default_100_67(),
            instant_lock: InstantLockConfig::default_100_67(),
            execution: ExecutionConfig {
                verify_sum_trees: true,

                epoch_time_length_s: 1576800,
                ..Default::default()
            },
            block_spacing_ms: day_in_ms,
            testing_configs: PlatformTestConfig {
                block_signing: false,
                store_platform_state: false,
                block_commit_signature_verification: false,
                disable_instant_lock_signature_verification: true,
            },
            ..Default::default()
        };
        let block_count = 30;
        let mut platform = TestPlatformBuilder::new()
            .with_config(config.clone())
            .build_with_mock_rpc();

<<<<<<< HEAD
        let outcome = run_chain_for_strategy(&mut platform, block_count, strategy, config, 15);
        assert_eq!(outcome.identities.len() as u64, 79);
=======
        let outcome =
            run_chain_for_strategy(&mut platform, block_count, strategy, config, 15, &mut None);
        assert_eq!(outcome.identities.len() as u64, 97);
>>>>>>> 6e0842fb
        assert_eq!(outcome.masternode_identity_balances.len(), 100);
        let balance_count = outcome
            .masternode_identity_balances
            .into_iter()
            .filter(|(_, balance)| *balance != 0)
            .count();
        assert_eq!(balance_count, 19); // 1 epoch worth of proposers
    }

    #[test]
    fn run_chain_top_up_identities() {
        let platform_version = PlatformVersion::latest();
        drive_abci::logging::init_for_tests(LogLevel::Silent);

        let strategy = NetworkStrategy {
            strategy: Strategy {
                start_contracts: vec![],
                operations: vec![Operation {
                    op_type: OperationType::IdentityTopUp,
                    frequency: Frequency {
                        times_per_block_range: 1..3,
                        chance_per_block: None,
                    },
                }],
                start_identities: StartIdentities::default(),
                identity_inserts: IdentityInsertInfo {
                    frequency: Frequency {
                        times_per_block_range: 1..2,
                        chance_per_block: None,
                    },
                    ..Default::default()
                },

                identity_contract_nonce_gaps: None,
                signer: None,
            },
            total_hpmns: 100,
            extra_normal_mns: 0,
            validator_quorum_count: 24,
            chain_lock_quorum_count: 24,
            upgrading_info: None,

            proposer_strategy: Default::default(),
            rotate_quorums: false,
            failure_testing: None,
            query_testing: None,
            verify_state_transition_results: true,
            sign_instant_locks: true,
            ..Default::default()
        };
        let config = PlatformConfig {
            validator_set: ValidatorSetConfig::default_100_67(),
            chain_lock: ChainLockConfig::default_100_67(),
            instant_lock: InstantLockConfig::default_100_67(),
            execution: ExecutionConfig {
                verify_sum_trees: true,

                ..Default::default()
            },
            block_spacing_ms: 3000,
            testing_configs: PlatformTestConfig::default_minimal_verifications(),
            ..Default::default()
        };
        let mut platform = TestPlatformBuilder::new()
            .with_config(config.clone())
            .build_with_mock_rpc();

        let outcome = run_chain_for_strategy(&mut platform, 10, strategy, config, 15, &mut None);

        let max_initial_balance = 100000000000u64; // TODO: some centralized way for random test data (`arbitrary` maybe?)
        let balances = outcome
            .abci_app
            .platform
            .drive
            .fetch_identities_balances(
                &outcome
                    .identities
                    .into_iter()
                    .map(|identity| identity.id().to_buffer())
                    .collect(),
                None,
                platform_version,
            )
            .expect("expected to fetch balances");

        assert!(balances
            .into_iter()
            .any(|(_, balance)| balance > max_initial_balance));
    }

    #[test]
    fn run_chain_update_identities_add_keys() {
        let strategy = NetworkStrategy {
            strategy: Strategy {
                start_contracts: vec![],
                operations: vec![Operation {
                    op_type: OperationType::IdentityUpdate(
                        IdentityUpdateOp::IdentityUpdateAddKeys(3),
                    ),
                    frequency: Frequency {
                        times_per_block_range: 1..2,
                        chance_per_block: None,
                    },
                }],
                start_identities: StartIdentities::default(),
                identity_inserts: IdentityInsertInfo {
                    frequency: Frequency {
                        times_per_block_range: 1..2,
                        chance_per_block: None,
                    },
                    ..Default::default()
                },

                identity_contract_nonce_gaps: None,
                signer: None,
            },
            total_hpmns: 100,
            extra_normal_mns: 0,
            validator_quorum_count: 24,
            chain_lock_quorum_count: 24,
            upgrading_info: None,

            proposer_strategy: Default::default(),
            rotate_quorums: false,
            failure_testing: None,
            query_testing: None,
            // because we can add an identity and add keys to it in the same block
            // the result would be different then expected
            verify_state_transition_results: false,
            ..Default::default()
        };
        let config = PlatformConfig {
            validator_set: ValidatorSetConfig::default_100_67(),
            chain_lock: ChainLockConfig::default_100_67(),
            instant_lock: InstantLockConfig::default_100_67(),
            execution: ExecutionConfig {
                verify_sum_trees: true,

                ..Default::default()
            },
            block_spacing_ms: 3000,
            testing_configs: PlatformTestConfig {
                block_signing: false,
                store_platform_state: false,
                block_commit_signature_verification: false,
                disable_instant_lock_signature_verification: true,
            },
            ..Default::default()
        };
        let mut platform = TestPlatformBuilder::new()
            .with_config(config.clone())
            .build_with_mock_rpc();

        let outcome = run_chain_for_strategy(&mut platform, 10, strategy, config, 15, &mut None);
        let state = outcome.abci_app.platform.state.load();
        let protocol_version = state.current_protocol_version_in_consensus();
        let platform_version = PlatformVersion::get(protocol_version).unwrap();

        let identities = outcome
            .abci_app
            .platform
            .drive
            .fetch_full_identities(
                outcome
                    .identities
                    .into_iter()
                    .map(|identity| identity.id().to_buffer())
                    .collect::<Vec<_>>()
                    .as_slice(),
                None,
                platform_version,
            )
            .expect("expected to fetch balances");

        assert!(identities
            .into_iter()
            .any(|(_, identity)| { identity.expect("expected identity").public_keys().len() > 7 }));
    }

    #[test]
    fn run_chain_update_identities_remove_keys() {
        let platform_version = PlatformVersion::latest();
        let strategy = NetworkStrategy {
            strategy: Strategy {
                start_contracts: vec![],
                operations: vec![Operation {
                    op_type: OperationType::IdentityUpdate(
                        IdentityUpdateOp::IdentityUpdateDisableKey(3),
                    ),
                    frequency: Frequency {
                        times_per_block_range: 1..2,
                        chance_per_block: None,
                    },
                }],
                start_identities: StartIdentities::default(),
                identity_inserts: IdentityInsertInfo {
                    frequency: Frequency {
                        times_per_block_range: 1..2,
                        chance_per_block: None,
                    },
                    ..Default::default()
                },

                identity_contract_nonce_gaps: None,
                signer: None,
            },
            total_hpmns: 100,
            extra_normal_mns: 0,
            validator_quorum_count: 24,
            chain_lock_quorum_count: 24,
            upgrading_info: None,

            proposer_strategy: Default::default(),
            rotate_quorums: false,
            failure_testing: None,
            query_testing: None,
            // because we can add an identity and remove keys to it in the same block
            // the result would be different then expected
            verify_state_transition_results: false,
            ..Default::default()
        };
        let config = PlatformConfig {
            validator_set: ValidatorSetConfig::default_100_67(),
            chain_lock: ChainLockConfig::default_100_67(),
            instant_lock: InstantLockConfig::default_100_67(),
            execution: ExecutionConfig {
                verify_sum_trees: true,

                ..Default::default()
            },
            block_spacing_ms: 3000,
            testing_configs: PlatformTestConfig {
                block_signing: false,
                store_platform_state: false,
                block_commit_signature_verification: false,
                disable_instant_lock_signature_verification: true,
            },
            ..Default::default()
        };
        let mut platform = TestPlatformBuilder::new()
            .with_config(config.clone())
            .build_with_mock_rpc();

        let outcome = run_chain_for_strategy(&mut platform, 10, strategy, config, 15, &mut None);

        let identities = outcome
            .abci_app
            .platform
            .drive
            .fetch_full_identities(
                outcome
                    .identities
                    .into_iter()
                    .map(|identity| identity.id().to_buffer())
                    .collect::<Vec<_>>()
                    .as_slice(),
                None,
                platform_version,
            )
            .expect("expected to fetch balances");

        assert!(identities.into_iter().any(|(_, identity)| {
            identity
                .expect("expected identity")
                .public_keys()
                .iter()
                .any(|(_, public_key)| public_key.is_disabled())
        }));
    }

    #[test]
    #[ignore]
    fn run_chain_top_up_and_withdraw_from_identities() {
        let platform_version = PlatformVersion::latest();
        let strategy = NetworkStrategy {
            strategy: Strategy {
                start_contracts: vec![],
                operations: vec![
                    Operation {
                        op_type: OperationType::IdentityTopUp,
                        frequency: Frequency {
                            times_per_block_range: 1..4,
                            chance_per_block: None,
                        },
                    },
                    Operation {
                        op_type: OperationType::IdentityWithdrawal,
                        frequency: Frequency {
                            times_per_block_range: 1..4,
                            chance_per_block: None,
                        },
                    },
                ],
                start_identities: StartIdentities::default(),
                identity_inserts: IdentityInsertInfo {
                    frequency: Frequency {
                        times_per_block_range: 1..2,
                        chance_per_block: None,
                    },
                    start_keys: 3,
                    extra_keys: [(
                        Purpose::TRANSFER,
                        [(SecurityLevel::CRITICAL, vec![KeyType::ECDSA_SECP256K1])].into(),
                    )]
                    .into(),
                },
                identity_contract_nonce_gaps: None,
                signer: None,
            },
            total_hpmns: 100,
            extra_normal_mns: 0,
            validator_quorum_count: 24,
            chain_lock_quorum_count: 24,
            upgrading_info: None,

            proposer_strategy: Default::default(),
            rotate_quorums: false,
            failure_testing: None,
            query_testing: None,
            // because we can add an identity and withdraw from it in the same block
            // the result would be different from what would be expected
            verify_state_transition_results: false,
            ..Default::default()
        };
        let config = PlatformConfig {
            validator_set: ValidatorSetConfig::default_100_67(),
            chain_lock: ChainLockConfig::default_100_67(),
            instant_lock: InstantLockConfig::default_100_67(),
            execution: ExecutionConfig {
                verify_sum_trees: true,

                ..Default::default()
            },
            block_spacing_ms: 3000,
            testing_configs: PlatformTestConfig {
                block_signing: false,
                store_platform_state: false,
                block_commit_signature_verification: false,
                disable_instant_lock_signature_verification: true,
            },
            ..Default::default()
        };

        let mut platform = TestPlatformBuilder::new()
            .with_config(config.clone())
            .build_with_mock_rpc();

        platform
            .core_rpc
            .expect_send_raw_transaction()
            .returning(move |_| Ok(Txid::all_zeros()));

        struct CoreState {
            asset_unlock_statuses: BTreeMap<WithdrawalTransactionIndex, AssetUnlockStatusResult>,
            chain_lock: ChainLock,
        }

        let mut chain_locked_height = 1;

        // Have to go with a complicated shared object for the core state because we need to change
        // rpc response along the way but we can't mutate `platform.core_rpc` later
        // because platform reference is moved into the AbciApplication.
        let shared_core_state = Arc::new(Mutex::new(CoreState {
            asset_unlock_statuses: BTreeMap::new(),
            chain_lock: ChainLock {
                block_height: chain_locked_height,
                block_hash: BlockHash::from_byte_array([1; 32]),
                signature: BLSSignature::from([2; 96]),
            },
        }));

        // Set up Core RPC responses
        {
            let core_state = shared_core_state.clone();

            platform
                .core_rpc
                .expect_get_asset_unlock_statuses()
                .returning(move |indices, _| {
                    Ok(indices
                        .iter()
                        .map(|index| {
                            core_state
                                .lock()
                                .unwrap()
                                .asset_unlock_statuses
                                .get(index)
                                .cloned()
                                .unwrap()
                        })
                        .collect())
                });

            let core_state = shared_core_state.clone();
            platform
                .core_rpc
                .expect_get_best_chain_lock()
                .returning(move || Ok(core_state.lock().unwrap().chain_lock.clone()));
        }

        // Run first two blocks:
        // - Block 1: creates identity
        // - Block 2: tops up identity and initiates withdrawals
        let (
            ChainExecutionOutcome {
                abci_app,
                proposers,
                validator_quorums: quorums,
                current_validator_quorum_hash: current_quorum_hash,
                current_proposer_versions,
                end_time_ms,
                identity_nonce_counter,
                identity_contract_nonce_counter,
                instant_lock_quorums,
                ..
            },
            last_block_pooled_withdrawals_amount,
        ) = {
            let outcome = run_chain_for_strategy(
                &mut platform,
                2,
                strategy.clone(),
                config.clone(),
                1,
                &mut None,
            );

            // Withdrawal transactions are not populated to block execution context yet
            assert_eq!(outcome.withdrawals.len(), 0);

            // Withdrawal documents with pooled status should exist.
            let withdrawal_documents_pooled = outcome
                .abci_app
                .platform
                .drive
                .fetch_oldest_withdrawal_documents_by_status(
                    withdrawals_contract::WithdrawalStatus::POOLED.into(),
                    DEFAULT_QUERY_LIMIT,
                    None,
                    platform_version,
                )
                .unwrap();
            assert!(!withdrawal_documents_pooled.is_empty());
            let pooled_withdrawals = withdrawal_documents_pooled.len();

            (outcome, pooled_withdrawals)
        };

        // Run block 3
        // Should broadcast previously pooled withdrawals to core
        let ChainExecutionOutcome {
            abci_app,
            proposers,
            validator_quorums: quorums,
            current_validator_quorum_hash: current_quorum_hash,
            current_proposer_versions,
            end_time_ms,
            withdrawals: last_block_withdrawals,
            identity_nonce_counter,
            identity_contract_nonce_counter,
            instant_lock_quorums,
            ..
        } = {
            let outcome = continue_chain_for_strategy(
                abci_app,
                ChainExecutionParameters {
                    block_start: 3,
                    core_height_start: 1,
                    block_count: 1,
                    proposers,
                    validator_quorums: quorums,
                    current_validator_quorum_hash: current_quorum_hash,
                    current_proposer_versions: Some(current_proposer_versions),
                    current_identity_nonce_counter: identity_nonce_counter,
                    current_identity_contract_nonce_counter: identity_contract_nonce_counter,
                    current_votes: BTreeMap::default(),
                    start_time_ms: GENESIS_TIME_MS,
                    current_time_ms: end_time_ms,
                    instant_lock_quorums,
                },
                strategy.clone(),
                config.clone(),
                StrategyRandomness::SeedEntropy(2),
            );

            // Withdrawal documents with pooled status should exist.
            let withdrawal_documents_broadcasted = outcome
                .abci_app
                .platform
                .drive
                .fetch_oldest_withdrawal_documents_by_status(
                    withdrawals_contract::WithdrawalStatus::BROADCASTED.into(),
                    DEFAULT_QUERY_LIMIT,
                    None,
                    platform_version,
                )
                .unwrap();

            // In this block all previously pooled withdrawals should be broadcasted
            assert_eq!(
                outcome.withdrawals.len(),
                last_block_pooled_withdrawals_amount
            );
            assert_eq!(
                withdrawal_documents_broadcasted.len(),
                last_block_pooled_withdrawals_amount
            );

            outcome
        };

        // Update core state before running next block.
        // Asset unlocks broadcasted in the last block should have Unknown status
        {
            let mut core_state = shared_core_state.lock().unwrap();
            last_block_withdrawals.iter().for_each(|tx| {
                let index = asset_unlock_index(tx);

                core_state.asset_unlock_statuses.insert(
                    index,
                    AssetUnlockStatusResult {
                        index,
                        status: AssetUnlockStatus::Unknown,
                    },
                );
            });
        }

        // Run block 4
        // Should change pooled status to broadcasted
        let last_block_broadcasted_withdrawals_amount = last_block_withdrawals.len();
        let (
            ChainExecutionOutcome {
                abci_app,
                proposers,
                validator_quorums: quorums,
                current_validator_quorum_hash: current_quorum_hash,
                current_proposer_versions,
                end_time_ms,
                withdrawals: last_block_withdrawals,
                identity_nonce_counter,
                identity_contract_nonce_counter,
                instant_lock_quorums,
                ..
            },
            last_block_broadcased_withdrawals_amount,
        ) = {
            let outcome = continue_chain_for_strategy(
                abci_app,
                ChainExecutionParameters {
                    block_start: 4,
                    core_height_start: 1,
                    block_count: 1,
                    proposers,
                    validator_quorums: quorums,
                    current_validator_quorum_hash: current_quorum_hash,
                    current_proposer_versions: Some(current_proposer_versions),
                    current_identity_nonce_counter: identity_nonce_counter,
                    current_identity_contract_nonce_counter: identity_contract_nonce_counter,
                    current_votes: BTreeMap::default(),
                    start_time_ms: GENESIS_TIME_MS,
                    current_time_ms: end_time_ms + 1000,
                    instant_lock_quorums,
                },
                strategy.clone(),
                config.clone(),
                StrategyRandomness::SeedEntropy(3),
            );

            let withdrawal_documents_pooled = outcome
                .abci_app
                .platform
                .drive
                .fetch_oldest_withdrawal_documents_by_status(
                    withdrawals_contract::WithdrawalStatus::POOLED.into(),
                    DEFAULT_QUERY_LIMIT,
                    None,
                    platform_version,
                )
                .unwrap();

            let withdrawal_documents_broadcasted = outcome
                .abci_app
                .platform
                .drive
                .fetch_oldest_withdrawal_documents_by_status(
                    withdrawals_contract::WithdrawalStatus::BROADCASTED.into(),
                    DEFAULT_QUERY_LIMIT,
                    None,
                    platform_version,
                )
                .unwrap();

            // In this block we should have new withdrawals pooled
            assert!(!withdrawal_documents_pooled.is_empty());

            // And extra withdrawals broadcasted
            let withdrawals_broadcasted_expected =
                last_block_broadcasted_withdrawals_amount + outcome.withdrawals.len();
            assert_eq!(
                withdrawal_documents_broadcasted.len(),
                withdrawals_broadcasted_expected
            );

            (outcome, withdrawal_documents_broadcasted.len())
        };

        // Update core state for newly broadcasted transactions
        {
            let mut core_state = shared_core_state.lock().unwrap();

            // First, set all previously broadcasted transactions to Chainlocked
            core_state
                .asset_unlock_statuses
                .iter_mut()
                .for_each(|(index, status_result)| {
                    // Do not settle yet transactions that were broadcasted in the last block
                    status_result.index = *index;
                    status_result.status = AssetUnlockStatus::Chainlocked;
                });

            // Then increase chainlocked height, so that withdrawals for chainlocked transactions
            // could be completed in the next block
            // TODO: do we need this var?
            chain_locked_height += 1;
            core_state.chain_lock.block_height = chain_locked_height;

            // Then set all newly broadcasted transactions to Unknown
            last_block_withdrawals.iter().for_each(|tx| {
                let index = asset_unlock_index(tx);

                core_state.asset_unlock_statuses.insert(
                    index,
                    AssetUnlockStatusResult {
                        index,
                        status: AssetUnlockStatus::Unknown,
                    },
                );
            });

            drop(core_state);
        }

        // Run block 5
        // Previously broadcasted transactions should be settled after block 5,
        // and their corresponding statuses should be changed to COMPLETED
        let (
            ChainExecutionOutcome {
                abci_app,
                proposers,
                validator_quorums: quorums,
                current_validator_quorum_hash: current_quorum_hash,
                current_proposer_versions,
                end_time_ms,
                withdrawals: last_block_withdrawals,
                identity_nonce_counter,
                identity_contract_nonce_counter,
                instant_lock_quorums,
                ..
            },
            last_block_withdrawals_completed_amount,
        ) = {
            let outcome = continue_chain_for_strategy(
                abci_app,
                ChainExecutionParameters {
                    block_start: 5,
                    core_height_start: 1,
                    block_count: 1,
                    proposers,
                    validator_quorums: quorums,
                    current_validator_quorum_hash: current_quorum_hash,
                    current_proposer_versions: Some(current_proposer_versions),
                    current_identity_nonce_counter: identity_nonce_counter,
                    current_identity_contract_nonce_counter: identity_contract_nonce_counter,
                    current_votes: BTreeMap::default(),
                    start_time_ms: GENESIS_TIME_MS,
                    current_time_ms: end_time_ms + 1000,
                    instant_lock_quorums,
                },
                strategy.clone(),
                config.clone(),
                StrategyRandomness::SeedEntropy(4),
            );

            let withdrawal_documents_pooled = outcome
                .abci_app
                .platform
                .drive
                .fetch_oldest_withdrawal_documents_by_status(
                    withdrawals_contract::WithdrawalStatus::POOLED.into(),
                    DEFAULT_QUERY_LIMIT,
                    None,
                    platform_version,
                )
                .unwrap();

            let withdrawal_documents_broadcasted = outcome
                .abci_app
                .platform
                .drive
                .fetch_oldest_withdrawal_documents_by_status(
                    withdrawals_contract::WithdrawalStatus::BROADCASTED.into(),
                    DEFAULT_QUERY_LIMIT,
                    None,
                    platform_version,
                )
                .unwrap();

            let withdrawal_documents_completed = outcome
                .abci_app
                .platform
                .drive
                .fetch_oldest_withdrawal_documents_by_status(
                    withdrawals_contract::WithdrawalStatus::COMPLETE.into(),
                    DEFAULT_QUERY_LIMIT,
                    None,
                    platform_version,
                )
                .unwrap();

            // In this block we should have new withdrawals pooled
            assert!(!withdrawal_documents_pooled.is_empty());

            // And some withdrawals completed
            let withdrawals_completed_expected =
                // Withdrawals issued on {previous_block - 1} considered completed
                last_block_broadcased_withdrawals_amount - last_block_withdrawals.len();
            assert_eq!(
                withdrawal_documents_completed.len(),
                withdrawals_completed_expected
            );

            // And extra withdrawals broadcasted
            let withdrawals_broadcasted_expected =
                // Withdrawals issued on previous block + withdrawals from this block are still in broadcasted state
                last_block_withdrawals.len() + outcome.withdrawals.len();

            assert_eq!(
                withdrawal_documents_broadcasted.len(),
                withdrawals_broadcasted_expected
            );

            (outcome, withdrawal_documents_completed.len())
        };

        // Update state of the core before proceeding to the next block
        {
            // Simulate transactions being added to the core mempool
            let mut core_state = shared_core_state.lock().unwrap();

            let number_of_blocks_before_expiration: u32 = 48;
            chain_locked_height += number_of_blocks_before_expiration;

            core_state.chain_lock.block_height = chain_locked_height;

            last_block_withdrawals.iter().for_each(|tx| {
                let index = asset_unlock_index(tx);

                core_state.asset_unlock_statuses.insert(
                    index,
                    AssetUnlockStatusResult {
                        index,
                        status: AssetUnlockStatus::Unknown,
                    },
                );
            });
        }

        // Run block 6.
        // Tests withdrawal expiration
        let ChainExecutionOutcome { .. } = {
            let outcome = continue_chain_for_strategy(
                abci_app,
                ChainExecutionParameters {
                    block_start: 6,
                    core_height_start: 1,
                    block_count: 1,
                    proposers,
                    validator_quorums: quorums,
                    current_validator_quorum_hash: current_quorum_hash,
                    current_proposer_versions: Some(current_proposer_versions),
                    current_identity_nonce_counter: identity_nonce_counter,
                    current_identity_contract_nonce_counter: identity_contract_nonce_counter,
                    current_votes: BTreeMap::default(),
                    start_time_ms: GENESIS_TIME_MS,
                    current_time_ms: end_time_ms + 1000,
                    instant_lock_quorums,
                },
                strategy.clone(),
                config.clone(),
                StrategyRandomness::SeedEntropy(5),
            );

            let withdrawal_documents_pooled = outcome
                .abci_app
                .platform
                .drive
                .fetch_oldest_withdrawal_documents_by_status(
                    withdrawals_contract::WithdrawalStatus::POOLED.into(),
                    DEFAULT_QUERY_LIMIT,
                    None,
                    platform_version,
                )
                .unwrap();

            let withdrawal_documents_broadcasted = outcome
                .abci_app
                .platform
                .drive
                .fetch_oldest_withdrawal_documents_by_status(
                    withdrawals_contract::WithdrawalStatus::BROADCASTED.into(),
                    DEFAULT_QUERY_LIMIT,
                    None,
                    platform_version,
                )
                .unwrap();

            let withdrawal_documents_completed = outcome
                .abci_app
                .platform
                .drive
                .fetch_oldest_withdrawal_documents_by_status(
                    withdrawals_contract::WithdrawalStatus::COMPLETE.into(),
                    DEFAULT_QUERY_LIMIT,
                    None,
                    platform_version,
                )
                .unwrap();

            let withdrawal_documents_expired = outcome
                .abci_app
                .platform
                .drive
                .fetch_oldest_withdrawal_documents_by_status(
                    withdrawals_contract::WithdrawalStatus::EXPIRED.into(),
                    DEFAULT_QUERY_LIMIT,
                    None,
                    platform_version,
                )
                .unwrap();

            // In this block we should have new withdrawals pooled
            assert!(!withdrawal_documents_pooled.is_empty());

            // Amount of completed withdrawals stays the same as in the last block
            assert_eq!(
                withdrawal_documents_completed.len(),
                last_block_withdrawals_completed_amount
            );

            // And some withdrawals got expired
            let withdrawals_expired_expected =
                // Withdrawals issued on {previous_block - 1}, but not chainlocked yet, considered expired
                last_block_broadcased_withdrawals_amount - last_block_withdrawals.len();

            assert_eq!(
                withdrawal_documents_expired.len(),
                withdrawals_expired_expected
            );

            // And extra withdrawals broadcasted
            let withdrawals_broadcasted_expected =
                // Withdrawals issued on previous block + withdrawals from this block are still in broadcasted state
                last_block_withdrawals.len() + outcome.withdrawals.len();

            assert_eq!(
                withdrawal_documents_broadcasted.len(),
                withdrawals_broadcasted_expected
            );

            outcome
        };
    }

    #[test]
    fn run_chain_rotation_is_deterministic_1_block() {
        let strategy = NetworkStrategy {
            strategy: Strategy {
                start_contracts: vec![],
                operations: vec![],
                start_identities: StartIdentities::default(),
                identity_inserts: IdentityInsertInfo {
                    //we do this to create some paying transactions
                    frequency: Frequency {
                        times_per_block_range: 1..2,
                        chance_per_block: None,
                    },
                    start_keys: 5,
                    extra_keys: Default::default(),
                },

                identity_contract_nonce_gaps: None,
                signer: None,
            },
            total_hpmns: 50,
            extra_normal_mns: 0,
            validator_quorum_count: 10,
            upgrading_info: None,
            core_height_increase: RandomCoreHeightIncrease(Frequency {
                times_per_block_range: 1..2,
                chance_per_block: None,
            }),
            proposer_strategy: Default::default(),
            rotate_quorums: true,
            failure_testing: None,
            query_testing: None,
            verify_state_transition_results: false,
            ..Default::default()
        };
        let day_in_ms = 1000 * 60 * 60 * 24;
        let config = PlatformConfig {
            validator_set: ValidatorSetConfig {
                quorum_type: QuorumType::Llmq100_67,
                quorum_size: 3,
                ..Default::default()
            },
            chain_lock: ChainLockConfig {
                quorum_type: QuorumType::Llmq100_67,
                quorum_size: 3,
                quorum_window: 24,
                quorum_active_signers: 24,
                quorum_rotation: false,
            },
            instant_lock: InstantLockConfig {
                quorum_type: QuorumType::Llmq100_67,
                quorum_size: 3,
                quorum_window: 24,
                quorum_active_signers: 24,
                quorum_rotation: false,
            },
            execution: ExecutionConfig {
                verify_sum_trees: true,
                ..Default::default()
            },
            block_spacing_ms: day_in_ms,
            testing_configs: PlatformTestConfig::default_minimal_verifications(),
            ..Default::default()
        };

        let mut platforms = Vec::new();
        let mut outcomes = Vec::new();

        for _ in 0..2 {
            let platform = TestPlatformBuilder::new()
                .with_config(config.clone())
                .build_with_mock_rpc();
            platforms.push(platform);
        }

        for platform in &mut platforms {
            platform
                .core_rpc
                .expect_get_best_chain_lock()
                .returning(move || {
                    Ok(ChainLock {
                        block_height: 10,
                        block_hash: BlockHash::from_byte_array([1; 32]),
                        signature: [2; 96].into(),
                    })
                });

            let outcome =
                run_chain_for_strategy(platform, 1, strategy.clone(), config.clone(), 7, &mut None);
            outcomes.push(outcome);
        }

        let first_proposers_fingerprint = hash_to_hex_string(
            outcomes[0]
                .proposers
                .iter()
                .map(|masternode_list_item_with_updates| {
                    hex::encode(masternode_list_item_with_updates.masternode.pro_tx_hash)
                })
                .join("|"),
        );

        assert!(outcomes.iter().all(|outcome| {
            let last_proposers_fingerprint = hash_to_hex_string(
                outcome
                    .proposers
                    .iter()
                    .map(|masternode_list_item_with_updates| {
                        hex::encode(masternode_list_item_with_updates.masternode.pro_tx_hash)
                    })
                    .join("|"),
            );

            first_proposers_fingerprint == last_proposers_fingerprint
        }));

        let first_masternodes_fingerprint = hash_to_hex_string(
            outcomes[0]
                .masternode_identity_balances
                .keys()
                .map(hex::encode)
                .join("|"),
        );

        assert!(outcomes.iter().all(|outcome| {
            let last_masternodes_fingerprint = hash_to_hex_string(
                outcome
                    .masternode_identity_balances
                    .keys()
                    .map(hex::encode)
                    .join("|"),
            );

            first_masternodes_fingerprint == last_masternodes_fingerprint
        }));

        let first_validator_set_fingerprint = hash_to_hex_string(
            outcomes[0]
                .current_quorum()
                .validator_set
                .iter()
                .map(|validator| hex::encode(validator.pro_tx_hash))
                .join("|"),
        );

        assert!(outcomes.iter().all(|outcome| {
            let last_validator_set_fingerprint = hash_to_hex_string(
                outcome
                    .current_quorum()
                    .validator_set
                    .iter()
                    .map(|validator| hex::encode(validator.pro_tx_hash))
                    .join("|"),
            );

            first_validator_set_fingerprint == last_validator_set_fingerprint
        }));

        let state = outcomes[0].abci_app.platform.state.load();
        let protocol_version = state.current_protocol_version_in_consensus();
        let platform_version =
            PlatformVersion::get(protocol_version).expect("expected platform version");

        let first_last_app_hash = outcomes[0]
            .abci_app
            .platform
            .drive
            .grove
            .root_hash(None, &platform_version.drive.grove_version)
            .unwrap()
            .expect("should return app hash");

        assert!(outcomes.iter().all(|outcome| {
            let last_app_hash = outcome
                .abci_app
                .platform
                .drive
                .grove
                .root_hash(None, &platform_version.drive.grove_version)
                .unwrap()
                .expect("should return app hash");

            last_app_hash == first_last_app_hash
        }));
    }

    #[test]
    fn run_chain_heavy_rotation_deterministic_before_payout() {
        let strategy = NetworkStrategy {
            strategy: Strategy {
                start_contracts: vec![],
                operations: vec![],
                start_identities: StartIdentities::default(),
                identity_inserts: IdentityInsertInfo {
                    //we do this to create some paying transactions
                    frequency: Frequency {
                        times_per_block_range: 1..2,
                        chance_per_block: None,
                    },
                    start_keys: 5,
                    extra_keys: Default::default(),
                },

                identity_contract_nonce_gaps: None,
                signer: None,
            },
            total_hpmns: 500,
            extra_normal_mns: 0,
            validator_quorum_count: 100,
            upgrading_info: None,
            core_height_increase: RandomCoreHeightIncrease(Frequency {
                times_per_block_range: 1..2,
                chance_per_block: None,
            }),
            proposer_strategy: Default::default(),
            rotate_quorums: true,
            failure_testing: None,
            query_testing: None,
            verify_state_transition_results: false,
            ..Default::default()
        };
        let day_in_ms = 1000 * 60 * 60 * 24;
        let config = PlatformConfig {
            validator_set: ValidatorSetConfig {
                quorum_type: QuorumType::Llmq100_67,
                quorum_size: 3,
                ..Default::default()
            },
            chain_lock: ChainLockConfig {
                quorum_type: QuorumType::Llmq100_67,
                quorum_size: 3,
                quorum_window: 24,
                quorum_active_signers: 24,
                quorum_rotation: false,
            },
            instant_lock: InstantLockConfig {
                quorum_type: QuorumType::Llmq100_67,
                quorum_size: 3,
                quorum_window: 24,
                quorum_active_signers: 24,
                quorum_rotation: false,
            },
            execution: ExecutionConfig {
                verify_sum_trees: true,
                epoch_time_length_s: 1576800,
                ..Default::default()
            },
            block_spacing_ms: day_in_ms,
            testing_configs: PlatformTestConfig::default_minimal_verifications(),
            ..Default::default()
        };
        let mut platform_a = TestPlatformBuilder::new()
            .with_config(config.clone())
            .build_with_mock_rpc();
        let mut platform_b = TestPlatformBuilder::new()
            .with_config(config.clone())
            .build_with_mock_rpc();
        platform_a
            .core_rpc
            .expect_get_best_chain_lock()
            .returning(move || {
                Ok(ChainLock {
                    block_height: 10,
                    block_hash: BlockHash::from_byte_array([1; 32]),
                    signature: [2; 96].into(),
                })
            });
        platform_b
            .core_rpc
            .expect_get_best_chain_lock()
            .returning(move || {
                Ok(ChainLock {
                    block_height: 10,
                    block_hash: BlockHash::from_byte_array([1; 32]),
                    signature: [2; 96].into(),
                })
            });

        let outcome_a = run_chain_for_strategy(
            &mut platform_a,
            18,
            strategy.clone(),
            config.clone(),
            7,
            &mut None,
        );
        let outcome_b = run_chain_for_strategy(&mut platform_b, 18, strategy, config, 7, &mut None);
        assert_eq!(outcome_a.end_epoch_index, outcome_b.end_epoch_index); // 100/18
        assert_eq!(outcome_a.masternode_identity_balances.len(), 500); // 500 nodes
        assert_eq!(outcome_b.masternode_identity_balances.len(), 500); // 500 nodes
        assert_eq!(outcome_a.end_epoch_index, 0); // 100/18
        let masternodes_fingerprint_a = hash_to_hex_string(
            outcome_a
                .masternode_identity_balances
                .keys()
                .map(hex::encode)
                .join("|"),
        );
        assert_eq!(
            masternodes_fingerprint_a,
            "0154fd29f0062819ee6b8063ea02c9f3296ed9af33a4538ae98087edb1a75029".to_string()
        );
        let masternodes_fingerprint_b = hash_to_hex_string(
            outcome_b
                .masternode_identity_balances
                .keys()
                .map(hex::encode)
                .join("|"),
        );
        assert_eq!(
            masternodes_fingerprint_b,
            "0154fd29f0062819ee6b8063ea02c9f3296ed9af33a4538ae98087edb1a75029".to_string()
        );

        let state = outcome_a.abci_app.platform.state.load();
        let protocol_version = state.current_protocol_version_in_consensus();
        let platform_version =
            PlatformVersion::get(protocol_version).expect("expected platform version");

        let last_app_hash_a = outcome_a
            .abci_app
            .platform
            .drive
            .grove
            .root_hash(None, &platform_version.drive.grove_version)
            .unwrap()
            .expect("should return app hash");

        let last_app_hash_b = outcome_b
            .abci_app
            .platform
            .drive
            .grove
            .root_hash(None, &platform_version.drive.grove_version)
            .unwrap()
            .expect("should return app hash");

        assert_eq!(last_app_hash_a, last_app_hash_b);

        let balance_count = outcome_a
            .masternode_identity_balances
            .into_iter()
            .filter(|(_, balance)| *balance != 0)
            .count();
        assert_eq!(balance_count, 0);
    }

    #[test]
    fn run_chain_proposer_proposes_a_chainlock_that_would_remove_themselves_from_the_list_deterministic(
    ) {
        let strategy = NetworkStrategy {
            strategy: Strategy {
                start_contracts: vec![],
                operations: vec![],
                start_identities: StartIdentities::default(),
                identity_inserts: IdentityInsertInfo {
                    //we do this to create some paying transactions
                    frequency: Frequency {
                        times_per_block_range: 1..2,
                        chance_per_block: None,
                    },
                    start_keys: 5,
                    extra_keys: Default::default(),
                },

                identity_contract_nonce_gaps: None,
                signer: None,
            },
            total_hpmns: 500,
            extra_normal_mns: 0,
            validator_quorum_count: 100,
            upgrading_info: None,
            core_height_increase: RandomCoreHeightIncrease(Frequency {
                times_per_block_range: 1..2,
                chance_per_block: None,
            }),
            proposer_strategy: Default::default(),
            rotate_quorums: true,
            failure_testing: None,
            query_testing: None,
            verify_state_transition_results: false,
            ..Default::default()
        };
        let day_in_ms = 1000 * 60 * 60 * 24;
        let config = PlatformConfig {
            validator_set: ValidatorSetConfig {
                quorum_type: QuorumType::Llmq100_67,
                quorum_size: 3,
                ..Default::default()
            },
            chain_lock: ChainLockConfig {
                quorum_type: QuorumType::Llmq100_67,
                quorum_size: 3,
                quorum_window: 24,
                quorum_active_signers: 24,
                quorum_rotation: false,
            },
            instant_lock: InstantLockConfig {
                quorum_type: QuorumType::Llmq100_67,
                quorum_size: 3,
                quorum_window: 24,
                quorum_active_signers: 24,
                quorum_rotation: false,
            },
            execution: ExecutionConfig {
                verify_sum_trees: true,
                ..Default::default()
            },
            block_spacing_ms: day_in_ms,
            testing_configs: PlatformTestConfig {
                block_signing: false,
                store_platform_state: false,
                block_commit_signature_verification: false,
                disable_instant_lock_signature_verification: true,
            },
            ..Default::default()
        };
        let mut platform_a = TestPlatformBuilder::new()
            .with_config(config.clone())
            .build_with_mock_rpc();
        let mut platform_b = TestPlatformBuilder::new()
            .with_config(config.clone())
            .build_with_mock_rpc();
        platform_a
            .core_rpc
            .expect_get_best_chain_lock()
            .returning(move || {
                Ok(ChainLock {
                    block_height: 10,
                    block_hash: BlockHash::from_byte_array([1; 32]),
                    signature: [2; 96].into(),
                })
            });
        platform_b
            .core_rpc
            .expect_get_best_chain_lock()
            .returning(move || {
                Ok(ChainLock {
                    block_height: 10,
                    block_hash: BlockHash::from_byte_array([1; 32]),
                    signature: [2; 96].into(),
                })
            });

        let outcome_a = run_chain_for_strategy(
            &mut platform_a,
            100,
            strategy.clone(),
            config.clone(),
            7,
            &mut None,
        );
        let outcome_b =
            run_chain_for_strategy(&mut platform_b, 100, strategy, config, 7, &mut None);
        assert_eq!(outcome_a.end_epoch_index, outcome_b.end_epoch_index); // 100/18
        assert_eq!(outcome_a.masternode_identity_balances.len(), 500); // 500 nodes
        assert_eq!(outcome_b.masternode_identity_balances.len(), 500); // 500 nodes
                                                                       //assert_eq!(outcome_a.end_epoch_index, 1); // 100/18
        let masternodes_fingerprint_a = hash_to_hex_string(
            outcome_a
                .masternode_identity_balances
                .keys()
                .map(hex::encode)
                .join("|"),
        );
        assert_eq!(
            masternodes_fingerprint_a,
            "0154fd29f0062819ee6b8063ea02c9f3296ed9af33a4538ae98087edb1a75029".to_string()
        );
        let masternodes_fingerprint_b = hash_to_hex_string(
            outcome_b
                .masternode_identity_balances
                .keys()
                .map(hex::encode)
                .join("|"),
        );
        assert_eq!(
            masternodes_fingerprint_b,
            "0154fd29f0062819ee6b8063ea02c9f3296ed9af33a4538ae98087edb1a75029".to_string()
        );

        let state = outcome_a.abci_app.platform.state.load();
        let protocol_version = state.current_protocol_version_in_consensus();
        let platform_version =
            PlatformVersion::get(protocol_version).expect("expected platform version");

        let last_app_hash_a = outcome_a
            .abci_app
            .platform
            .drive
            .grove
            .root_hash(None, &platform_version.drive.grove_version)
            .unwrap()
            .expect("should return app hash");

        let last_app_hash_b = outcome_b
            .abci_app
            .platform
            .drive
            .grove
            .root_hash(None, &platform_version.drive.grove_version)
            .unwrap()
            .expect("should return app hash");

        assert_eq!(last_app_hash_a, last_app_hash_b);

        let balance_count = outcome_a
            .masternode_identity_balances
            .into_iter()
            .filter(|(_, balance)| *balance != 0)
            .count();
        // we have a maximum 90 quorums, that could have been used, 7 were used twice
        assert_eq!(balance_count, 83);
    }

    #[test]
    fn run_chain_stop_and_restart_with_rotation() {
        drive_abci::logging::init_for_tests(LogLevel::Silent);

        let strategy = NetworkStrategy {
            strategy: Strategy {
                start_contracts: vec![],
                operations: vec![],
                start_identities: StartIdentities::default(),
                identity_inserts: IdentityInsertInfo::default(),

                identity_contract_nonce_gaps: None,
                signer: None,
            },
            total_hpmns: 500,
            extra_normal_mns: 0,
            validator_quorum_count: 100,
            upgrading_info: None,

            proposer_strategy: Default::default(),
            rotate_quorums: false,
            failure_testing: None,
            query_testing: None,
            verify_state_transition_results: false,
            ..Default::default()
        };
        let day_in_ms = 1000 * 60 * 60 * 24;
        let config = PlatformConfig {
            validator_set: ValidatorSetConfig {
                quorum_type: QuorumType::Llmq100_67,
                quorum_size: 3,
                ..Default::default()
            },
            chain_lock: ChainLockConfig {
                quorum_type: QuorumType::Llmq100_67,
                quorum_size: 3,
                quorum_window: 24,
                quorum_active_signers: 24,
                quorum_rotation: false,
            },
            instant_lock: InstantLockConfig {
                quorum_type: QuorumType::Llmq100_67,
                quorum_size: 3,
                quorum_window: 24,
                quorum_active_signers: 24,
                quorum_rotation: false,
            },
            execution: ExecutionConfig {
                verify_sum_trees: true,
                epoch_time_length_s: 1576800,
                ..Default::default()
            },
            block_spacing_ms: day_in_ms,
            testing_configs: PlatformTestConfig::default_minimal_verifications(),
            ..Default::default()
        };
        let TempPlatform {
            mut platform,
            tempdir: _,
        } = TestPlatformBuilder::new()
            .with_config(config.clone())
            .build_with_mock_rpc();

        let ChainExecutionOutcome {
            abci_app,
            proposers,
            validator_quorums: quorums,
            current_validator_quorum_hash: current_quorum_hash,
            current_proposer_versions,
            end_time_ms,
            identity_nonce_counter,
            identity_contract_nonce_counter,
            ..
        } = run_chain_for_strategy(
            &mut platform,
            100,
            strategy.clone(),
            config.clone(),
            89,
            &mut None,
        );

        let state = abci_app.platform.state.load();
        let protocol_version = state.current_protocol_version_in_consensus();

        let platform_version = PlatformVersion::get(protocol_version).unwrap();

        let known_root_hash = abci_app
            .platform
            .drive
            .grove
            .root_hash(None, &platform_version.drive.grove_version)
            .unwrap()
            .expect("expected root hash");

        abci_app
            .platform
            .reload_state_from_storage(platform_version)
            .expect("expected to recreate state");

        let ResponseInfo {
            data: _,
            version: _,
            app_version: _,
            last_block_height,
            last_block_app_hash,
        } = abci_app
            .info(RequestInfo {
                version: tenderdash_abci::proto::meta::TENDERDASH_VERSION.to_string(),
                block_version: 0,
                p2p_version: 0,
                abci_version: tenderdash_abci::proto::meta::ABCI_VERSION.to_string(),
            })
            .expect("expected to call info");

        assert_eq!(last_block_height, 100);
        assert_eq!(last_block_app_hash, known_root_hash);

        let state = abci_app.platform.state.load();

        let block_start = state
            .last_committed_block_info()
            .as_ref()
            .unwrap()
            .basic_info()
            .height
            + 1;

        continue_chain_for_strategy(
            abci_app,
            ChainExecutionParameters {
                block_start,
                core_height_start: 10,
                block_count: 30,
                proposers,
                validator_quorums: quorums,
                current_validator_quorum_hash: current_quorum_hash,
                instant_lock_quorums: Default::default(),
                current_proposer_versions: Some(current_proposer_versions),
                current_identity_nonce_counter: identity_nonce_counter,
                current_identity_contract_nonce_counter: identity_contract_nonce_counter,
                current_votes: BTreeMap::default(),
                start_time_ms: 1681094380000,
                current_time_ms: end_time_ms,
            },
            strategy,
            config,
            StrategyRandomness::SeedEntropy(block_start),
        );
    }

    #[test]
    fn run_chain_transfer_between_identities() {
        let platform_version = PlatformVersion::latest();
        let strategy = NetworkStrategy {
            strategy: Strategy {
                start_contracts: vec![],
                operations: vec![Operation {
                    op_type: OperationType::IdentityTransfer,
                    frequency: Frequency {
                        times_per_block_range: 1..3,
                        chance_per_block: None,
                    },
                }],
                start_identities: StartIdentities::default(),
                identity_inserts: IdentityInsertInfo {
                    //we do this to create some paying transactions
                    frequency: Frequency {
                        times_per_block_range: 6..10,
                        chance_per_block: None,
                    },
                    start_keys: 3,
                    extra_keys: [(
                        Purpose::TRANSFER,
                        [(SecurityLevel::CRITICAL, vec![KeyType::ECDSA_SECP256K1])].into(),
                    )]
                    .into(),
                },

                identity_contract_nonce_gaps: None,
                signer: None,
            },
            total_hpmns: 100,
            extra_normal_mns: 0,
            validator_quorum_count: 24,
            chain_lock_quorum_count: 24,
            upgrading_info: None,

            proposer_strategy: Default::default(),
            rotate_quorums: false,
            failure_testing: None,
            query_testing: None,
            verify_state_transition_results: true,
            ..Default::default()
        };

        let config = PlatformConfig {
            validator_set: ValidatorSetConfig::default_100_67(),
            chain_lock: ChainLockConfig::default_100_67(),
            instant_lock: InstantLockConfig::default_100_67(),
            execution: ExecutionConfig {
                verify_sum_trees: true,

                ..Default::default()
            },
            block_spacing_ms: 3000,
            testing_configs: PlatformTestConfig {
                block_signing: false,
                store_platform_state: false,
                block_commit_signature_verification: false,
                disable_instant_lock_signature_verification: true,
            },
            ..Default::default()
        };

        let mut platform = TestPlatformBuilder::new()
            .with_config(config.clone())
            .build_with_mock_rpc();

        let outcome = run_chain_for_strategy(&mut platform, 15, strategy, config, 15, &mut None);

        let _balances = &outcome
            .abci_app
            .platform
            .drive
            .fetch_identities_balances(
                &outcome
                    .identities
                    .iter()
                    .map(|identity| identity.id().to_buffer())
                    .collect(),
                None,
                platform_version,
            )
            .expect("expected to fetch balances");

        assert_eq!(outcome.identities.len(), 106);
    }

    // Test should filter out transactions exceeding max tx bytes per block
    #[test]
    fn run_transactions_exceeding_max_block_size() {
        let strategy = NetworkStrategy {
            strategy: Strategy {
                identity_inserts: IdentityInsertInfo {
                    frequency: Frequency {
                        times_per_block_range: 5..6,
                        chance_per_block: None,
                    },
                    start_keys: 5,
                    extra_keys: Default::default(),
                },

                ..Default::default()
            },
            max_tx_bytes_per_block: 3500,
            ..Default::default()
        };
        let config = PlatformConfig {
            validator_set: ValidatorSetConfig::default_100_67(),
            chain_lock: ChainLockConfig::default_100_67(),
            instant_lock: InstantLockConfig::default_100_67(),
            execution: ExecutionConfig {
                verify_sum_trees: true,

                ..Default::default()
            },
            block_spacing_ms: 3000,
            testing_configs: PlatformTestConfig {
                block_signing: false,
                store_platform_state: false,
                block_commit_signature_verification: false,
                disable_instant_lock_signature_verification: true,
            },
            ..Default::default()
        };
        let mut platform = TestPlatformBuilder::new()
            .with_config(config.clone())
            .build_with_mock_rpc();

        let outcome = run_chain_for_strategy(&mut platform, 1, strategy, config, 15, &mut None);
        let state_transitions = outcome
            .state_transition_results_per_block
            .get(&1)
            .expect("expected state transition results");

        // Only three out of five transitions should've made to the block
        assert_eq!(state_transitions.len(), 3);
    }
}<|MERGE_RESOLUTION|>--- conflicted
+++ resolved
@@ -1915,11 +1915,7 @@
                     .unwrap()
                     .unwrap()
             ),
-<<<<<<< HEAD
-            "0f16c735739411f8dff9640b3ca244b5838480f5634b8ab7744743b116fd9218".to_string()
-=======
-            "6e4fb02e2619715b4a190ee206b560a8d34830a721d02d29bb5731783ba2b08a".to_string()
->>>>>>> 6e0842fb
+            "cae9c984e5fe548cc7a3edd720ab0f58a2d25e5a16071402605a9ff8cfe870c7".to_string()
         )
     }
 
@@ -2054,11 +2050,7 @@
                     .unwrap()
                     .unwrap()
             ),
-<<<<<<< HEAD
-            "a20b7973b60f51edbef1a3a378c6b0fa64e3de917754c0ddc78dc30cff7fd9f6".to_string()
-=======
-            "e3cd37a5139f08af5ae5933c71ba7f3d1a922291bb625e78c245f115034f8408".to_string()
->>>>>>> 6e0842fb
+            "6cbe10061aac832a35ec0eb9b22826aebfcbe697cec76fe899afa1b1803dd2c7".to_string()
         )
     }
 
@@ -2399,14 +2391,9 @@
             .with_config(config.clone())
             .build_with_mock_rpc();
 
-<<<<<<< HEAD
-        let outcome = run_chain_for_strategy(&mut platform, block_count, strategy, config, 15);
-        assert_eq!(outcome.identities.len() as u64, 472);
-=======
         let outcome =
             run_chain_for_strategy(&mut platform, block_count, strategy, config, 15, &mut None);
-        assert_eq!(outcome.identities.len() as u64, 470);
->>>>>>> 6e0842fb
+        assert_eq!(outcome.identities.len() as u64, 472);
         assert_eq!(outcome.masternode_identity_balances.len(), 100);
         let balance_count = outcome
             .masternode_identity_balances
@@ -2539,14 +2526,9 @@
             .with_config(config.clone())
             .build_with_mock_rpc();
 
-<<<<<<< HEAD
-        let outcome = run_chain_for_strategy(&mut platform, block_count, strategy, config, 15);
-        assert_eq!(outcome.identities.len() as u64, 83);
-=======
         let outcome =
             run_chain_for_strategy(&mut platform, block_count, strategy, config, 15, &mut None);
-        assert_eq!(outcome.identities.len() as u64, 90);
->>>>>>> 6e0842fb
+        assert_eq!(outcome.identities.len() as u64, 83);
         assert_eq!(outcome.masternode_identity_balances.len(), 100);
         let balance_count = outcome
             .masternode_identity_balances
@@ -2695,14 +2677,9 @@
             .with_config(config.clone())
             .build_with_mock_rpc();
 
-<<<<<<< HEAD
-        let outcome = run_chain_for_strategy(&mut platform, block_count, strategy, config, 15);
-        assert_eq!(outcome.identities.len() as u64, 79);
-=======
         let outcome =
             run_chain_for_strategy(&mut platform, block_count, strategy, config, 15, &mut None);
-        assert_eq!(outcome.identities.len() as u64, 97);
->>>>>>> 6e0842fb
+        assert_eq!(outcome.identities.len() as u64, 79);
         assert_eq!(outcome.masternode_identity_balances.len(), 100);
         let balance_count = outcome
             .masternode_identity_balances
