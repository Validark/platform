--- conflicted
+++ resolved
@@ -676,13 +676,8 @@
     config: PlatformConfig,
     rng: StdRng,
 ) -> ChainExecutionOutcome {
-<<<<<<< HEAD
-    let abci_application =
-        AbciApplication::new(platform, None).expect("expected new abci application");
-=======
     let abci_application = FullAbciApplication::new(platform);
-
->>>>>>> 4ea0310b
+    
     let seed = strategy
         .failure_testing
         .as_ref()
