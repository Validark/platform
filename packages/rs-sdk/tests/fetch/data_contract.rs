--- conflicted
+++ resolved
@@ -1,10 +1,6 @@
 use crate::config::Config;
-use dash_platform_sdk::platform::Fetch;
+use dash_platform_sdk::platform::{Fetch, FetchMany};
 use dpp::prelude::{DataContract, Identifier};
-<<<<<<< HEAD
-=======
-use rs_sdk::platform::{Fetch, FetchMany};
->>>>>>> 734df29a
 
 /// Given some dummy data contract ID, when I fetch data contract, I get None because it doesn't exist.
 #[tokio::test(flavor = "multi_thread", worker_threads = 1)]
