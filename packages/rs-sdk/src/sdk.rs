--- conflicted
+++ resolved
@@ -18,28 +18,19 @@
 pub use http::Uri;
 #[cfg(feature = "mocks")]
 use rs_dapi_client::mock::MockDapiClient;
-<<<<<<< HEAD
-use rs_dapi_client::{
-    transport::{TransportClient, TransportRequest},
-    DapiClient, DapiClientError, DapiRequestExecutor,
-};
-use std::{fmt::Debug, num::NonZeroUsize, ops::DerefMut};
-use std::{
-    path::{Path, PathBuf},
-    sync::Arc,
-=======
 pub use rs_dapi_client::AddressList;
 pub use rs_dapi_client::RequestSettings;
 use rs_dapi_client::{
     transport::{TransportClient, TransportRequest},
     DapiClient, DapiClientError, DapiRequestExecutor,
->>>>>>> 23dd3471
 };
+use std::fmt::Debug;
+use std::num::NonZeroUsize;
+use std::ops::DerefMut;
+use std::path::{Path, PathBuf};
+use std::sync::Arc;
 use tokio::sync::Mutex;
 use tokio_util::sync::{CancellationToken, WaitForCancellationFuture};
-
-pub use rs_dapi_client::AddressList;
-pub use rs_dapi_client::RequestSettings;
 
 /// How many data contracts fit in the cache.
 pub const DEFAULT_CONTRACT_CACHE_SIZE: usize = 100;
