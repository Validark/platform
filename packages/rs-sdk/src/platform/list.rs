--- conflicted
+++ resolved
@@ -32,17 +32,10 @@
 pub trait List<API: Sdk>
 where
     Self: Sized + Debug,
-<<<<<<< HEAD
-    Vec<Self>: FromProof<Self::Request> + Sync,
-    <Vec<Self> as FromProof<Self::Request>>::Request: From<Self::Request>,
-    <Vec<Self> as FromProof<Self::Request>>::Response:
-        From<<Self::Request as TransportRequest>::Response>,
-=======
     Vec<Self>: FromProof<
             Self::Request,
             Response = <<Self as List<API>>::Request as TransportRequest>::Response,
         > + Sync,
->>>>>>> 56ca8a4c
 {
     /// Type of request used to fetch data from the platform.
     ///
@@ -128,11 +121,7 @@
             response,
             api.quorum_info_provider()?,
         )? {
-<<<<<<< HEAD
             Some(documents) => Ok(Some(documents)),
-=======
-            Some(documents) => Ok(Some(documents.into_iter().map(|doc| doc.into()).collect())),
->>>>>>> 56ca8a4c
             None => Ok(None),
         }
     }
