--- conflicted
+++ resolved
@@ -65,11 +65,8 @@
 pub mod mock;
 pub mod platform;
 pub mod sdk;
-<<<<<<< HEAD
 pub mod wallet;
 
-=======
->>>>>>> 1afd0a1b
 pub use error::Error;
 pub use sdk::{Sdk, SdkBuilder};
 
