[package]
<<<<<<< HEAD
name = "dash-platform-sdk"
version = "0.25.20"
=======
name = "rs-sdk"
version = "0.25.21"
>>>>>>> d1771166
edition = "2021"

[dependencies]
dpp = { path = "../rs-dpp", features = [
    "client",
    "validation",
    "identity-value-conversion",
    "state-transition-signing",
] }
dapi-grpc = { path = "../dapi-grpc", features = ["client"] }
rs-dapi-client = { path = "../rs-dapi-client", default-features = false }
drive = { path = "../rs-drive", default-features = false, features = [
    "verify",
] }
drive-proof-verifier = { path = "../rs-drive-proof-verifier" }
dapi-grpc-macros = { path = "../rs-dapi-grpc-macros" }
simple-signer = { path = "../simple-signer" }
bincode = { version = "2.0.0-rc.3", features = ["serde"], optional = true }
bincode_derive = { version = "2.0.0-rc.3", optional = true }
thiserror = "1.0.47"
tokio = { version = "1.32.0", features = ["macros"] }
tokio-util = { version = "0.7.8" }
async-trait = { version = "0.1.73" }
http = { version = "0.2.9" }
ciborium = { git = "https://github.com/qrayven/ciborium", branch = "feat-ser-null-as-undefined" }
serde = { version = "1.0.152", default-features = false, features = ["rc"] }
serde_json = { version = "1.0", features = ["preserve_order"], optional = true }
tracing = "0.1.40"
hex = { version = "0.4.3", optional = true }
dotenvy = { version = "0.15.7", optional = true }
envy = { version = "0.4.2", optional = true }
futures = { version = "0.3.28" }
derive_more = { version = "0.99.16" }
lru = { version = "0.12.0" }
# dashcore-rpc is only needed for core rpc; TODO remove once we have correct core rpc impl
dashcore-rpc = { git = "https://github.com/dashpay/rust-dashcore-rpc", branch = "master" }
bip37-bloom-filter = { git = "https://github.com/dashpay/rs-bip37-bloom-filter", branch = "develop" }

[dev-dependencies]
rs-dapi-client = { path = "../rs-dapi-client", features = ["mocks"] }
base64 = { version = "0.21.0" }
tracing-subscriber = { version = "0.3.16" }
dpp = { path = "../rs-dpp", features = [
    "client",
    "validation",
    "random-documents",
] }
data-contracts = { path = "../data-contracts" }
tokio-test = { version = "0.4.3" }
clap = { version = "4.4.10", features = ["derive"] }
[features]
default = ["mocks", "offline-testing"]
mocks = [
    "dep:serde_json",
    "rs-dapi-client/mocks",
    "rs-dapi-client/dump",
    "dpp/document-cbor-conversion",
    "dpp/identity-value-conversion",
    "dpp/random-identities",
    "drive-proof-verifier/mocks",
    "dep:bincode",
    "dep:bincode_derive",
    "dep:hex",
    "dep:dotenvy",
    "dep:envy",
]

# Run integration tests using test vectors from `tests/vectors/` instead of connecting to live Dash Platform.
#
# This feature is enabled by default to allow testing without connecting to the Dash Platform as
# part of CI/CD workflows.
#
# If both `offline-testing` and `network-testing` are enabled, "offline-testing" will take precedence.
offline-testing = ["mocks"]

# Run integration tests using a live Dash Platform network.
#
# Requires configuration of Dash Platform connectivity.
# See [README.md] for more details.
#
# If both `offline-testing` and `network-testing` are enabled, "offline-testing" will take precedence.
network-testing = ["mocks"]

# Generate test vectors for offline tests.
#
# This will run tests in `network-testing` mode and
# dump all requests and responses to `tests/vectors/`,
# so that they can be used later for `offline-testing`.
generate-test-vectors = ["network-testing"]<|MERGE_RESOLUTION|>--- conflicted
+++ resolved
@@ -1,11 +1,6 @@
 [package]
-<<<<<<< HEAD
 name = "dash-platform-sdk"
-version = "0.25.20"
-=======
-name = "rs-sdk"
 version = "0.25.21"
->>>>>>> d1771166
 edition = "2021"
 
 [dependencies]
