[package]
name = "dash-platform-sdk"
version = "0.25.21"
edition = "2021"
rust-version = "1.75"

[dependencies]
dpp = { path = "../rs-dpp", features = [
    "client",
    "validation",
    "identity-value-conversion",
    "state-transition-signing",
] }
dapi-grpc = { path = "../dapi-grpc", features = ["client"] }
rs-dapi-client = { path = "../rs-dapi-client", default-features = false }
drive = { path = "../rs-drive", default-features = false, features = [
    "verify",
] }
drive-proof-verifier = { path = "../rs-drive-proof-verifier" }
dapi-grpc-macros = { path = "../rs-dapi-grpc-macros" }
simple-signer = { path = "../simple-signer" }
bincode = { version = "2.0.0-rc.3", features = ["serde"], optional = true }
bincode_derive = { version = "2.0.0-rc.3", optional = true }
thiserror = "1.0.47"
tokio = { version = "1.32.0", features = ["macros"] }
tokio-util = { version = "0.7.8" }
async-trait = { version = "0.1.73" }
http = { version = "0.2.9" }
ciborium = { git = "https://github.com/qrayven/ciborium", branch = "feat-ser-null-as-undefined" }
serde = { version = "1.0.152", default-features = false, features = ["rc"] }
serde_json = { version = "1.0", features = ["preserve_order"], optional = true }
tracing = "0.1.40"
hex = { version = "0.4.3", optional = true }
dotenvy = { version = "0.15.7", optional = true }
envy = { version = "0.4.2", optional = true }
futures = { version = "0.3.28" }
derive_more = { version = "0.99.16" }
lru = { version = "0.12.0" }
# dashcore-rpc is only needed for core rpc; TODO remove once we have correct core rpc impl
dashcore-rpc = { git = "https://github.com/dashpay/rust-dashcore-rpc", branch = "master" }
bip37-bloom-filter = { git = "https://github.com/dashpay/rs-bip37-bloom-filter", branch = "develop" }
rand = { version = "0.8.5" }

[dev-dependencies]
rs-dapi-client = { path = "../rs-dapi-client", features = ["mocks"] }
base64 = { version = "0.21.0" }
tracing-subscriber = { version = "0.3.16" }
dpp = { path = "../rs-dpp", features = [
    "client",
    "validation",
    "random-documents",
] }
data-contracts = { path = "../data-contracts" }
tokio-test = { version = "0.4.3" }
clap = { version = "4.4.10", features = ["derive"] }
<<<<<<< HEAD

=======
>>>>>>> 6e7bc10d
[features]
default = ["mocks", "network-testing"]
mocks = [
    "dep:serde_json",
    "rs-dapi-client/mocks",
    "rs-dapi-client/dump",
    "dpp/document-cbor-conversion",
    "dpp/identity-value-conversion",
    "dpp/random-identities",
    "drive-proof-verifier/mocks",
    "dep:bincode",
    "dep:bincode_derive",
    "dep:hex",
    "dep:dotenvy",
    "dep:envy",
]

# Run integration tests using test vectors from `tests/vectors/` instead of connecting to live Dash Platform.
#
# This feature is enabled by default to allow testing without connecting to the Dash Platform as
# part of CI/CD workflows.
#
# If both `offline-testing` and `network-testing` are enabled, "offline-testing" will take precedence.
offline-testing = ["mocks"]

# Run integration tests using a live Dash Platform network.
#
# Requires configuration of Dash Platform connectivity.
# See [README.md] for more details.
#
# If both `offline-testing` and `network-testing` are enabled, "offline-testing" will take precedence.
network-testing = ["mocks"]

# Generate test vectors for offline tests.
#
# This will run tests in `network-testing` mode and
# dump all requests and responses to `tests/vectors/`,
# so that they can be used later for `offline-testing`.
generate-test-vectors = ["network-testing"]<|MERGE_RESOLUTION|>--- conflicted
+++ resolved
@@ -53,10 +53,7 @@
 data-contracts = { path = "../data-contracts" }
 tokio-test = { version = "0.4.3" }
 clap = { version = "4.4.10", features = ["derive"] }
-<<<<<<< HEAD
 
-=======
->>>>>>> 6e7bc10d
 [features]
 default = ["mocks", "network-testing"]
 mocks = [
