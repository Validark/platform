[package]
name = "dash-sdk"
version = "1.0.0-dev.16"
edition = "2021"

[dependencies]
arc-swap = { version = "1.7.1" }
dpp = { path = "../rs-dpp", default-features = false, features = [
  "dash-sdk-features",
] }
dapi-grpc = { path = "../dapi-grpc" }
rs-dapi-client = { path = "../rs-dapi-client", default-features = false }
drive = { path = "../rs-drive", default-features = false, features = [
  "verify",
] }
drive-proof-verifier = { path = "../rs-drive-proof-verifier" }
dapi-grpc-macros = { path = "../rs-dapi-grpc-macros" }
thiserror = "1.0.58"
tokio = { version = "1.36.0", features = ["macros"] }
tokio-util = { version = "0.7.10" }
async-trait = { version = "0.1.79" }
http = { version = "0.2.12" }
ciborium = { git = "https://github.com/qrayven/ciborium", branch = "feat-ser-null-as-undefined" }
serde = { version = "1.0.197", default-features = false, features = [
  "rc",
], optional = true }
serde_json = { version = "1.0", features = ["preserve_order"], optional = true }
tracing = { version = "0.1.40" }
hex = { version = "0.4.3", optional = true }
dotenvy = { version = "0.15.7", optional = true }
envy = { version = "0.4.2", optional = true }
futures = { version = "0.3.30" }
derive_more = { version = "0.99.17" }
# dashcore-rpc is only needed for core rpc; TODO remove once we have correct core rpc impl
dashcore-rpc = { git = "https://github.com/dashpay/rust-dashcore-rpc", tag = "v0.15.2" }
lru = { version = "0.12.3", optional = true }
bip37-bloom-filter = { git = "https://github.com/dashpay/rs-bip37-bloom-filter", branch = "develop" }
pollster = { version = "0.3.0" }
<<<<<<< HEAD
sha2 = "0.10.8"
=======
>>>>>>> 868be18f

[dev-dependencies]
tokio = { version = "1.36.0", features = ["macros", "rt-multi-thread"] }
rs-dapi-client = { path = "../rs-dapi-client", features = ["mocks"] }
base64 = { version = "0.22.1" }
tracing-subscriber = { version = "0.3.18", features = ["env-filter"] }
dpp = { path = "../rs-dpp", features = [
  "client",
  "validation",
  "random-documents",
] }
data-contracts = { path = "../data-contracts" }
tokio-test = { version = "0.4.4" }
clap = { version = "4.5.4", features = ["derive"] }
sanitize-filename = { version = "0.5.0" }
chrono = { version = "0.4.38" }
test-case = { version = "3.3.1" }

[features]
default = ["mocks", "offline-testing"]

mocks = [
  "dep:serde",
  "dep:serde_json",
  "rs-dapi-client/mocks",
  "rs-dapi-client/dump",
  "dpp/document-cbor-conversion",
  "dpp/random-identities",
  "drive/serde",
  "drive-proof-verifier/mocks",
  "dep:hex",
  "dep:dotenvy",
  "dep:envy",
  "dep:lru",
]

# Run integration tests using test vectors from `tests/vectors/` instead of connecting to live Dash Platform.
#
# This feature is enabled by default to allow testing without connecting to the Dash Platform as
# part of CI/CD workflows.
#
# If both `offline-testing` and `network-testing` are enabled, "offline-testing" will take precedence.
offline-testing = ["mocks"]

# Run integration tests using a live Dash Platform network.
#
# Requires configuration of Dash Platform connectivity.
# See [README.md] for more details.
#
# If both `offline-testing` and `network-testing` are enabled, "offline-testing" will take precedence.
network-testing = ["mocks"]

# Generate test vectors for offline tests.
#
# This will run tests in `network-testing` mode and
# dump all requests and responses to `tests/vectors/`,
# so that they can be used later for `offline-testing`.
generate-test-vectors = ["network-testing"]

# Have the system data contracts inside the dpp crate

system-data-contracts = ["dpp/data-contracts"]

[[example]]

name = "read_contract"
required-features = ["mocks"]<|MERGE_RESOLUTION|>--- conflicted
+++ resolved
@@ -36,10 +36,7 @@
 lru = { version = "0.12.3", optional = true }
 bip37-bloom-filter = { git = "https://github.com/dashpay/rs-bip37-bloom-filter", branch = "develop" }
 pollster = { version = "0.3.0" }
-<<<<<<< HEAD
 sha2 = "0.10.8"
-=======
->>>>>>> 868be18f
 
 [dev-dependencies]
 tokio = { version = "1.36.0", features = ["macros", "rt-multi-thread"] }
