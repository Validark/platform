--- conflicted
+++ resolved
@@ -1,10 +1,6 @@
 [package]
 name = "rs-dapi-client"
-<<<<<<< HEAD
-version = "1.0.0-pr.1694.7"
-=======
 version = "1.0.0-dev.5"
->>>>>>> d197907d
 edition = "2021"
 
 [features]
