--- conflicted
+++ resolved
@@ -2,12 +2,8 @@
 
 use crate::{
     data_contract::{
-<<<<<<< HEAD
         validation::data_contract_validation::DataContractValidator, DataContract,
         DataContractFactory,
-=======
-        validation::data_contract_validator::DataContractValidator, DataContractFactory,
->>>>>>> 88592afa
     },
     prelude::Identifier,
     tests::utils::generate_random_identifier_struct,
