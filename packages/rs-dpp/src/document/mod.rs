pub mod errors;
pub mod generate_document_id;
mod state_transition;
pub use state_transition::documents_batch_transition::document_transition;
pub use state_transition::documents_batch_transition::validation;

use crate::data_contract::DataContract;
use crate::errors::ProtocolError;
use crate::identifier::Identifier;
use crate::metadata::Metadata;
use crate::util::hash::hash;
use crate::util::json_value::{JsonValueExt, ReplaceWith};
use crate::util::serializer;
use serde::{Deserialize, Serialize};
use serde_json::Value as JsonValue;

const IDENTIFIER_FIELDS: [&str; 3] = ["$id", "$dataContractId", "$ownerId"];

/// The document object represents the data provided by the platform in response to a query.
#[derive(Serialize, Deserialize, Debug, Clone, Default)]
pub struct Document {
    #[serde(rename = "$protocolVersion")]
    pub protocol_version: u32,
    #[serde(rename = "$id")]
    pub id: Identifier,
    #[serde(rename = "$type")]
    pub document_type: String,
    #[serde(rename = "$revision")]
    pub revision: i64,
    #[serde(rename = "$dataContractId")]
    pub data_contract_id: Identifier,
    #[serde(rename = "$ownerId")]
    pub owner_id: Identifier,
    #[serde(rename = "$createdAt")]
    pub created_at: Option<i64>,
    #[serde(rename = "$updatedAt")]
    pub updated_at: Option<i64>,
    // the serde_json::Value preserves the order (see .toml file)
    #[serde(flatten)]
    pub data: JsonValue,
    #[serde(skip)]
    pub data_contract: DataContract,
    #[serde(skip)]
    pub metadata: Option<Metadata>,
    #[serde(skip)]
    pub entropy: Option<[u8; 32]>,
}

impl Document {
    pub fn to_json(&self) -> Result<JsonValue, ProtocolError> {
        Ok(serde_json::to_value(&self)?)
    }

    pub fn from_buffer(b: impl AsRef<[u8]>) -> Result<Document, ProtocolError> {
        let (protocol_bytes, document_bytes) = b.as_ref().split_at(4);

        let mut json_value: JsonValue = ciborium::de::from_reader(document_bytes)
            .map_err(|e| ProtocolError::EncodingError(format!("{}", e)))?;

        json_value.parse_and_add_protocol_version(protocol_bytes)?;
        json_value.replace_identifier_paths(IDENTIFIER_FIELDS, ReplaceWith::Base58)?;

        let document: Document = serde_json::from_value(json_value)?;
        Ok(document)
    }

    pub fn to_object(&self, skip_identifiers_conversion: bool) -> Result<JsonValue, ProtocolError> {
        let mut json_object = serde_json::to_value(&self)?;
        if !skip_identifiers_conversion {
            json_object.replace_identifier_paths(IDENTIFIER_FIELDS, ReplaceWith::Bytes)?;
        }
        Ok(json_object)
    }

    pub fn to_buffer(&self) -> Result<Vec<u8>, ProtocolError> {
        let protocol_version = self.protocol_version;
        let mut json_object = self.to_object(false)?;

        if let JsonValue::Object(ref mut o) = json_object {
            o.remove("$protocolVersion");
        };

        serializer::value_to_cbor(json_object, Some(protocol_version))
    }

    pub fn hash(&self) -> Result<Vec<u8>, ProtocolError> {
        Ok(hash(self.to_buffer()?))
    }

    pub fn set_value(&self, _path: &str, _value: JsonValue) -> Result<(), ProtocolError> {
        unimplemented!()
    }

    /// Retrieves field specified by path
    pub fn get(&self, path: &str) -> Option<&JsonValue> {
        match self.data.get_value(path) {
            Ok(v) => Some(v),
            Err(_) => None,
        }
    }
}

#[cfg(test)]
mod test {
    use crate::tests::utils::*;
    use crate::util::string_encoding::Encoding;

    use super::*;
    use anyhow::Result;
<<<<<<< HEAD
    use chrono::Utc;
=======
>>>>>>> f8b691fc
    use serde_json::Value;

    fn init() {
        let _ = env_logger::builder()
            .filter_level(log::LevelFilter::Trace)
            .try_init();
    }

    #[test]
    fn test_document_deserialize() -> Result<()> {
        init();
        let document_json = get_data_from_file("src/tests/payloads/document_dpns.json")?;
        let doc = serde_json::from_str::<Document>(&document_json)?;
        assert_eq!(doc.document_type, "domain");
        assert_eq!(doc.protocol_version, 0);
        assert_eq!(
            doc.id.to_buffer(),
            Identifier::from_string(
                "4veLBZPHDkaCPF9LfZ8fX3JZiS5q5iUVGhdBbaa9ga5E",
                Encoding::Base58
            )
            .unwrap()
            .to_buffer()
        );
        assert_eq!(
            doc.data_contract_id.to_buffer(),
            Identifier::from_string(
                "566vcJkmebVCAb2Dkj2yVMSgGFcsshupnQqtsz1RFbcy",
                Encoding::Base58
            )
            .unwrap()
            .to_buffer()
        );

        assert_eq!(doc.data["label"], Value::String("user-9999".to_string()));
        assert_eq!(
            doc.data["records"]["dashUniqueIdentityId"],
            Value::String("HBNMY5QWuBVKNFLhgBTC1VmpEnscrmqKPMXpnYSHwhfn".to_string())
        );
        assert_eq!(
            doc.data["subdomainRules"]["allowSubdomains"],
            Value::Bool(false)
        );
        Ok(())
    }

    #[test]
    fn test_buffer_serialize_deserialize() -> Result<()> {
        init();
        let init_doc = new_example_document();
        let buffer_document = init_doc.to_buffer()?;

        let doc = Document::from_buffer(&buffer_document)?;

        assert_eq!(init_doc.created_at, doc.created_at);
        assert_eq!(init_doc.updated_at, doc.updated_at);
        assert_eq!(init_doc.id, doc.id);
        assert_eq!(init_doc.data_contract_id, doc.data_contract_id);
        assert_eq!(init_doc.owner_id, doc.owner_id);

        Ok(())
    }

    #[test]
    fn test_json_serialize() -> Result<()> {
        init();

        let document_json = get_data_from_file("src/tests/payloads/document_dpns.json")?;
        let document = serde_json::from_str::<Document>(&document_json)?;

        serde_json::to_string(&document)?;
        Ok(())
    }

    #[test]
    fn test_document_to_buffer() -> Result<()> {
        init();

        let document_json = get_data_from_file("src/tests/payloads/document_dpns.json")?;
        serde_json::from_str::<Document>(&document_json)?;
        Ok(())
    }

    fn new_example_document() -> Document {
        Document {
            id: Identifier::from_bytes(&generate_random_identifier()).unwrap(),
            owner_id: Identifier::from_bytes(&generate_random_identifier()).unwrap(),
            data_contract_id: Identifier::from_bytes(&generate_random_identifier()).unwrap(),
<<<<<<< HEAD
            created_at: Some(Utc::now().timestamp_millis()),
            updated_at: Some(Utc::now().timestamp_millis()),
=======
            created_at: Some(1648013404492),
            updated_at: Some(1648013404492),
>>>>>>> f8b691fc
            ..Default::default()
        }
    }
}<|MERGE_RESOLUTION|>--- conflicted
+++ resolved
@@ -107,10 +107,6 @@
 
     use super::*;
     use anyhow::Result;
-<<<<<<< HEAD
-    use chrono::Utc;
-=======
->>>>>>> f8b691fc
     use serde_json::Value;
 
     fn init() {
@@ -199,13 +195,8 @@
             id: Identifier::from_bytes(&generate_random_identifier()).unwrap(),
             owner_id: Identifier::from_bytes(&generate_random_identifier()).unwrap(),
             data_contract_id: Identifier::from_bytes(&generate_random_identifier()).unwrap(),
-<<<<<<< HEAD
-            created_at: Some(Utc::now().timestamp_millis()),
-            updated_at: Some(Utc::now().timestamp_millis()),
-=======
             created_at: Some(1648013404492),
             updated_at: Some(1648013404492),
->>>>>>> f8b691fc
             ..Default::default()
         }
     }
