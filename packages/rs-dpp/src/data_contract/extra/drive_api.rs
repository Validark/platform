--- conflicted
+++ resolved
@@ -5,14 +5,8 @@
 use crate::data_contract::DataContract;
 use crate::ProtocolError;
 
-<<<<<<< HEAD
-use super::document_type::DocumentType;
-use super::errors::ContractError;
-use super::mutability;
-=======
 use crate::data_contract::contract_config;
 use crate::data_contract::errors::DataContractError;
->>>>>>> 9bf129a5
 
 pub enum DriveEncoding {
     DriveCbor,
@@ -62,11 +56,7 @@
     fn document_type_for_name(
         &self,
         document_type_name: &str,
-<<<<<<< HEAD
-    ) -> Result<&DocumentType, ContractError>;
-=======
     ) -> Result<&DocumentType, ProtocolError>;
->>>>>>> 9bf129a5
 }
 
 impl DriveContractExt for DataContract {
