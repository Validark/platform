pub mod common;

<<<<<<< HEAD
mod array_field;
mod document_field;
mod document_type;
mod drive_api;
mod errors;
mod index;
mod mutability;
mod storage_requirements;

pub fn get_mutability(
    contract: &BTreeMap<String, CborValue>,
) -> Result<ContractConfig, ContractError> {
    let keeps_history: bool = common::bool_for_system_value_from_tree_map(
        contract,
        mutability::property::KEEPS_HISTORY,
        DEFAULT_CONTRACT_KEEPS_HISTORY,
    )?;
    let can_be_deleted: bool = common::bool_for_system_value_from_tree_map(
        contract,
        mutability::property::CAN_BE_DELETED,
        DEFAULT_CONTRACT_CAN_BE_DELETED,
    )?;
    let readonly: bool = common::bool_for_system_value_from_tree_map(
        contract,
        mutability::property::READONLY,
        !DEFAULT_CONTRACT_MUTABILITY,
    )?;
    let documents_keep_history_contract_default: bool =
        common::bool_for_system_value_from_tree_map(
            contract,
            mutability::property::DOCUMENTS_KEEP_HISTORY_CONTRACT_DEFAULT,
            DEFAULT_CONTRACT_DOCUMENTS_KEEPS_HISTORY,
        )?;
    let documents_mutable_contract_default: bool = common::bool_for_system_value_from_tree_map(
        contract,
        mutability::property::DOCUMENTS_MUTABLE_CONTRACT_DEFAULT,
        DEFAULT_CONTRACT_DOCUMENT_MUTABILITY,
    )?;

    Ok(ContractConfig {
        can_be_deleted,
        readonly,
        keeps_history,
        documents_keep_history_contract_default,
        documents_mutable_contract_default,
    })
}

pub fn get_document_types(
    contract: &BTreeMap<String, CborValue>,
    definition_references: BTreeMap<String, &CborValue>,
    documents_keep_history_contract_default: bool,
    documents_mutable_contract_default: bool,
) -> Result<BTreeMap<String, DocumentType>, ContractError> {
    let documents_cbor_value = contract
        .get("documents")
        .ok_or(ContractError::MissingRequiredKey("unable to get documents"))?;
    let contract_document_types_raw =
        documents_cbor_value
            .as_map()
            .ok_or(ContractError::InvalidContractStructure(
                "documents must be a map",
            ))?;
    let mut contract_document_types: BTreeMap<String, DocumentType> = BTreeMap::new();
    for (type_key_value, document_type_value) in contract_document_types_raw {
        if !type_key_value.is_text() {
            return Err(ContractError::InvalidContractStructure(
                "document type name is not a string as expected",
            ));
        }

        // Make sure the document_type_value is a map
        if !document_type_value.is_map() {
            return Err(ContractError::InvalidContractStructure(
                "document type data is not a map as expected",
            ));
        }

        let document_type = DocumentType::from_cbor_value(
            type_key_value.as_text().expect("confirmed as text"),
            document_type_value.as_map().expect("confirmed as map"),
            &definition_references,
            documents_keep_history_contract_default,
            documents_mutable_contract_default,
        )?;
        contract_document_types.insert(
            String::from(type_key_value.as_text().expect("confirmed as text")),
            document_type,
        );
    }
    Ok(contract_document_types)
}

pub fn get_definitions(contract: &BTreeMap<String, CborValue>) -> BTreeMap<String, &CborValue> {
    let definition_references = match contract.get("$defs") {
        None => BTreeMap::new(),
        Some(definition_value) => {
            let definition_map = definition_value.as_map();
            match definition_map {
                None => BTreeMap::new(),
                Some(key_value) => common::cbor_map_to_btree_map(key_value),
            }
        }
    };
    definition_references
}
=======
pub mod drive_api;
>>>>>>> b249e445
<|MERGE_RESOLUTION|>--- conflicted
+++ resolved
@@ -1,112 +1,2 @@
 pub mod common;
-
-<<<<<<< HEAD
-mod array_field;
-mod document_field;
-mod document_type;
-mod drive_api;
-mod errors;
-mod index;
-mod mutability;
-mod storage_requirements;
-
-pub fn get_mutability(
-    contract: &BTreeMap<String, CborValue>,
-) -> Result<ContractConfig, ContractError> {
-    let keeps_history: bool = common::bool_for_system_value_from_tree_map(
-        contract,
-        mutability::property::KEEPS_HISTORY,
-        DEFAULT_CONTRACT_KEEPS_HISTORY,
-    )?;
-    let can_be_deleted: bool = common::bool_for_system_value_from_tree_map(
-        contract,
-        mutability::property::CAN_BE_DELETED,
-        DEFAULT_CONTRACT_CAN_BE_DELETED,
-    )?;
-    let readonly: bool = common::bool_for_system_value_from_tree_map(
-        contract,
-        mutability::property::READONLY,
-        !DEFAULT_CONTRACT_MUTABILITY,
-    )?;
-    let documents_keep_history_contract_default: bool =
-        common::bool_for_system_value_from_tree_map(
-            contract,
-            mutability::property::DOCUMENTS_KEEP_HISTORY_CONTRACT_DEFAULT,
-            DEFAULT_CONTRACT_DOCUMENTS_KEEPS_HISTORY,
-        )?;
-    let documents_mutable_contract_default: bool = common::bool_for_system_value_from_tree_map(
-        contract,
-        mutability::property::DOCUMENTS_MUTABLE_CONTRACT_DEFAULT,
-        DEFAULT_CONTRACT_DOCUMENT_MUTABILITY,
-    )?;
-
-    Ok(ContractConfig {
-        can_be_deleted,
-        readonly,
-        keeps_history,
-        documents_keep_history_contract_default,
-        documents_mutable_contract_default,
-    })
-}
-
-pub fn get_document_types(
-    contract: &BTreeMap<String, CborValue>,
-    definition_references: BTreeMap<String, &CborValue>,
-    documents_keep_history_contract_default: bool,
-    documents_mutable_contract_default: bool,
-) -> Result<BTreeMap<String, DocumentType>, ContractError> {
-    let documents_cbor_value = contract
-        .get("documents")
-        .ok_or(ContractError::MissingRequiredKey("unable to get documents"))?;
-    let contract_document_types_raw =
-        documents_cbor_value
-            .as_map()
-            .ok_or(ContractError::InvalidContractStructure(
-                "documents must be a map",
-            ))?;
-    let mut contract_document_types: BTreeMap<String, DocumentType> = BTreeMap::new();
-    for (type_key_value, document_type_value) in contract_document_types_raw {
-        if !type_key_value.is_text() {
-            return Err(ContractError::InvalidContractStructure(
-                "document type name is not a string as expected",
-            ));
-        }
-
-        // Make sure the document_type_value is a map
-        if !document_type_value.is_map() {
-            return Err(ContractError::InvalidContractStructure(
-                "document type data is not a map as expected",
-            ));
-        }
-
-        let document_type = DocumentType::from_cbor_value(
-            type_key_value.as_text().expect("confirmed as text"),
-            document_type_value.as_map().expect("confirmed as map"),
-            &definition_references,
-            documents_keep_history_contract_default,
-            documents_mutable_contract_default,
-        )?;
-        contract_document_types.insert(
-            String::from(type_key_value.as_text().expect("confirmed as text")),
-            document_type,
-        );
-    }
-    Ok(contract_document_types)
-}
-
-pub fn get_definitions(contract: &BTreeMap<String, CborValue>) -> BTreeMap<String, &CborValue> {
-    let definition_references = match contract.get("$defs") {
-        None => BTreeMap::new(),
-        Some(definition_value) => {
-            let definition_map = definition_value.as_map();
-            match definition_map {
-                None => BTreeMap::new(),
-                Some(key_value) => common::cbor_map_to_btree_map(key_value),
-            }
-        }
-    };
-    definition_references
-}
-=======
-pub mod drive_api;
->>>>>>> b249e445
+pub mod drive_api;