mod fields;
mod methods;
pub mod v0;

use crate::data_contract::storage_requirements::keys_for_document_type::StorageKeyRequirements;
use crate::version::PlatformVersion;
use crate::ProtocolError;
use bincode::{Decode, Encode};
use derive_more::From;
pub use fields::*;
use platform_value::Value;
use serde::{Deserialize, Serialize};
use std::collections::BTreeMap;
use v0::{DataContractConfigGettersV0, DataContractConfigSettersV0, DataContractConfigV0};

#[derive(Serialize, Deserialize, Encode, Decode, Debug, Clone, Copy, PartialEq, Eq, From)]
#[serde(tag = "$format_version")]
pub enum DataContractConfig {
    #[serde(rename = "0")]
    V0(DataContractConfigV0),
}

impl DataContractConfig {
    pub fn default_for_version(
        platform_version: &PlatformVersion,
    ) -> Result<DataContractConfig, ProtocolError> {
        match platform_version.dpp.contract_versions.config {
            0 => Ok(DataContractConfigV0::default().into()),
            version => Err(ProtocolError::UnknownVersionMismatch {
                method: "DataContractConfig::default_for_version".to_string(),
                known_versions: vec![0],
                received: version,
            }),
        }
    }

    pub fn from_value(
        value: Value,
        platform_version: &PlatformVersion,
    ) -> Result<DataContractConfig, ProtocolError> {
        match platform_version.dpp.contract_versions.config {
            0 => {
                let config: DataContractConfigV0 = platform_value::from_value(value)?;
                Ok(config.into())
            }
            version => Err(ProtocolError::UnknownVersionMismatch {
                method: "DataContractConfig::from_value".to_string(),
                known_versions: vec![0],
                received: version,
            }),
        }
    }
}

impl DataContractConfigGettersV0 for DataContractConfig {
    fn is_contract_deletion_allowed(&self) -> bool {
        match self {
            DataContractConfig::V0(v0) => v0.allow_contract_deletion,
        }
    }

    fn is_contract_update_allowed(&self) -> bool {
        match self {
            DataContractConfig::V0(v0) => v0.allow_contract_update,
        }
    }

    fn keeps_previous_contract_versions(&self) -> bool {
        match self {
            DataContractConfig::V0(v0) => v0.keeps_previous_contract_versions,
        }
    }

    fn documents_keep_history_contract_default(&self) -> bool {
        match self {
            DataContractConfig::V0(v0) => v0.documents_keep_history_contract_default,
        }
    }

    fn documents_mutability_contract_default(&self) -> bool {
        match self {
            DataContractConfig::V0(v0) => v0.documents_mutability_contract_default,
        }
    }

    /// Encryption key storage requirements
    fn requires_identity_encryption_bounded_key(&self) -> Option<StorageKeyRequirements> {
        match self {
            DataContractConfig::V0(v0) => v0.requires_identity_encryption_bounded_key,
        }
    }

    /// Decryption key storage requirements
    fn requires_identity_decryption_bounded_key(&self) -> Option<StorageKeyRequirements> {
        match self {
            DataContractConfig::V0(v0) => v0.requires_identity_encryption_bounded_key,
        }
    }
}

impl DataContractConfigSettersV0 for DataContractConfig {
    fn set_allow_contract_deletion(&mut self, value: bool) {
        match self {
<<<<<<< HEAD
            DataContractConfig::V0(v0) => v0.allow_contract_deletion = value,
            // If there are other enum variants, you might want to handle them here
            // _ => {} // For example, do nothing or panic
=======
            DataContractConfig::V0(v0) => v0.can_be_deleted = value,
>>>>>>> 955c38c7
        }
    }

    fn set_allow_contract_update(&mut self, value: bool) {
        match self {
<<<<<<< HEAD
            DataContractConfig::V0(v0) => v0.allow_contract_update = value,
            // _ => {}
=======
            DataContractConfig::V0(v0) => v0.readonly = value,
>>>>>>> 955c38c7
        }
    }

    fn set_keeps_previous_contract_versions(&mut self, value: bool) {
        match self {
<<<<<<< HEAD
            DataContractConfig::V0(v0) => v0.keeps_previous_contract_versions = value,
            // _ => {}
=======
            DataContractConfig::V0(v0) => v0.keeps_history = value,
>>>>>>> 955c38c7
        }
    }

    fn set_documents_keep_history_contract_default(&mut self, value: bool) {
        match self {
            DataContractConfig::V0(v0) => v0.documents_keep_history_contract_default = value,
        }
    }

    fn set_documents_mutability_contract_default(&mut self, value: bool) {
        match self {
<<<<<<< HEAD
            DataContractConfig::V0(v0) => v0.documents_mutability_contract_default = value,
            // _ => {}
=======
            DataContractConfig::V0(v0) => v0.documents_mutable_contract_default = value,
        }
    }

    fn set_requires_identity_encryption_bounded_key(
        &mut self,
        value: Option<StorageKeyRequirements>,
    ) {
        match self {
            DataContractConfig::V0(v0) => v0.requires_identity_encryption_bounded_key = value,
        }
    }

    fn set_requires_identity_decryption_bounded_key(
        &mut self,
        value: Option<StorageKeyRequirements>,
    ) {
        match self {
            DataContractConfig::V0(v0) => v0.requires_identity_decryption_bounded_key = value,
>>>>>>> 955c38c7
        }
    }
}<|MERGE_RESOLUTION|>--- conflicted
+++ resolved
@@ -1,4 +1,3 @@
-mod fields;
 mod methods;
 pub mod v0;
 
@@ -7,10 +6,8 @@
 use crate::ProtocolError;
 use bincode::{Decode, Encode};
 use derive_more::From;
-pub use fields::*;
 use platform_value::Value;
 use serde::{Deserialize, Serialize};
-use std::collections::BTreeMap;
 use v0::{DataContractConfigGettersV0, DataContractConfigSettersV0, DataContractConfigV0};
 
 #[derive(Serialize, Deserialize, Encode, Decode, Debug, Clone, Copy, PartialEq, Eq, From)]
@@ -101,35 +98,19 @@
 impl DataContractConfigSettersV0 for DataContractConfig {
     fn set_allow_contract_deletion(&mut self, value: bool) {
         match self {
-<<<<<<< HEAD
             DataContractConfig::V0(v0) => v0.allow_contract_deletion = value,
-            // If there are other enum variants, you might want to handle them here
-            // _ => {} // For example, do nothing or panic
-=======
-            DataContractConfig::V0(v0) => v0.can_be_deleted = value,
->>>>>>> 955c38c7
         }
     }
 
     fn set_allow_contract_update(&mut self, value: bool) {
         match self {
-<<<<<<< HEAD
             DataContractConfig::V0(v0) => v0.allow_contract_update = value,
-            // _ => {}
-=======
-            DataContractConfig::V0(v0) => v0.readonly = value,
->>>>>>> 955c38c7
         }
     }
 
     fn set_keeps_previous_contract_versions(&mut self, value: bool) {
         match self {
-<<<<<<< HEAD
             DataContractConfig::V0(v0) => v0.keeps_previous_contract_versions = value,
-            // _ => {}
-=======
-            DataContractConfig::V0(v0) => v0.keeps_history = value,
->>>>>>> 955c38c7
         }
     }
 
@@ -141,11 +122,7 @@
 
     fn set_documents_mutability_contract_default(&mut self, value: bool) {
         match self {
-<<<<<<< HEAD
             DataContractConfig::V0(v0) => v0.documents_mutability_contract_default = value,
-            // _ => {}
-=======
-            DataContractConfig::V0(v0) => v0.documents_mutable_contract_default = value,
         }
     }
 
@@ -164,7 +141,6 @@
     ) {
         match self {
             DataContractConfig::V0(v0) => v0.requires_identity_decryption_bounded_key = value,
->>>>>>> 955c38c7
         }
     }
 }