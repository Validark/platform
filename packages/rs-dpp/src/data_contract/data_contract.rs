--- conflicted
+++ resolved
@@ -28,6 +28,7 @@
     util::{hash::hash, serializer},
 };
 use crate::{identifier, Convertible};
+use crate::data_contract::document_type::storage_requirements::keys_for_document_type::StorageKeyRequirements;
 
 use super::document_type::DocumentType;
 use super::errors::*;
@@ -104,16 +105,12 @@
     pub(crate) config: ContractConfig,
 
     #[serde(skip)]
-<<<<<<< HEAD
-    pub(crate) document_types: BTreeMap<DocumentName, DocumentType>,
+    pub document_types: BTreeMap<DocumentName, DocumentType>,
 
     /// Encryption key storage requirements
     pub encryption_key_storage_requirements: Option<StorageKeyRequirements>,
     /// Decryption key storage requirements
     pub decryption_key_storage_requirements: Option<StorageKeyRequirements>,
-=======
-    pub document_types: BTreeMap<DocumentName, DocumentType>,
->>>>>>> b249e445
 }
 
 impl DataContract {
@@ -165,9 +162,9 @@
         let version = data_contract_map.get_integer(property_names::VERSION)?;
 
         let encryption_key_storage_requirements =
-            data_contract_map.get(property_names::ENCRYPTION_KEY_REQUIREMENTS)?;
+            data_contract_map.get_optional_integer(property_names::ENCRYPTION_KEY_REQUIREMENTS)?;
         let decryption_key_storage_requirements =
-            data_contract_map.get_u32(property_names::DECRYPTION_KEY_REQUIREMENTS)?;
+            data_contract_map.get_optional_integer(property_names::DECRYPTION_KEY_REQUIREMENTS)?;
 
         // Defs
         let defs = data_contract_map
