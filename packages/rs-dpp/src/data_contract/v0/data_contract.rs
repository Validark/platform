use bincode::de::{BorrowDecoder, Decoder};
use bincode::enc::Encoder;
use bincode::{BorrowDecode, Decode, Encode};
use std::collections::BTreeMap;
use std::convert::{TryFrom, TryInto};

use itertools::Itertools;
use platform_value::btreemap_extensions::{BTreeValueMapHelper, BTreeValueRemoveFromMapHelper};
use platform_value::Identifier;
use platform_value::{Value, ValueMapHelper};
use serde::de::Error;
use serde::{Deserialize, Serialize};
use serde_json::Value as JsonValue;

use crate::data_contract::{DefinitionName, DocumentName};

use crate::data_contract::config::DataContractConfig;
use crate::data_contract::document_type::DocumentType;
#[cfg(feature = "cbor")]
use crate::util::cbor_serializer;
use crate::Convertible;
use crate::{errors::ProtocolError, metadata::Metadata};
use platform_value::string_encoding::Encoding;

use super::super::property_names;

pub const DATA_CONTRACT_IDENTIFIER_FIELDS_V0: [&str; 2] =
    [property_names::ID, property_names::OWNER_ID];
// TODO: move to ST?
pub const DATA_CONTRACT_BINARY_FIELDS_V0: [&str; 1] = [property_names::ENTROPY];

/// `DataContractV0` represents a data contract in a decentralized platform.
///
/// It contains information about the contract, such as its protocol version, unique identifier,
/// schema, version, and owner identifier. The struct also includes details about the document
/// types, metadata, configuration, and document schemas associated with the contract.
///
/// Additionally, `DataContractV0` holds definitions for JSON schemas, entropy, and binary properties
/// of the documents.
#[derive(Debug, Clone, PartialEq)]
pub struct DataContractV0 {
    /// A unique identifier for the data contract.
    /// This field must always present in all versions.
    pub(crate) id: Identifier,

    /// The version of this data contract.
    pub(crate) version: u32,

    /// The identifier of the contract owner.
    pub(crate) owner_id: Identifier,

    /// A mapping of document names to their corresponding document types.
    pub(crate) document_types: BTreeMap<DocumentName, DocumentType>,

    // TODO: Move metadata from here
    /// Optional metadata associated with the contract.
    pub(crate) metadata: Option<Metadata>,

    /// Internal configuration for the contract.
    pub(crate) config: DataContractConfig,

    /// Shared subschemas to reuse across documents (see $defs)
    pub(crate) schema_defs: Option<BTreeMap<DefinitionName, Value>>,
}

//
// #[cfg(feature = "json-object")]
// impl TryFrom<JsonValue> for DataContractV0 {
//     type Error = ProtocolError;
//     fn try_from(v: JsonValue) -> Result<Self, Self::Error> {
//         DataContractV0::from_json_object(v)
//     }
// }
//
// #[cfg(feature = "platform-value")]
// impl TryFrom<Value> for DataContractV0 {
//     type Error = ProtocolError;
//     fn try_from(value: Value) -> Result<Self, Self::Error> {
//         DataContractV0::from_object(value)
//     }
// }
//
// impl TryFrom<DataContractV0> for Value {
//     type Error = ProtocolError;
//
//     fn try_from(value: DataContractV0) -> Result<Self, Self::Error> {
//         value.into_object()
//     }
// }
//
// impl TryFrom<&DataContractV0> for Value {
//     type Error = ProtocolError;
//
//     fn try_from(value: &DataContractV0) -> Result<Self, Self::Error> {
//         value.to_object()
//     }
// }
//
// #[cfg(feature = "platform-value")]
// impl TryFrom<&str> for DataContractV0 {
//     type Error = ProtocolError;
//     fn try_from(v: &str) -> Result<Self, Self::Error> {
//         let data_contract: DataContractV0 = serde_json::from_str(v)?;
//         //todo: there's a better to do this, find it
//         let value = data_contract.to_object()?;
//         DataContractV0::from_object(value)
//     }
// }
//
// impl<'a> TryFrom<&'a [u8]> for DataContractV0 {
//     type Error = ProtocolError;
//
//     fn try_from(_v: &[u8]) -> Result<Self, Self::Error> {
//         todo!()
//     }
// }
//
// impl TryFrom<Vec<u8>> for DataContractV0 {
//     type Error = ProtocolError;
//
//     fn try_from(_v: Vec<u8>) -> Result<Self, Self::Error> {
//         todo!()
//     }
// }

#[cfg(test)]
mod test {
<<<<<<< HEAD
    use crate::data_contract::base::DataContractBaseMethodsV0;
    use crate::data_contract::conversion::json::DataContractJsonConversionMethodsV0;
    use anyhow::Result;
    use integer_encoding::VarInt;

    use crate::tests::{fixtures::get_data_contract_fixture, utils::*};

=======
>>>>>>> c4674700
    use super::*;

    fn init() {
        let _ = env_logger::builder()
            .filter_level(log::LevelFilter::Debug)
            .try_init();
    }
<<<<<<< HEAD

    #[test]
    #[cfg(feature = "cbor")]
    fn conversion_to_cbor_buffer_from_cbor_buffer() {
        init();
        let data_contract = get_data_contract_fixture(None).data_contract;

        let data_contract_bytes = data_contract
            .to_cbor_buffer()
            .expect("data contract should be converted into the bytes");
        let data_contract_restored = DataContractV0::from_cbor_buffer(data_contract_bytes)
            .expect("data contract should be created from bytes");

        assert_eq!(
            data_contract.data_contract_protocol_version,
            data_contract_restored.data_contract_protocol_version
        );
        assert_eq!(data_contract.schema, data_contract_restored.schema);
        assert_eq!(data_contract.version, data_contract_restored.version);
        assert_eq!(data_contract.id, data_contract_restored.id);
        assert_eq!(data_contract.owner_id, data_contract_restored.owner_id);
        assert_eq!(data_contract.documents, data_contract_restored.documents);
        assert_eq!(
            data_contract.document_types,
            data_contract_restored.document_types
        );
    }

    #[test]
    #[cfg(feature = "cbor")]
    fn conversion_to_cbor_buffer_from_cbor_buffer_high_version() {
        init();
        let mut data_contract = get_data_contract_fixture(None).data_contract;
        data_contract.data_contract_protocol_version = 10000;

        let data_contract_bytes = data_contract
            .to_cbor_buffer()
            .expect("data contract should be converted into the bytes");

        let data_contract_restored = DataContractV0::from_cbor_buffer(data_contract_bytes)
            .expect("data contract should be created from bytes");

        assert_eq!(
            data_contract.data_contract_protocol_version,
            data_contract_restored.data_contract_protocol_version
        );
        assert_eq!(data_contract.schema, data_contract_restored.schema);
        assert_eq!(data_contract.version, data_contract_restored.version);
        assert_eq!(data_contract.id, data_contract_restored.id);
        assert_eq!(data_contract.owner_id, data_contract_restored.owner_id);
        assert_eq!(data_contract.documents, data_contract_restored.documents);
        assert_eq!(
            data_contract.document_types,
            data_contract_restored.document_types
        );
    }

    #[test]
    fn conversion_to_cbor_buffer_from_cbor_buffer_too_high_version() {
        init();
        let data_contract = get_data_contract_fixture(None).data_contract;

        let data_contract_bytes = data_contract
            .to_cbor_buffer()
            .expect("data contract should be converted into the bytes");

        let mut high_protocol_version_bytes = u64::MAX.encode_var_vec();

        let (_, offset) = u32::decode_var(&data_contract_bytes)
            .ok_or(ProtocolError::DecodingError(
                "contract cbor could not decode protocol version".to_string(),
            ))
            .expect("expected to decode protocol version");
        let (_, contract_cbor_bytes) = data_contract_bytes.split_at(offset);

        high_protocol_version_bytes.extend_from_slice(contract_cbor_bytes);

        let data_contract_restored = DataContractV0::from_cbor_buffer(&high_protocol_version_bytes)
            .expect("data contract should be created from bytes");

        assert_eq!(
            u32::MAX,
            data_contract_restored.data_contract_protocol_version
        );
        assert_eq!(data_contract.schema, data_contract_restored.schema);
        assert_eq!(data_contract.version, data_contract_restored.version);
        assert_eq!(data_contract.id, data_contract_restored.id);
        assert_eq!(data_contract.owner_id, data_contract_restored.owner_id);
        assert_eq!(data_contract.documents, data_contract_restored.documents);
        assert_eq!(
            data_contract.document_types,
            data_contract_restored.document_types
        );
    }

    #[test]
    fn conversion_from_json() -> Result<()> {
        init();

        let string_contract = get_data_from_file("src/tests/payloads/contract_example.json")?;
        let contract = DataContractV0::try_from(string_contract.as_str())?;
        assert_eq!(contract.data_contract_protocol_version, 0);
        assert_eq!(
            contract.schema,
            "https://schema.dash.org/dpp-0-4-0/meta/data-contract"
        );
        assert_eq!(contract.version, 5);
        assert_eq!(
            contract.id.to_string(Encoding::Base58),
            "AoDzJxWSb1gUi2dSmvFeUFpSsjZQRJaqCpn7vCLkwwJj"
        );
        assert_eq!(
            contract.documents["note"]["properties"]["message"]["type"],
            "string"
        );
        assert!(contract.is_document_defined("note"));

        Ok(())
    }

    #[test]
    fn conversion_to_json() -> Result<()> {
        init();

        let mut string_contract = get_data_from_file("src/tests/payloads/contract_example.json")?;
        string_contract.retain(|c| !c.is_whitespace());

        let contract = DataContractV0::try_from(string_contract.as_str())?;
        let serialized_contract = serde_json::to_string(&contract.to_json()?)?;

        // they will be out of order so won't be exactly the same
        assert_eq!(serialized_contract, string_contract);
        Ok(())
    }

    #[test]
    fn conversion_to_object() -> Result<()> {
        let string_contract = get_data_from_file("src/tests/payloads/contract_example.json")?;
        let data_contract: DataContractV0 = serde_json::from_str(&string_contract)?;

        let raw_data_contract = data_contract.to_json_object()?;
        for path in DATA_CONTRACT_IDENTIFIER_FIELDS_V0 {
            assert!(raw_data_contract
                .get(path)
                .expect("the path should exist")
                .is_array())
        }
        Ok(())
    }

    #[test]
    fn conversion_from_object() -> Result<()> {
        init();

        let string_contract = get_data_from_file("src/tests/payloads/contract_example.json")?;
        let raw_contract: JsonValue = serde_json::from_str(&string_contract)?;

        for path in DATA_CONTRACT_IDENTIFIER_FIELDS_V0 {
            raw_contract.get(path).expect("the path should exist");
        }

        let data_contract_from_raw = DataContractV0::try_from(raw_contract)?;
        assert_eq!(data_contract_from_raw.data_contract_protocol_version, 0);
        assert_eq!(
            data_contract_from_raw.schema,
            "https://schema.dash.org/dpp-0-4-0/meta/data-contract"
        );
        assert_eq!(data_contract_from_raw.version, 5);
        assert_eq!(
            data_contract_from_raw.id.to_string(Encoding::Base58),
            "AoDzJxWSb1gUi2dSmvFeUFpSsjZQRJaqCpn7vCLkwwJj"
        );
        assert_eq!(
            data_contract_from_raw.documents["note"]["properties"]["message"]["type"],
            "string"
        );

        Ok(())
    }

    fn get_data_contract_cbor_bytes() -> Vec<u8> {
        let data_contract_cbor_hex = "01a56324696458208efef7338c0d34b2e408411b9473d724cbf9b675ca72b3126f7f8e7deb42ae516724736368656d61783468747470733a2f2f736368656d612e646173682e6f72672f6470702d302d342d302f6d6574612f646174612d636f6e7472616374676f776e657249645820962088aa3812bb3386d0c9130edbde51e4be17bb2d10031d4147c8597facee256776657273696f6e0169646f63756d656e7473a76b756e697175654461746573a56474797065666f626a65637467696e646963657382a3646e616d6566696e6465783166756e69717565f56a70726f7065727469657382a16a2463726561746564417463617363a16a2475706461746564417463617363a2646e616d6566696e646578326a70726f7065727469657381a16a2475706461746564417463617363687265717569726564836966697273744e616d656a246372656174656441746a247570646174656441746a70726f70657274696573a2686c6173744e616d65a1647479706566737472696e676966697273744e616d65a1647479706566737472696e67746164646974696f6e616c50726f70657274696573f46c6e696365446f63756d656e74a46474797065666f626a656374687265717569726564816a246372656174656441746a70726f70657274696573a1646e616d65a1647479706566737472696e67746164646974696f6e616c50726f70657274696573f46e6e6f54696d65446f63756d656e74a36474797065666f626a6563746a70726f70657274696573a1646e616d65a1647479706566737472696e67746164646974696f6e616c50726f70657274696573f46e707265747479446f63756d656e74a46474797065666f626a65637468726571756972656482686c6173744e616d656a247570646174656441746a70726f70657274696573a1686c6173744e616d65a1647479706566737472696e67746164646974696f6e616c50726f70657274696573f46e7769746842797465417272617973a56474797065666f626a65637467696e646963657381a2646e616d6566696e646578316a70726f7065727469657381a16e6279746541727261794669656c6463617363687265717569726564816e6279746541727261794669656c646a70726f70657274696573a26e6279746541727261794669656c64a36474797065656172726179686d61784974656d731069627974654172726179f56f6964656e7469666965724669656c64a56474797065656172726179686d61784974656d731820686d696e4974656d73182069627974654172726179f570636f6e74656e744d656469615479706578216170706c69636174696f6e2f782e646173682e6470702e6964656e746966696572746164646974696f6e616c50726f70657274696573f46f696e6465786564446f63756d656e74a56474797065666f626a65637467696e646963657386a3646e616d6566696e6465783166756e69717565f56a70726f7065727469657382a168246f776e6572496463617363a16966697273744e616d656464657363a3646e616d6566696e6465783266756e69717565f56a70726f7065727469657382a168246f776e6572496463617363a1686c6173744e616d656464657363a2646e616d6566696e646578336a70726f7065727469657381a1686c6173744e616d6563617363a2646e616d6566696e646578346a70726f7065727469657382a16a2463726561746564417463617363a16a2475706461746564417463617363a2646e616d6566696e646578356a70726f7065727469657381a16a2475706461746564417463617363a2646e616d6566696e646578366a70726f7065727469657381a16a2463726561746564417463617363687265717569726564846966697273744e616d656a246372656174656441746a24757064617465644174686c6173744e616d656a70726f70657274696573a2686c6173744e616d65a2647479706566737472696e67696d61784c656e677468183f6966697273744e616d65a2647479706566737472696e67696d61784c656e677468183f746164646974696f6e616c50726f70657274696573f4781d6f7074696f6e616c556e69717565496e6465786564446f63756d656e74a56474797065666f626a65637467696e646963657383a3646e616d6566696e6465783166756e69717565f56a70726f7065727469657381a16966697273744e616d656464657363a3646e616d6566696e6465783266756e69717565f56a70726f7065727469657383a168246f776e6572496463617363a16966697273744e616d6563617363a1686c6173744e616d6563617363a3646e616d6566696e6465783366756e69717565f56a70726f7065727469657382a167636f756e74727963617363a1646369747963617363687265717569726564826966697273744e616d65686c6173744e616d656a70726f70657274696573a46463697479a2647479706566737472696e67696d61784c656e677468183f67636f756e747279a2647479706566737472696e67696d61784c656e677468183f686c6173744e616d65a2647479706566737472696e67696d61784c656e677468183f6966697273744e616d65a2647479706566737472696e67696d61784c656e677468183f746164646974696f6e616c50726f70657274696573f4";
        hex::decode(data_contract_cbor_hex).unwrap()
    }

    #[test]
    fn deserialize_dpp_cbor() {
        let data_contract_cbor = get_data_contract_cbor_bytes();

        let data_contract = DataContractV0::from_cbor_buffer(data_contract_cbor).unwrap();

        assert_eq!(data_contract.version, 1);
        assert_eq!(data_contract.data_contract_protocol_version, 1);
        assert_eq!(
            data_contract.schema,
            "https://schema.dash.org/dpp-0-4-0/meta/data-contract"
        );
        assert_eq!(
            data_contract.owner_id,
            Identifier::new([
                150, 32, 136, 170, 56, 18, 187, 51, 134, 208, 201, 19, 14, 219, 222, 81, 228, 190,
                23, 187, 45, 16, 3, 29, 65, 71, 200, 89, 127, 172, 238, 37
            ])
        );
        assert_eq!(
            data_contract.id,
            Identifier::new([
                142, 254, 247, 51, 140, 13, 52, 178, 228, 8, 65, 27, 148, 115, 215, 36, 203, 249,
                182, 117, 202, 114, 179, 18, 111, 127, 142, 125, 235, 66, 174, 81
            ])
        );
    }

    #[test]
    fn serialize_deterministically_serialize_to_cbor() {
        let data_contract_cbor = get_data_contract_cbor_bytes();

        let data_contract = DataContractV0::from_cbor_buffer(&data_contract_cbor).unwrap();

        let serialized = data_contract.to_cbor_buffer().unwrap();

        assert_eq!(hex::encode(data_contract_cbor), hex::encode(serialized));
    }

    #[test]
    fn serialize_deterministically_serialize_to_bincode() {
        let data_contract_cbor = get_data_contract_cbor_bytes();

        let data_contract = DataContractV0::from_cbor_buffer(&data_contract_cbor).unwrap();

        let serialized = data_contract.to_cbor_buffer().unwrap();

        assert_eq!(hex::encode(data_contract_cbor), hex::encode(serialized));
    }
=======
    //
    // #[test]
    // #[cfg(feature = "cbor")]
    // fn conversion_to_cbor_buffer_from_cbor_buffer() {
    //     init();
    //     let data_contract = data_contract_fixture(None).data_contract;
    //
    //     let data_contract_bytes = data_contract
    //         .to_cbor_buffer()
    //         .expect("data contract should be converted into the bytes");
    //     let data_contract_restored = DataContractV0::from_cbor_buffer(data_contract_bytes)
    //         .expect("data contract should be created from bytes");
    //
    //     assert_eq!(
    //         data_contract.data_contract_protocol_version,
    //         data_contract_restored.data_contract_protocol_version
    //     );
    //     assert_eq!(data_contract.schema, data_contract_restored.schema);
    //     assert_eq!(data_contract.version, data_contract_restored.version);
    //     assert_eq!(data_contract.id, data_contract_restored.id);
    //     assert_eq!(data_contract.owner_id, data_contract_restored.owner_id);
    //     assert_eq!(
    //         data_contract.binary_properties,
    //         data_contract_restored.binary_properties
    //     );
    //     assert_eq!(data_contract.documents, data_contract_restored.documents);
    //     assert_eq!(
    //         data_contract.document_types,
    //         data_contract_restored.document_types
    //     );
    // }
    //
    // #[test]
    // #[cfg(feature = "cbor")]
    // fn conversion_to_cbor_buffer_from_cbor_buffer_high_version() {
    //     init();
    //     let mut data_contract = get_data_contract_fixture(None).data_contract;
    //     data_contract.data_contract_protocol_version = 10000;
    //
    //     let data_contract_bytes = data_contract
    //         .to_cbor_buffer()
    //         .expect("data contract should be converted into the bytes");
    //
    //     let data_contract_restored = DataContractV0::from_cbor_buffer(data_contract_bytes)
    //         .expect("data contract should be created from bytes");
    //
    //     assert_eq!(
    //         data_contract.data_contract_protocol_version,
    //         data_contract_restored.data_contract_protocol_version
    //     );
    //     assert_eq!(data_contract.schema, data_contract_restored.schema);
    //     assert_eq!(data_contract.version, data_contract_restored.version);
    //     assert_eq!(data_contract.id, data_contract_restored.id);
    //     assert_eq!(data_contract.owner_id, data_contract_restored.owner_id);
    //     assert_eq!(
    //         data_contract.binary_properties,
    //         data_contract_restored.binary_properties
    //     );
    //     assert_eq!(data_contract.documents, data_contract_restored.documents);
    //     assert_eq!(
    //         data_contract.document_types,
    //         data_contract_restored.document_types
    //     );
    // }
    //
    // #[test]
    // fn conversion_to_cbor_buffer_from_cbor_buffer_too_high_version() {
    //     init();
    //     let data_contract = get_data_contract_fixture(None).data_contract;
    //
    //     let data_contract_bytes = data_contract
    //         .to_cbor_buffer()
    //         .expect("data contract should be converted into the bytes");
    //
    //     let mut high_protocol_version_bytes = u64::MAX.encode_var_vec();
    //
    //     let (_, offset) = u32::decode_var(&data_contract_bytes)
    //         .ok_or(ProtocolError::DecodingError(
    //             "contract cbor could not decode protocol version".to_string(),
    //         ))
    //         .expect("expected to decode protocol version");
    //     let (_, contract_cbor_bytes) = data_contract_bytes.split_at(offset);
    //
    //     high_protocol_version_bytes.extend_from_slice(contract_cbor_bytes);
    //
    //     let data_contract_restored = DataContractV0::from_cbor_buffer(&high_protocol_version_bytes)
    //         .expect("data contract should be created from bytes");
    //
    //     assert_eq!(
    //         u32::MAX,
    //         data_contract_restored.data_contract_protocol_version
    //     );
    //     assert_eq!(data_contract.schema, data_contract_restored.schema);
    //     assert_eq!(data_contract.version, data_contract_restored.version);
    //     assert_eq!(data_contract.id, data_contract_restored.id);
    //     assert_eq!(data_contract.owner_id, data_contract_restored.owner_id);
    //     assert_eq!(
    //         data_contract.binary_properties,
    //         data_contract_restored.binary_properties
    //     );
    //     assert_eq!(data_contract.documents, data_contract_restored.documents);
    //     assert_eq!(
    //         data_contract.document_types,
    //         data_contract_restored.document_types
    //     );
    // }
    //
    // #[test]
    // fn conversion_from_json() -> Result<()> {
    //     init();
    //
    //     let string_contract = get_data_from_file("src/tests/payloads/contract_example.json")?;
    //     let contract = DataContractV0::try_from(string_contract.as_str())?;
    //     assert_eq!(contract.data_contract_protocol_version, 0);
    //     assert_eq!(
    //         contract.schema,
    //         "https://schema.dash.org/dpp-0-4-0/meta/data-contract"
    //     );
    //     assert_eq!(contract.version, 5);
    //     assert_eq!(
    //         contract.id.to_string(Encoding::Base58),
    //         "AoDzJxWSb1gUi2dSmvFeUFpSsjZQRJaqCpn7vCLkwwJj"
    //     );
    //     assert_eq!(
    //         contract.documents["note"]["properties"]["message"]["type"],
    //         "string"
    //     );
    //     assert!(contract.is_document_defined("note"));
    //
    //     Ok(())
    // }
    //
    // #[test]
    // fn conversion_to_json() -> Result<()> {
    //     init();
    //
    //     let mut string_contract = get_data_from_file("src/tests/payloads/contract_example.json")?;
    //     string_contract.retain(|c| !c.is_whitespace());
    //
    //     let contract = DataContractV0::try_from(string_contract.as_str())?;
    //     let serialized_contract = serde_json::to_string(&contract.to_json()?)?;
    //
    //     // they will be out of order so won't be exactly the same
    //     assert_eq!(serialized_contract, string_contract);
    //     Ok(())
    // }
    //
    // #[test]
    // fn conversion_to_object() -> Result<()> {
    //     let string_contract = get_data_from_file("src/tests/payloads/contract_example.json")?;
    //     let data_contract: DataContractV0 = serde_json::from_str(&string_contract)?;
    //
    //     let raw_data_contract = data_contract.to_json_object()?;
    //     for path in DATA_CONTRACT_IDENTIFIER_FIELDS_V0 {
    //         assert!(raw_data_contract
    //             .get(path)
    //             .expect("the path should exist")
    //             .is_array())
    //     }
    //     Ok(())
    // }
    //
    // #[test]
    // fn conversion_from_object() -> Result<()> {
    //     init();
    //
    //     let string_contract = get_data_from_file("src/tests/payloads/contract_example.json")?;
    //     let raw_contract: JsonValue = serde_json::from_str(&string_contract)?;
    //
    //     for path in DATA_CONTRACT_IDENTIFIER_FIELDS_V0 {
    //         raw_contract.get(path).expect("the path should exist");
    //     }
    //
    //     let data_contract_from_raw = DataContractV0::try_from(raw_contract)?;
    //     assert_eq!(data_contract_from_raw.data_contract_protocol_version, 0);
    //     assert_eq!(
    //         data_contract_from_raw.schema,
    //         "https://schema.dash.org/dpp-0-4-0/meta/data-contract"
    //     );
    //     assert_eq!(data_contract_from_raw.version, 5);
    //     assert_eq!(
    //         data_contract_from_raw.id.to_string(Encoding::Base58),
    //         "AoDzJxWSb1gUi2dSmvFeUFpSsjZQRJaqCpn7vCLkwwJj"
    //     );
    //     assert_eq!(
    //         data_contract_from_raw.documents["note"]["properties"]["message"]["type"],
    //         "string"
    //     );
    //
    //     Ok(())
    // }
    //
    // fn get_data_contract_cbor_bytes() -> Vec<u8> {
    //     let data_contract_cbor_hex = "01a56324696458208efef7338c0d34b2e408411b9473d724cbf9b675ca72b3126f7f8e7deb42ae516724736368656d61783468747470733a2f2f736368656d612e646173682e6f72672f6470702d302d342d302f6d6574612f646174612d636f6e7472616374676f776e657249645820962088aa3812bb3386d0c9130edbde51e4be17bb2d10031d4147c8597facee256776657273696f6e0169646f63756d656e7473a76b756e697175654461746573a56474797065666f626a65637467696e646963657382a3646e616d6566696e6465783166756e69717565f56a70726f7065727469657382a16a2463726561746564417463617363a16a2475706461746564417463617363a2646e616d6566696e646578326a70726f7065727469657381a16a2475706461746564417463617363687265717569726564836966697273744e616d656a246372656174656441746a247570646174656441746a70726f70657274696573a2686c6173744e616d65a1647479706566737472696e676966697273744e616d65a1647479706566737472696e67746164646974696f6e616c50726f70657274696573f46c6e696365446f63756d656e74a46474797065666f626a656374687265717569726564816a246372656174656441746a70726f70657274696573a1646e616d65a1647479706566737472696e67746164646974696f6e616c50726f70657274696573f46e6e6f54696d65446f63756d656e74a36474797065666f626a6563746a70726f70657274696573a1646e616d65a1647479706566737472696e67746164646974696f6e616c50726f70657274696573f46e707265747479446f63756d656e74a46474797065666f626a65637468726571756972656482686c6173744e616d656a247570646174656441746a70726f70657274696573a1686c6173744e616d65a1647479706566737472696e67746164646974696f6e616c50726f70657274696573f46e7769746842797465417272617973a56474797065666f626a65637467696e646963657381a2646e616d6566696e646578316a70726f7065727469657381a16e6279746541727261794669656c6463617363687265717569726564816e6279746541727261794669656c646a70726f70657274696573a26e6279746541727261794669656c64a36474797065656172726179686d61784974656d731069627974654172726179f56f6964656e7469666965724669656c64a56474797065656172726179686d61784974656d731820686d696e4974656d73182069627974654172726179f570636f6e74656e744d656469615479706578216170706c69636174696f6e2f782e646173682e6470702e6964656e746966696572746164646974696f6e616c50726f70657274696573f46f696e6465786564446f63756d656e74a56474797065666f626a65637467696e646963657386a3646e616d6566696e6465783166756e69717565f56a70726f7065727469657382a168246f776e6572496463617363a16966697273744e616d656464657363a3646e616d6566696e6465783266756e69717565f56a70726f7065727469657382a168246f776e6572496463617363a1686c6173744e616d656464657363a2646e616d6566696e646578336a70726f7065727469657381a1686c6173744e616d6563617363a2646e616d6566696e646578346a70726f7065727469657382a16a2463726561746564417463617363a16a2475706461746564417463617363a2646e616d6566696e646578356a70726f7065727469657381a16a2475706461746564417463617363a2646e616d6566696e646578366a70726f7065727469657381a16a2463726561746564417463617363687265717569726564846966697273744e616d656a246372656174656441746a24757064617465644174686c6173744e616d656a70726f70657274696573a2686c6173744e616d65a2647479706566737472696e67696d61784c656e677468183f6966697273744e616d65a2647479706566737472696e67696d61784c656e677468183f746164646974696f6e616c50726f70657274696573f4781d6f7074696f6e616c556e69717565496e6465786564446f63756d656e74a56474797065666f626a65637467696e646963657383a3646e616d6566696e6465783166756e69717565f56a70726f7065727469657381a16966697273744e616d656464657363a3646e616d6566696e6465783266756e69717565f56a70726f7065727469657383a168246f776e6572496463617363a16966697273744e616d6563617363a1686c6173744e616d6563617363a3646e616d6566696e6465783366756e69717565f56a70726f7065727469657382a167636f756e74727963617363a1646369747963617363687265717569726564826966697273744e616d65686c6173744e616d656a70726f70657274696573a46463697479a2647479706566737472696e67696d61784c656e677468183f67636f756e747279a2647479706566737472696e67696d61784c656e677468183f686c6173744e616d65a2647479706566737472696e67696d61784c656e677468183f6966697273744e616d65a2647479706566737472696e67696d61784c656e677468183f746164646974696f6e616c50726f70657274696573f4";
    //     hex::decode(data_contract_cbor_hex).unwrap()
    // }
    //
    // #[test]
    // fn deserialize_dpp_cbor() {
    //     let data_contract_cbor = get_data_contract_cbor_bytes();
    //
    //     let data_contract = DataContractV0::from_cbor_buffer(data_contract_cbor).unwrap();
    //
    //     assert_eq!(data_contract.version, 1);
    //     assert_eq!(data_contract.data_contract_protocol_version, 1);
    //     assert_eq!(
    //         data_contract.schema,
    //         "https://schema.dash.org/dpp-0-4-0/meta/data-contract"
    //     );
    //     assert_eq!(
    //         data_contract.owner_id,
    //         Identifier::new([
    //             150, 32, 136, 170, 56, 18, 187, 51, 134, 208, 201, 19, 14, 219, 222, 81, 228, 190,
    //             23, 187, 45, 16, 3, 29, 65, 71, 200, 89, 127, 172, 238, 37
    //         ])
    //     );
    //     assert_eq!(
    //         data_contract.id,
    //         Identifier::new([
    //             142, 254, 247, 51, 140, 13, 52, 178, 228, 8, 65, 27, 148, 115, 215, 36, 203, 249,
    //             182, 117, 202, 114, 179, 18, 111, 127, 142, 125, 235, 66, 174, 81
    //         ])
    //     );
    // }
    //
    // #[test]
    // fn serialize_deterministically_serialize_to_cbor() {
    //     let data_contract_cbor = get_data_contract_cbor_bytes();
    //
    //     let data_contract = DataContractV0::from_cbor_buffer(&data_contract_cbor).unwrap();
    //
    //     let serialized = data_contract.to_cbor_buffer().unwrap();
    //
    //     assert_eq!(hex::encode(data_contract_cbor), hex::encode(serialized));
    // }

    // #[test]
    // fn serialize_deterministically_serialize_to_bincode() {
    //     let data_contract_cbor = get_data_contract_cbor_bytes();
    //
    //     let data_contract = DataContract::from_cbor_buffer(&data_contract_cbor).unwrap();
    //
    //     let serialized = data_contract.to_cbor_buffer().unwrap();
    //
    //     assert_eq!(hex::encode(data_contract_cbor), hex::encode(serialized));
    // }
>>>>>>> c4674700
}<|MERGE_RESOLUTION|>--- conflicted
+++ resolved
@@ -125,16 +125,6 @@
 
 #[cfg(test)]
 mod test {
-<<<<<<< HEAD
-    use crate::data_contract::base::DataContractBaseMethodsV0;
-    use crate::data_contract::conversion::json::DataContractJsonConversionMethodsV0;
-    use anyhow::Result;
-    use integer_encoding::VarInt;
-
-    use crate::tests::{fixtures::get_data_contract_fixture, utils::*};
-
-=======
->>>>>>> c4674700
     use super::*;
 
     fn init() {
@@ -142,242 +132,6 @@
             .filter_level(log::LevelFilter::Debug)
             .try_init();
     }
-<<<<<<< HEAD
-
-    #[test]
-    #[cfg(feature = "cbor")]
-    fn conversion_to_cbor_buffer_from_cbor_buffer() {
-        init();
-        let data_contract = get_data_contract_fixture(None).data_contract;
-
-        let data_contract_bytes = data_contract
-            .to_cbor_buffer()
-            .expect("data contract should be converted into the bytes");
-        let data_contract_restored = DataContractV0::from_cbor_buffer(data_contract_bytes)
-            .expect("data contract should be created from bytes");
-
-        assert_eq!(
-            data_contract.data_contract_protocol_version,
-            data_contract_restored.data_contract_protocol_version
-        );
-        assert_eq!(data_contract.schema, data_contract_restored.schema);
-        assert_eq!(data_contract.version, data_contract_restored.version);
-        assert_eq!(data_contract.id, data_contract_restored.id);
-        assert_eq!(data_contract.owner_id, data_contract_restored.owner_id);
-        assert_eq!(data_contract.documents, data_contract_restored.documents);
-        assert_eq!(
-            data_contract.document_types,
-            data_contract_restored.document_types
-        );
-    }
-
-    #[test]
-    #[cfg(feature = "cbor")]
-    fn conversion_to_cbor_buffer_from_cbor_buffer_high_version() {
-        init();
-        let mut data_contract = get_data_contract_fixture(None).data_contract;
-        data_contract.data_contract_protocol_version = 10000;
-
-        let data_contract_bytes = data_contract
-            .to_cbor_buffer()
-            .expect("data contract should be converted into the bytes");
-
-        let data_contract_restored = DataContractV0::from_cbor_buffer(data_contract_bytes)
-            .expect("data contract should be created from bytes");
-
-        assert_eq!(
-            data_contract.data_contract_protocol_version,
-            data_contract_restored.data_contract_protocol_version
-        );
-        assert_eq!(data_contract.schema, data_contract_restored.schema);
-        assert_eq!(data_contract.version, data_contract_restored.version);
-        assert_eq!(data_contract.id, data_contract_restored.id);
-        assert_eq!(data_contract.owner_id, data_contract_restored.owner_id);
-        assert_eq!(data_contract.documents, data_contract_restored.documents);
-        assert_eq!(
-            data_contract.document_types,
-            data_contract_restored.document_types
-        );
-    }
-
-    #[test]
-    fn conversion_to_cbor_buffer_from_cbor_buffer_too_high_version() {
-        init();
-        let data_contract = get_data_contract_fixture(None).data_contract;
-
-        let data_contract_bytes = data_contract
-            .to_cbor_buffer()
-            .expect("data contract should be converted into the bytes");
-
-        let mut high_protocol_version_bytes = u64::MAX.encode_var_vec();
-
-        let (_, offset) = u32::decode_var(&data_contract_bytes)
-            .ok_or(ProtocolError::DecodingError(
-                "contract cbor could not decode protocol version".to_string(),
-            ))
-            .expect("expected to decode protocol version");
-        let (_, contract_cbor_bytes) = data_contract_bytes.split_at(offset);
-
-        high_protocol_version_bytes.extend_from_slice(contract_cbor_bytes);
-
-        let data_contract_restored = DataContractV0::from_cbor_buffer(&high_protocol_version_bytes)
-            .expect("data contract should be created from bytes");
-
-        assert_eq!(
-            u32::MAX,
-            data_contract_restored.data_contract_protocol_version
-        );
-        assert_eq!(data_contract.schema, data_contract_restored.schema);
-        assert_eq!(data_contract.version, data_contract_restored.version);
-        assert_eq!(data_contract.id, data_contract_restored.id);
-        assert_eq!(data_contract.owner_id, data_contract_restored.owner_id);
-        assert_eq!(data_contract.documents, data_contract_restored.documents);
-        assert_eq!(
-            data_contract.document_types,
-            data_contract_restored.document_types
-        );
-    }
-
-    #[test]
-    fn conversion_from_json() -> Result<()> {
-        init();
-
-        let string_contract = get_data_from_file("src/tests/payloads/contract_example.json")?;
-        let contract = DataContractV0::try_from(string_contract.as_str())?;
-        assert_eq!(contract.data_contract_protocol_version, 0);
-        assert_eq!(
-            contract.schema,
-            "https://schema.dash.org/dpp-0-4-0/meta/data-contract"
-        );
-        assert_eq!(contract.version, 5);
-        assert_eq!(
-            contract.id.to_string(Encoding::Base58),
-            "AoDzJxWSb1gUi2dSmvFeUFpSsjZQRJaqCpn7vCLkwwJj"
-        );
-        assert_eq!(
-            contract.documents["note"]["properties"]["message"]["type"],
-            "string"
-        );
-        assert!(contract.is_document_defined("note"));
-
-        Ok(())
-    }
-
-    #[test]
-    fn conversion_to_json() -> Result<()> {
-        init();
-
-        let mut string_contract = get_data_from_file("src/tests/payloads/contract_example.json")?;
-        string_contract.retain(|c| !c.is_whitespace());
-
-        let contract = DataContractV0::try_from(string_contract.as_str())?;
-        let serialized_contract = serde_json::to_string(&contract.to_json()?)?;
-
-        // they will be out of order so won't be exactly the same
-        assert_eq!(serialized_contract, string_contract);
-        Ok(())
-    }
-
-    #[test]
-    fn conversion_to_object() -> Result<()> {
-        let string_contract = get_data_from_file("src/tests/payloads/contract_example.json")?;
-        let data_contract: DataContractV0 = serde_json::from_str(&string_contract)?;
-
-        let raw_data_contract = data_contract.to_json_object()?;
-        for path in DATA_CONTRACT_IDENTIFIER_FIELDS_V0 {
-            assert!(raw_data_contract
-                .get(path)
-                .expect("the path should exist")
-                .is_array())
-        }
-        Ok(())
-    }
-
-    #[test]
-    fn conversion_from_object() -> Result<()> {
-        init();
-
-        let string_contract = get_data_from_file("src/tests/payloads/contract_example.json")?;
-        let raw_contract: JsonValue = serde_json::from_str(&string_contract)?;
-
-        for path in DATA_CONTRACT_IDENTIFIER_FIELDS_V0 {
-            raw_contract.get(path).expect("the path should exist");
-        }
-
-        let data_contract_from_raw = DataContractV0::try_from(raw_contract)?;
-        assert_eq!(data_contract_from_raw.data_contract_protocol_version, 0);
-        assert_eq!(
-            data_contract_from_raw.schema,
-            "https://schema.dash.org/dpp-0-4-0/meta/data-contract"
-        );
-        assert_eq!(data_contract_from_raw.version, 5);
-        assert_eq!(
-            data_contract_from_raw.id.to_string(Encoding::Base58),
-            "AoDzJxWSb1gUi2dSmvFeUFpSsjZQRJaqCpn7vCLkwwJj"
-        );
-        assert_eq!(
-            data_contract_from_raw.documents["note"]["properties"]["message"]["type"],
-            "string"
-        );
-
-        Ok(())
-    }
-
-    fn get_data_contract_cbor_bytes() -> Vec<u8> {
-        let data_contract_cbor_hex = "01a56324696458208efef7338c0d34b2e408411b9473d724cbf9b675ca72b3126f7f8e7deb42ae516724736368656d61783468747470733a2f2f736368656d612e646173682e6f72672f6470702d302d342d302f6d6574612f646174612d636f6e7472616374676f776e657249645820962088aa3812bb3386d0c9130edbde51e4be17bb2d10031d4147c8597facee256776657273696f6e0169646f63756d656e7473a76b756e697175654461746573a56474797065666f626a65637467696e646963657382a3646e616d6566696e6465783166756e69717565f56a70726f7065727469657382a16a2463726561746564417463617363a16a2475706461746564417463617363a2646e616d6566696e646578326a70726f7065727469657381a16a2475706461746564417463617363687265717569726564836966697273744e616d656a246372656174656441746a247570646174656441746a70726f70657274696573a2686c6173744e616d65a1647479706566737472696e676966697273744e616d65a1647479706566737472696e67746164646974696f6e616c50726f70657274696573f46c6e696365446f63756d656e74a46474797065666f626a656374687265717569726564816a246372656174656441746a70726f70657274696573a1646e616d65a1647479706566737472696e67746164646974696f6e616c50726f70657274696573f46e6e6f54696d65446f63756d656e74a36474797065666f626a6563746a70726f70657274696573a1646e616d65a1647479706566737472696e67746164646974696f6e616c50726f70657274696573f46e707265747479446f63756d656e74a46474797065666f626a65637468726571756972656482686c6173744e616d656a247570646174656441746a70726f70657274696573a1686c6173744e616d65a1647479706566737472696e67746164646974696f6e616c50726f70657274696573f46e7769746842797465417272617973a56474797065666f626a65637467696e646963657381a2646e616d6566696e646578316a70726f7065727469657381a16e6279746541727261794669656c6463617363687265717569726564816e6279746541727261794669656c646a70726f70657274696573a26e6279746541727261794669656c64a36474797065656172726179686d61784974656d731069627974654172726179f56f6964656e7469666965724669656c64a56474797065656172726179686d61784974656d731820686d696e4974656d73182069627974654172726179f570636f6e74656e744d656469615479706578216170706c69636174696f6e2f782e646173682e6470702e6964656e746966696572746164646974696f6e616c50726f70657274696573f46f696e6465786564446f63756d656e74a56474797065666f626a65637467696e646963657386a3646e616d6566696e6465783166756e69717565f56a70726f7065727469657382a168246f776e6572496463617363a16966697273744e616d656464657363a3646e616d6566696e6465783266756e69717565f56a70726f7065727469657382a168246f776e6572496463617363a1686c6173744e616d656464657363a2646e616d6566696e646578336a70726f7065727469657381a1686c6173744e616d6563617363a2646e616d6566696e646578346a70726f7065727469657382a16a2463726561746564417463617363a16a2475706461746564417463617363a2646e616d6566696e646578356a70726f7065727469657381a16a2475706461746564417463617363a2646e616d6566696e646578366a70726f7065727469657381a16a2463726561746564417463617363687265717569726564846966697273744e616d656a246372656174656441746a24757064617465644174686c6173744e616d656a70726f70657274696573a2686c6173744e616d65a2647479706566737472696e67696d61784c656e677468183f6966697273744e616d65a2647479706566737472696e67696d61784c656e677468183f746164646974696f6e616c50726f70657274696573f4781d6f7074696f6e616c556e69717565496e6465786564446f63756d656e74a56474797065666f626a65637467696e646963657383a3646e616d6566696e6465783166756e69717565f56a70726f7065727469657381a16966697273744e616d656464657363a3646e616d6566696e6465783266756e69717565f56a70726f7065727469657383a168246f776e6572496463617363a16966697273744e616d6563617363a1686c6173744e616d6563617363a3646e616d6566696e6465783366756e69717565f56a70726f7065727469657382a167636f756e74727963617363a1646369747963617363687265717569726564826966697273744e616d65686c6173744e616d656a70726f70657274696573a46463697479a2647479706566737472696e67696d61784c656e677468183f67636f756e747279a2647479706566737472696e67696d61784c656e677468183f686c6173744e616d65a2647479706566737472696e67696d61784c656e677468183f6966697273744e616d65a2647479706566737472696e67696d61784c656e677468183f746164646974696f6e616c50726f70657274696573f4";
-        hex::decode(data_contract_cbor_hex).unwrap()
-    }
-
-    #[test]
-    fn deserialize_dpp_cbor() {
-        let data_contract_cbor = get_data_contract_cbor_bytes();
-
-        let data_contract = DataContractV0::from_cbor_buffer(data_contract_cbor).unwrap();
-
-        assert_eq!(data_contract.version, 1);
-        assert_eq!(data_contract.data_contract_protocol_version, 1);
-        assert_eq!(
-            data_contract.schema,
-            "https://schema.dash.org/dpp-0-4-0/meta/data-contract"
-        );
-        assert_eq!(
-            data_contract.owner_id,
-            Identifier::new([
-                150, 32, 136, 170, 56, 18, 187, 51, 134, 208, 201, 19, 14, 219, 222, 81, 228, 190,
-                23, 187, 45, 16, 3, 29, 65, 71, 200, 89, 127, 172, 238, 37
-            ])
-        );
-        assert_eq!(
-            data_contract.id,
-            Identifier::new([
-                142, 254, 247, 51, 140, 13, 52, 178, 228, 8, 65, 27, 148, 115, 215, 36, 203, 249,
-                182, 117, 202, 114, 179, 18, 111, 127, 142, 125, 235, 66, 174, 81
-            ])
-        );
-    }
-
-    #[test]
-    fn serialize_deterministically_serialize_to_cbor() {
-        let data_contract_cbor = get_data_contract_cbor_bytes();
-
-        let data_contract = DataContractV0::from_cbor_buffer(&data_contract_cbor).unwrap();
-
-        let serialized = data_contract.to_cbor_buffer().unwrap();
-
-        assert_eq!(hex::encode(data_contract_cbor), hex::encode(serialized));
-    }
-
-    #[test]
-    fn serialize_deterministically_serialize_to_bincode() {
-        let data_contract_cbor = get_data_contract_cbor_bytes();
-
-        let data_contract = DataContractV0::from_cbor_buffer(&data_contract_cbor).unwrap();
-
-        let serialized = data_contract.to_cbor_buffer().unwrap();
-
-        assert_eq!(hex::encode(data_contract_cbor), hex::encode(serialized));
-    }
-=======
     //
     // #[test]
     // #[cfg(feature = "cbor")]
@@ -613,7 +367,6 @@
     //
     //     assert_eq!(hex::encode(data_contract_cbor), hex::encode(serialized));
     // }
-
     // #[test]
     // fn serialize_deterministically_serialize_to_bincode() {
     //     let data_contract_cbor = get_data_contract_cbor_bytes();
@@ -624,5 +377,4 @@
     //
     //     assert_eq!(hex::encode(data_contract_cbor), hex::encode(serialized));
     // }
->>>>>>> c4674700
 }