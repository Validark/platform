use platform_value::btreemap_extensions::BTreeValueMapHelper;
use platform_value::btreemap_extensions::BTreeValueRemoveFromMapHelper;
use platform_value::{BinaryData, IntegerReplacementType, ReplacementType, Value};
use serde::{Deserialize, Serialize};
use serde_json::Value as JsonValue;
use std::collections::BTreeMap;
use std::convert::TryInto;

use crate::{
    data_contract::DataContract,
    identity::KeyID,
    prelude::Identifier,
    state_transition::{
        state_transition_execution_context::StateTransitionExecutionContext,
        StateTransitionConvert, StateTransitionIdentitySigned, StateTransitionLike,
        StateTransitionType,
    },
    Convertible, ProtocolError,
};

use super::property_names::*;

mod action;
pub mod apply_data_contract_update_transition_factory;
pub mod validation;
pub use action::{
    DataContractUpdateTransitionAction, DATA_CONTRACT_UPDATE_TRANSITION_ACTION_VERSION,
};

pub mod property_names {
    pub const PROTOCOL_VERSION: &str = "protocolVersion";
    pub const DATA_CONTRACT: &str = "dataContract";
    pub const DATA_CONTRACT_ID: &str = "dataContract.$id";
    pub const DATA_CONTRACT_OWNER_ID: &str = "dataContract.ownerId";
    pub const DATA_CONTRACT_ENTROPY: &str = "dataContract.entropy";
    pub const DATA_CONTRACT_PROTOCOL_VERSION: &str = "dataContract.protocolVersion";
    pub const SIGNATURE_PUBLIC_KEY_ID: &str = "signaturePublicKeyId";
    pub const SIGNATURE: &str = "signature";
}

pub const IDENTIFIER_FIELDS: [&str; 2] = [
    property_names::DATA_CONTRACT_ID,
    property_names::DATA_CONTRACT_OWNER_ID,
];
pub const BINARY_FIELDS: [&str; 2] = [
    property_names::DATA_CONTRACT_ENTROPY,
    property_names::SIGNATURE,
];
pub const U32_FIELDS: [&str; 2] = [
    property_names::PROTOCOL_VERSION,
    property_names::DATA_CONTRACT_PROTOCOL_VERSION,
];

#[derive(Debug, Clone, Serialize, Deserialize)]
#[serde(rename_all = "camelCase")]
pub struct DataContractUpdateTransition {
    pub protocol_version: u32,
    #[serde(rename = "type")]
    pub transition_type: StateTransitionType,
<<<<<<< HEAD
    // we want to skip serialization of transitions, as we do it manually in `to_object()`  and `to_json()`
    // #[serde(skip_serializing)]
=======
>>>>>>> 6e46bf05
    pub data_contract: DataContract,
    pub signature_public_key_id: KeyID,
    pub signature: BinaryData,
    #[serde(skip)]
    pub execution_context: StateTransitionExecutionContext,
}

impl std::default::Default for DataContractUpdateTransition {
    fn default() -> Self {
        DataContractUpdateTransition {
            protocol_version: Default::default(),
            transition_type: StateTransitionType::DataContractUpdate,
            signature_public_key_id: 0,
            signature: BinaryData::default(),
            data_contract: Default::default(),
            execution_context: Default::default(),
        }
    }
}

impl DataContractUpdateTransition {
    pub fn from_raw_object(
        mut raw_data_contract_update_transition: Value,
    ) -> Result<DataContractUpdateTransition, ProtocolError> {
        Ok(DataContractUpdateTransition {
            protocol_version: raw_data_contract_update_transition.get_integer(PROTOCOL_VERSION)?,
            signature: raw_data_contract_update_transition
                .remove_optional_binary_data(SIGNATURE)
                .map_err(ProtocolError::ValueError)?
                .unwrap_or_default(),
            signature_public_key_id: raw_data_contract_update_transition
                .get_optional_integer(SIGNATURE_PUBLIC_KEY_ID)
                .map_err(ProtocolError::ValueError)?
                .unwrap_or_default(),
            data_contract: DataContract::from_raw_object(
                raw_data_contract_update_transition
                    .remove(DATA_CONTRACT)
                    .map_err(|_| {
                        ProtocolError::DecodingError(
                            "data contract missing on state transition".to_string(),
                        )
                    })?,
            )?,
            ..Default::default()
        })
    }

    pub fn from_value_map(
        mut raw_data_contract_update_transition: BTreeMap<String, Value>,
    ) -> Result<DataContractUpdateTransition, ProtocolError> {
        Ok(DataContractUpdateTransition {
            protocol_version: raw_data_contract_update_transition
                .get_integer(PROTOCOL_VERSION)
                .map_err(ProtocolError::ValueError)?,
            signature: raw_data_contract_update_transition
                .remove_optional_binary_data(SIGNATURE)
                .map_err(ProtocolError::ValueError)?
                .unwrap_or_default(),
            signature_public_key_id: raw_data_contract_update_transition
                .remove_optional_integer(SIGNATURE_PUBLIC_KEY_ID)
                .map_err(ProtocolError::ValueError)?
                .unwrap_or_default(),
            data_contract: DataContract::from_raw_object(
                raw_data_contract_update_transition
                    .remove(DATA_CONTRACT)
                    .ok_or(ProtocolError::DecodingError(
                        "data contract missing on state transition".to_string(),
                    ))?,
            )?,
            ..Default::default()
        })
    }

    pub fn clean_value(value: &mut Value) -> Result<(), platform_value::Error> {
        value.replace_at_paths(IDENTIFIER_FIELDS, ReplacementType::Identifier)?;
        value.replace_at_paths(BINARY_FIELDS, ReplacementType::BinaryBytes)?;
        value.replace_integer_type_at_paths(U32_FIELDS, IntegerReplacementType::U32)?;
        Ok(())
    }

    pub fn get_data_contract(&self) -> &DataContract {
        &self.data_contract
    }

    pub fn set_data_contract(&mut self, data_contract: DataContract) {
        self.data_contract = data_contract;
    }
}

impl StateTransitionIdentitySigned for DataContractUpdateTransition {
    /// Get owner ID
    fn get_owner_id(&self) -> &Identifier {
        &self.data_contract.owner_id
    }

    fn get_signature_public_key_id(&self) -> Option<KeyID> {
        Some(self.signature_public_key_id)
    }

    fn set_signature_public_key_id(&mut self, key_id: crate::identity::KeyID) {
        self.signature_public_key_id = key_id
    }
}

impl StateTransitionLike for DataContractUpdateTransition {
    /// Returns ID of the created contract
    fn get_modified_data_ids(&self) -> Vec<Identifier> {
        vec![self.data_contract.id]
    }

    fn get_protocol_version(&self) -> u32 {
        self.protocol_version
    }
    /// returns the type of State Transition
    fn get_type(&self) -> StateTransitionType {
        self.transition_type
    }
    /// returns the signature as a byte-array
    fn get_signature(&self) -> &BinaryData {
        &self.signature
    }
    /// set a new signature
    fn set_signature(&mut self, signature: BinaryData) {
        self.signature = signature
    }

    fn set_signature_bytes(&mut self, signature: Vec<u8>) {
        self.signature = BinaryData::new(signature)
    }

    fn get_execution_context(&self) -> &StateTransitionExecutionContext {
        &self.execution_context
    }

    fn get_execution_context_mut(&mut self) -> &mut StateTransitionExecutionContext {
        &mut self.execution_context
    }

    fn set_execution_context(&mut self, execution_context: StateTransitionExecutionContext) {
        self.execution_context = execution_context
    }
}

impl StateTransitionConvert for DataContractUpdateTransition {
    fn signature_property_paths() -> Vec<&'static str> {
        vec![SIGNATURE, SIGNATURE_PUBLIC_KEY_ID]
    }

    fn identifiers_property_paths() -> Vec<&'static str> {
        vec![]
    }

    fn binary_property_paths() -> Vec<&'static str> {
        vec![SIGNATURE, ENTROPY]
    }

    fn to_json(&self, skip_signature: bool) -> Result<JsonValue, ProtocolError> {
        self.to_cleaned_object(skip_signature)
            .and_then(|value| value.try_into().map_err(ProtocolError::ValueError))
    }

    fn to_object(&self, skip_signature: bool) -> Result<Value, ProtocolError> {
        let mut object: Value = platform_value::to_value(self)?;
        if skip_signature {
            Self::signature_property_paths()
                .into_iter()
                .try_for_each(|path| {
                    object
                        .remove_values_matching_path(path)
                        .map_err(ProtocolError::ValueError)
                        .map(|_| ())
                })?;
        }
        object.insert(String::from(DATA_CONTRACT), self.data_contract.to_object()?)?;
        Ok(object)
    }

    fn to_cleaned_object(&self, skip_signature: bool) -> Result<Value, ProtocolError> {
        let mut object: Value = platform_value::to_value(self)?;
        if skip_signature {
            Self::signature_property_paths()
                .into_iter()
                .try_for_each(|path| {
                    object
                        .remove_values_matching_path(path)
                        .map_err(ProtocolError::ValueError)
                        .map(|_| ())
                })?;
        }
        object.insert(
            String::from(DATA_CONTRACT),
            self.data_contract.to_cleaned_object()?,
        )?;
        Ok(object)
    }
}

#[cfg(test)]
mod test {
    use crate::util::json_value::JsonValueExt;
    use integer_encoding::VarInt;
    use std::convert::TryInto;

    use crate::tests::fixtures::get_data_contract_fixture;
    use crate::version;

    use super::*;

    struct TestData {
        state_transition: DataContractUpdateTransition,
        data_contract: DataContract,
    }

    fn get_test_data() -> TestData {
        let data_contract = get_data_contract_fixture(None);

        let value_map = BTreeMap::from([
            (
                PROTOCOL_VERSION.to_string(),
                Value::U32(version::LATEST_VERSION),
            ),
            (
                DATA_CONTRACT.to_string(),
                data_contract.clone().try_into().unwrap(),
            ),
        ]);

        let state_transition = DataContractUpdateTransition::from_value_map(value_map)
            .expect("state transition should be created without errors");

        TestData {
            data_contract,
            state_transition,
        }
    }

    #[test]
    fn should_return_protocol_version() {
        let data = get_test_data();
        assert_eq!(
            version::LATEST_VERSION,
            data.state_transition.get_protocol_version()
        )
    }

    #[test]
    fn should_return_transition_type() {
        let data = get_test_data();
        assert_eq!(
            StateTransitionType::DataContractUpdate,
            data.state_transition.get_type()
        );
    }

    #[test]
    fn should_return_data_contract() {
        let data = get_test_data();

        assert_eq!(
            data.state_transition
                .get_data_contract()
                .to_json_object()
                .expect("conversion to object shouldn't fail"),
            data.data_contract
                .to_json_object()
                .expect("conversion to object shouldn't fail")
        );
    }

    #[test]
    fn should_return_state_transition_in_json_format() {
        let data = get_test_data();
        let mut json_object = data
            .state_transition
            .to_json(false)
            .expect("conversion to JSON shouldn't fail");

        assert_eq!(
            version::LATEST_VERSION,
            json_object
                .get_u64(PROTOCOL_VERSION)
                .expect("the protocol version should be present") as u32
        );

        assert_eq!(
            4,
            json_object
                .get_u64(TRANSITION_TYPE)
                .expect("the transition type should be present") as u8
        );
        assert_eq!(
            0,
            json_object
                .get_u64(SIGNATURE_PUBLIC_KEY_ID)
                .expect("default public key id should be defined"),
        );
        assert_eq!(
            "",
            json_object
                .remove_into::<String>(SIGNATURE)
                .expect("default string value for signature should be present")
        );
    }

    #[test]
    fn should_return_serialized_state_transition_to_buffer() {
        let data = get_test_data();
        let state_transition_bytes = data
            .state_transition
            .to_buffer(false)
            .expect("state transition should be converted to buffer");
        let (protocol_version, _) =
            u32::decode_var(state_transition_bytes.as_ref()).expect("expected to decode");
        assert_eq!(version::LATEST_VERSION, protocol_version)
    }

    #[test]
    fn should_return_owner_id() {
        let data = get_test_data();
        assert_eq!(
            &data.data_contract.owner_id,
            data.state_transition.get_owner_id()
        );
    }

    #[test]
    fn is_data_contract_state_transition() {
        let data = get_test_data();
        assert!(data.state_transition.is_data_contract_state_transition());
        assert!(!data.state_transition.is_document_state_transition());
        assert!(!data.state_transition.is_identity_state_transition());
    }
}<|MERGE_RESOLUTION|>--- conflicted
+++ resolved
@@ -57,11 +57,6 @@
     pub protocol_version: u32,
     #[serde(rename = "type")]
     pub transition_type: StateTransitionType,
-<<<<<<< HEAD
-    // we want to skip serialization of transitions, as we do it manually in `to_object()`  and `to_json()`
-    // #[serde(skip_serializing)]
-=======
->>>>>>> 6e46bf05
     pub data_contract: DataContract,
     pub signature_public_key_id: KeyID,
     pub signature: BinaryData,
