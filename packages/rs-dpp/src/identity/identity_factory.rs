--- conflicted
+++ resolved
@@ -172,13 +172,8 @@
             revision: 0,
         });
 
-<<<<<<< HEAD
-        let mut identity_create_transition = IdentityCreateTransition::V0(
+        let identity_create_transition = IdentityCreateTransition::V0(
             IdentityCreateTransitionV0::try_from_identity_v0(&identity, asset_lock_proof)?,
-=======
-        let identity_create_transition = IdentityCreateTransition::V0(
-            IdentityCreateTransitionV0::try_from_identity_v0(identity.clone(), asset_lock_proof)?,
->>>>>>> 5b4e2323
         );
         Ok((identity, identity_create_transition))
     }
