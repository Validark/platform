use crate::identity::SecurityLevel::MASTER;
use crate::identity::{KeyID, SecurityLevel};
use crate::platform_serialization::PlatformSignable;
use crate::prelude::Identifier;
use crate::serialization_traits::{PlatformDeserializable, PlatformSerializable, Signable};
use crate::state_transition::{
    StateTransitionConvert, StateTransitionIdentitySigned, StateTransitionLike, StateTransitionType,
};
use crate::version::LATEST_VERSION;
use crate::ProtocolError;
use bincode::{config, Decode, Encode};
use platform_serialization::{PlatformDeserialize, PlatformSerialize};
use platform_value::{BinaryData, Value};
use serde::{Deserialize, Serialize};
use serde_json::Value as JsonValue;
use std::convert::TryInto;

mod property_names {
    pub const SIGNATURE: &str = "signature";
    pub const PROTOCOL_VERSION: &str = "protocolVersion";
    pub const TRANSITION_TYPE: &str = "type";
    pub const IDENTITY_ID: &str = "identityId";
    pub const RECIPIENT_ID: &str = "recipientId";
}

#[derive(
    Debug,
    Clone,
    Serialize,
    Deserialize,
    Encode,
    Decode,
    PlatformDeserialize,
    PlatformSerialize,
    PlatformSignable,
    PartialEq,
)]
#[serde(rename_all = "camelCase")]
#[platform_error_type(ProtocolError)]
pub struct IdentityCreditTransferTransition {
    #[serde(rename = "type")]
    pub transition_type: StateTransitionType,
    // Own ST fields
    pub identity_id: Identifier,
    pub recipient_id: Identifier,
    pub amount: u64,
    // Generic identity ST fields
    pub protocol_version: u32,
    #[platform_signable(exclude_from_sig_hash)]
    pub signature_public_key_id: KeyID,
    #[platform_signable(exclude_from_sig_hash)]
    pub signature: BinaryData,
}

impl Default for IdentityCreditTransferTransition {
    fn default() -> Self {
        IdentityCreditTransferTransition {
            transition_type: StateTransitionType::IdentityCreditTransfer,
            identity_id: Identifier::default(),
            recipient_id: Identifier::default(),
            amount: Default::default(),
            protocol_version: LATEST_VERSION,
            signature_public_key_id: Default::default(),
            signature: Default::default(),
        }
    }
}

impl IdentityCreditTransferTransition {
    pub fn new(raw_state_transition: Value) -> Result<Self, ProtocolError> {
        Self::from_raw_object(raw_state_transition)
    }

    pub fn from_value(value: Value) -> Result<Self, ProtocolError> {
        let transition: IdentityCreditTransferTransition = platform_value::from_value(value)?;

        Ok(transition)
    }

    pub fn from_raw_object(
        raw_object: Value,
    ) -> Result<IdentityCreditTransferTransition, ProtocolError> {
        Self::from_value(raw_object)
    }

    pub fn get_type() -> StateTransitionType {
        StateTransitionType::IdentityCreditTransfer
    }

    pub fn set_identity_id(&mut self, identity_id: Identifier) {
        self.identity_id = identity_id;
    }

    pub fn get_identity_id(&self) -> &Identifier {
        &self.identity_id
    }

    pub fn set_recipient_id(&mut self, recipient_id: Identifier) {
        self.recipient_id = recipient_id;
    }

    pub fn get_recipient_id(&self) -> &Identifier {
        &self.recipient_id
    }

    pub fn get_amount(&self) -> u64 {
        self.amount
    }

    pub fn set_amount(&mut self, amount: u64) {
        self.amount = amount;
    }

    pub fn set_protocol_version(&mut self, protocol_version: u32) {
        self.protocol_version = protocol_version;
    }
}

impl StateTransitionConvert for IdentityCreditTransferTransition {
    fn signature_property_paths() -> Vec<&'static str> {
        vec![property_names::SIGNATURE]
    }

    fn identifiers_property_paths() -> Vec<&'static str> {
        vec![property_names::IDENTITY_ID, property_names::RECIPIENT_ID]
    }

    fn binary_property_paths() -> Vec<&'static str> {
        vec![]
    }

    fn to_object(&self, skip_signature: bool) -> Result<Value, ProtocolError> {
        let mut value = platform_value::to_value(self)?;
        if skip_signature {
            value
                .remove_values_matching_paths(Self::signature_property_paths())
                .map_err(ProtocolError::ValueError)?;
        }
        Ok(value)
    }

    fn to_json(&self, skip_signature: bool) -> Result<JsonValue, ProtocolError> {
        self.to_cleaned_object(skip_signature)
            .and_then(|value| value.try_into().map_err(ProtocolError::ValueError))
    }

    fn to_cleaned_object(&self, skip_signature: bool) -> Result<Value, ProtocolError> {
        let mut value = platform_value::to_value(self)?;
        if skip_signature {
            value
                .remove_values_matching_paths(Self::signature_property_paths())
                .map_err(ProtocolError::ValueError)?;
        }
        Ok(value)
    }
}

impl StateTransitionLike for IdentityCreditTransferTransition {
    fn get_protocol_version(&self) -> u32 {
        self.protocol_version
    }

    fn get_type(&self) -> StateTransitionType {
        self.transition_type
    }

    fn get_signature(&self) -> &BinaryData {
        &self.signature
    }

    fn set_signature(&mut self, signature: BinaryData) {
        self.signature = signature
    }

    fn get_modified_data_ids(&self) -> Vec<Identifier> {
        vec![self.identity_id, self.recipient_id]
    }

    fn set_signature_bytes(&mut self, signature: Vec<u8>) {
        self.signature = BinaryData::new(signature)
    }
}

impl StateTransitionIdentitySigned for IdentityCreditTransferTransition {
    /// Get owner ID
    fn get_owner_id(&self) -> &Identifier {
        &self.identity_id
    }

    fn get_signature_public_key_id(&self) -> Option<KeyID> {
        Some(self.signature_public_key_id)
    }

    fn set_signature_public_key_id(&mut self, key_id: crate::identity::KeyID) {
        self.signature_public_key_id = key_id
    }

    fn get_security_level_requirement(&self) -> Vec<SecurityLevel> {
        vec![MASTER]
    }
}

#[cfg(test)]
mod test {
    use crate::identity::state_transition::identity_credit_transfer_transition::IdentityCreditTransferTransition;
<<<<<<< HEAD
    use crate::serialization_traits::{PlatformDeserializable, PlatformSerializable};
    use crate::state_transition::StateTransitionType;
=======

    use crate::serialization_traits::{PlatformDeserializable, PlatformSerializable};
    use crate::state_transition::StateTransitionType;

>>>>>>> 3e0c18ef
    use platform_value::Identifier;
    use rand::Rng;
    use std::fmt::Debug;

    fn test_identity_credit_transfer_transition<
        T: PlatformSerializable + PlatformDeserializable + Debug + PartialEq,
    >(
        transition: T,
    ) {
        let serialized = T::serialize(&transition).expect("expected to serialize");
        let deserialized = T::deserialize(serialized.as_slice()).expect("expected to deserialize");
        assert_eq!(transition, deserialized);
    }

    #[test]
    fn test_identity_credit_transfer_transition1() {
        let mut rng = rand::thread_rng();
        let transition = IdentityCreditTransferTransition {
            transition_type: StateTransitionType::IdentityCreditTransfer,
            identity_id: Identifier::random(),
            recipient_id: Identifier::random(),
            amount: rng.gen(),
            protocol_version: rng.gen(),
            signature_public_key_id: rng.gen(),
            signature: [0; 65].to_vec().into(),
        };

        test_identity_credit_transfer_transition(transition);
    }
}<|MERGE_RESOLUTION|>--- conflicted
+++ resolved
@@ -203,15 +203,10 @@
 #[cfg(test)]
 mod test {
     use crate::identity::state_transition::identity_credit_transfer_transition::IdentityCreditTransferTransition;
-<<<<<<< HEAD
+
     use crate::serialization_traits::{PlatformDeserializable, PlatformSerializable};
     use crate::state_transition::StateTransitionType;
-=======
-
-    use crate::serialization_traits::{PlatformDeserializable, PlatformSerializable};
-    use crate::state_transition::StateTransitionType;
-
->>>>>>> 3e0c18ef
+
     use platform_value::Identifier;
     use rand::Rng;
     use std::fmt::Debug;
