--- conflicted
+++ resolved
@@ -145,29 +145,12 @@
             }
         }
 
-<<<<<<< HEAD
-        identity.add_public_keys(
-            state_transition
-                .get_public_keys_to_add()
-                .into_iter()
-                .cloned()
-                .map(|k| k.to_identity_public_key()),
-        );
-
-        let raw_public_keys: Vec<Value> = identity
-=======
         let mut raw_public_keys: Vec<Value> = identity
->>>>>>> da8f212d
             .public_keys
-            .values()
-            .map(|pk| pk.to_raw_json_object())
+            .iter()
+            .map(|pk| pk.to_raw_json_object(false))
             .collect::<Result<_, SerdeParsingError>>()?;
 
-<<<<<<< HEAD
-        let result = self.public_keys_validator.validate_keys(&raw_public_keys)?;
-        if !result.is_valid() {
-            return Ok(result);
-=======
         if !state_transition.get_public_keys_to_add().is_empty() {
             identity.add_public_keys(state_transition.get_public_keys_to_add().iter().cloned());
 
@@ -181,7 +164,11 @@
             if !result.is_valid() {
                 return Ok(result);
             }
->>>>>>> da8f212d
+        }
+
+        let result = self.public_keys_validator.validate_keys(&raw_public_keys)?;
+        if !result.is_valid() {
+            return Ok(result);
         }
 
         let validator = RequiredPurposeAndSecurityLevelValidator {};
