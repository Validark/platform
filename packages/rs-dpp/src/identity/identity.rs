use crate::identity::v0::IdentityV0;
use crate::identity::{IdentityPublicKey, KeyID};
use crate::prelude::{AssetLockProof, Revision};

use crate::serialization::PlatformSerializable;
use crate::util::hash;
use crate::version::PlatformVersion;

use crate::ProtocolError;
use bincode::{Decode, Encode};
use derive_more::From;
use platform_serialization_derive::{PlatformDeserialize, PlatformSerialize};
use platform_value::Identifier;

use serde::{Deserialize, Serialize};
use std::collections::{BTreeMap, BTreeSet};

/// The identity is not stored inside of drive, because of this, the serialization is mainly for
/// transport, the serialization of the identity will include the version, so no passthrough or
/// untagged is needed here
#[derive(Debug, Clone, PartialEq, From)]
#[cfg_attr(
    feature = "identity-serde-conversion",
    derive(Serialize, Deserialize),
    serde(tag = "$version"),
    // platform_version_path("dpp.identity_versions.identity_structure_version")
)]
#[cfg_attr(
    feature = "identity-serialization",
    derive(Encode, Decode, PlatformDeserialize, PlatformSerialize),
    platform_serialize(limit = 15000, unversioned)
)]
pub enum Identity {
<<<<<<< HEAD
    #[cfg_attr(
        all(
            feature = "identity-serialization",
            feature = "identity-serde-conversion"
        ),
        serde(rename = "0")
    )]
=======
    #[cfg_attr(feature = "identity-serde-conversion", serde(rename = "0"))]
>>>>>>> 1d72768f
    V0(IdentityV0),
}

/// An identity struct that represent partially set/loaded identity data.
#[derive(Debug, Clone, Eq, PartialEq)]
pub struct PartialIdentity {
    pub id: Identifier,
    pub loaded_public_keys: BTreeMap<KeyID, IdentityPublicKey>,
    pub balance: Option<u64>,
    pub revision: Option<Revision>,
    /// These are keys that were requested but didn't exist
    pub not_found_public_keys: BTreeSet<KeyID>,
}

impl Identity {
    #[cfg(feature = "identity-hashing")]
    /// Computes the hash of an identity
    pub fn hash(&self) -> Result<Vec<u8>, ProtocolError> {
        Ok(hash::hash_to_vec(PlatformSerializable::serialize_to_bytes(
            self,
        )?))
    }

    pub fn default_versioned(
        platform_version: &PlatformVersion,
    ) -> Result<Identity, ProtocolError> {
        match platform_version
            .dpp
            .identity_versions
            .identity_structure_version
        {
            0 => Ok(Identity::V0(IdentityV0::default())),
            version => Err(ProtocolError::UnknownVersionMismatch {
                method: "Identity::default_versioned".to_string(),
                known_versions: vec![0],
                received: version,
            }),
        }
    }

    /// Created a new identity based on asset locks and keys
    pub fn new_with_id_and_keys(
        id: Identifier,
        public_keys: BTreeMap<KeyID, IdentityPublicKey>,
        platform_version: &PlatformVersion,
    ) -> Result<Identity, ProtocolError> {
        match platform_version
            .dpp
            .identity_versions
            .identity_structure_version
        {
            0 => {
                let identity_v0 = IdentityV0 {
                    id,
                    public_keys,
                    balance: 0,
                    revision: 0,
                };
                Ok(identity_v0.into())
            }
            version => Err(ProtocolError::UnknownVersionMismatch {
                method: "Identity::new_with_id_and_keys".to_string(),
                known_versions: vec![0],
                received: version,
            }),
        }
    }

    /// Convenience method to get Partial Identity Info
    pub fn into_partial_identity_info(self) -> PartialIdentity {
        match self {
            Identity::V0(v0) => v0.into_partial_identity_info(),
        }
    }

    /// Convenience method to get Partial Identity Info
    pub fn into_partial_identity_info_no_balance(self) -> PartialIdentity {
        match self {
            Identity::V0(v0) => v0.into_partial_identity_info_no_balance(),
        }
    }
}<|MERGE_RESOLUTION|>--- conflicted
+++ resolved
@@ -31,17 +31,7 @@
     platform_serialize(limit = 15000, unversioned)
 )]
 pub enum Identity {
-<<<<<<< HEAD
-    #[cfg_attr(
-        all(
-            feature = "identity-serialization",
-            feature = "identity-serde-conversion"
-        ),
-        serde(rename = "0")
-    )]
-=======
     #[cfg_attr(feature = "identity-serde-conversion", serde(rename = "0"))]
->>>>>>> 1d72768f
     V0(IdentityV0),
 }
 
