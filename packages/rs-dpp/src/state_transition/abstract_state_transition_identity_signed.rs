use anyhow::anyhow;
use dashcore::secp256k1::{PublicKey as RawPublicKey, SecretKey as RawSecretKey};

use crate::{
    identity::{IdentityPublicKey, KeyID, KeyType, Purpose, SecurityLevel},
    prelude::*,
    util::hash::ripemd160_sha256,
    BlsModule,
};

use super::StateTransitionLike;

pub trait StateTransitionIdentitySigned
where
    Self: StateTransitionLike,
{
    fn get_owner_id(&self) -> &Identifier;
    fn get_signature_public_key_id(&self) -> Option<KeyID>;
    fn set_signature_public_key_id(&mut self, key_id: KeyID);

    fn sign(
        &mut self,
        identity_public_key: &IdentityPublicKey,
        private_key: &[u8],
        bls: &impl BlsModule,
    ) -> Result<(), ProtocolError> {
        self.verify_public_key_level_and_purpose(identity_public_key)?;
        self.verify_public_key_is_enabled(identity_public_key)?;

        match identity_public_key.key_type {
            KeyType::ECDSA_SECP256K1 => {
                let public_key_compressed = get_compressed_public_ec_key(private_key)?;

                // we store compressed public key in the identity ,
                // and here we compare the private key used to sing the state transition with
                // the compressed key stored in the identity

                if public_key_compressed.to_vec() != identity_public_key.get_data() {
                    return Err(ProtocolError::InvalidSignaturePublicKeyError {
                        public_key: identity_public_key.get_data().to_owned(),
                    });
                }

                self.sign_by_private_key(private_key, identity_public_key.key_type, bls)
            }
            KeyType::ECDSA_HASH160 => {
                let public_key_compressed = get_compressed_public_ec_key(private_key)?;
                let pub_key_hash = ripemd160_sha256(&public_key_compressed);

                if pub_key_hash != identity_public_key.get_data() {
                    return Err(ProtocolError::InvalidSignaturePublicKeyError {
                        public_key: identity_public_key.get_data().to_owned(),
                    });
                }
                self.sign_by_private_key(private_key, identity_public_key.key_type, bls)
            }
            KeyType::BLS12_381 => {
                let public_key = bls.private_key_to_public_key(private_key)?;

                if public_key != identity_public_key.get_data() {
                    return Err(ProtocolError::InvalidSignaturePublicKeyError {
                        public_key: identity_public_key.get_data().to_owned(),
                    });
                }
                self.sign_by_private_key(private_key, identity_public_key.key_type, bls)
            }

            // the default behavior from
            // https://github.com/dashevo/platform/blob/6b02b26e5cd3a7c877c5fdfe40c4a4385a8dda15/packages/js-dpp/lib/stateTransition/AbstractStateTransitionIdentitySigned.js#L108
            // is to return the error for the BIP13_SCRIPT_HASH
            KeyType::BIP13_SCRIPT_HASH => Err(ProtocolError::InvalidIdentityPublicKeyTypeError {
                public_key_type: identity_public_key.key_type,
            }),
        }
    }

    fn verify_signature(
        &self,
        public_key: &IdentityPublicKey,
        bls: &impl BlsModule,
    ) -> Result<(), ProtocolError> {
        self.verify_public_key_level_and_purpose(public_key)?;

        let signature = self.get_signature();
        if signature.is_empty() {
            return Err(ProtocolError::StateTransitionIsNotIsSignedError {
                state_transition: self.clone().into(),
            });
        }

<<<<<<< HEAD
        if self.get_signature_public_key_id() != public_key.id {
=======
        if self.get_signature_public_key_id() != Some(public_key.get_id()) {
>>>>>>> 92cc9e5e
            return Err(ProtocolError::PublicKeyMismatchError {
                public_key: public_key.clone(),
            });
        }

        let public_key_bytes = public_key.get_data();
        match public_key.key_type {
            KeyType::ECDSA_HASH160 => {
                self.verify_ecdsa_hash_160_signature_by_public_key_hash(public_key_bytes)
            }

            KeyType::ECDSA_SECP256K1 => self.verify_ecdsa_signature_by_public_key(public_key_bytes),

            KeyType::BLS12_381 => self.verify_bls_signature_by_public_key(public_key_bytes, bls),

            // per https://github.com/dashevo/platform/pull/353, signing and verification is not supported
            KeyType::BIP13_SCRIPT_HASH => Ok(()),
        }
    }

    /// Verifies that the supplied public key has the correct security level
    /// and purpose to sign the state transition
    fn verify_public_key_level_and_purpose(
        &self,
        public_key: &IdentityPublicKey,
    ) -> Result<(), ProtocolError> {
        // If state transition requires MASTER security level it must be signed only with
        // a MASTER key
        if public_key.is_master() && self.get_security_level_requirement() != SecurityLevel::MASTER
        {
            return Err(ProtocolError::InvalidSignaturePublicKeySecurityLevelError {
                public_key_security_level: public_key.security_level,
                required_security_level: self.get_security_level_requirement(),
            });
        }

        // Otherwise, key security level should be less than MASTER but more or equal than required
        if self.get_security_level_requirement() < public_key.security_level {
            return Err(ProtocolError::PublicKeySecurityLevelNotMetError {
                public_key_security_level: public_key.security_level,
                required_security_level: self.get_security_level_requirement(),
            });
        }

        if public_key.purpose != Purpose::AUTHENTICATION {
            return Err(ProtocolError::WrongPublicKeyPurposeError {
                public_key_purpose: public_key.purpose,
                key_purpose_requirement: Purpose::AUTHENTICATION,
            });
        }
        Ok(())
    }

    fn verify_public_key_is_enabled(
        &self,
        public_key: &IdentityPublicKey,
    ) -> Result<(), ProtocolError> {
        if public_key.disabled_at.is_some() {
            return Err(ProtocolError::PublicKeyIsDisabledError {
                public_key: public_key.to_owned(),
            });
        }
        Ok(())
    }

    /// Returns minimal key security level that can be used to sign this ST.
    /// Override this method if the ST requires a different security level.
    fn get_security_level_requirement(&self) -> SecurityLevel {
        SecurityLevel::HIGH
    }
}

pub fn get_compressed_public_ec_key(private_key: &[u8]) -> Result<[u8; 33], ProtocolError> {
    let sk = RawSecretKey::from_slice(private_key)
        .map_err(|e| anyhow!("Invalid ECDSA private key: {}", e))?;

    let secp = dashcore::secp256k1::Secp256k1::new();
    let public_key_compressed = RawPublicKey::from_secret_key(&secp, &sk).serialize();
    Ok(public_key_compressed)
}

#[cfg(test)]
mod test {
    use bls_signatures::Serialize as BlsSerialize;
    use chrono::Utc;
    use serde::{Deserialize, Serialize};
    use serde_json::json;
    use std::convert::TryInto;

    use crate::document::DocumentsBatchTransition;
    use crate::state_transition::state_transition_execution_context::StateTransitionExecutionContext;
    use crate::util::string_encoding::Encoding;
    use crate::{
        assert_error_contains,
        identity::{KeyID, SecurityLevel},
        state_transition::{
            StateTransition, StateTransitionConvert, StateTransitionLike, StateTransitionType,
        },
        util::hash::ripemd160_sha256,
        NativeBlsModule,
    };

    use super::StateTransitionIdentitySigned;
    use super::*;

    #[derive(Debug, Clone, Serialize, Deserialize)]
    #[serde(rename_all = "camelCase")]
    struct ExampleStateTransition {
        pub protocol_version: u32,
        pub signature: Vec<u8>,
        pub signature_public_key_id: KeyID,
        pub transition_type: StateTransitionType,
        pub owner_id: Identifier,
        #[serde(skip)]
        pub execution_context: StateTransitionExecutionContext,
    }

    impl StateTransitionConvert for ExampleStateTransition {
        fn binary_property_paths() -> Vec<&'static str> {
            vec!["signature"]
        }
        fn identifiers_property_paths() -> Vec<&'static str> {
            vec![]
        }
        fn signature_property_paths() -> Vec<&'static str> {
            vec!["signature", "signaturePublicKeyId"]
        }
    }

    impl Into<StateTransition> for ExampleStateTransition {
        fn into(self) -> StateTransition {
            let st = DocumentsBatchTransition::default();
            StateTransition::DocumentsBatch(st)
        }
    }

    impl StateTransitionLike for ExampleStateTransition {
        fn get_protocol_version(&self) -> u32 {
            1
        }
        fn get_type(&self) -> StateTransitionType {
            StateTransitionType::DocumentsBatch
        }
        fn get_signature(&self) -> &Vec<u8> {
            &self.signature
        }
        fn set_signature(&mut self, signature: Vec<u8>) {
            self.signature = signature
        }
        fn get_execution_context(&self) -> &StateTransitionExecutionContext {
            &self.execution_context
        }

        fn get_execution_context_mut(&mut self) -> &mut StateTransitionExecutionContext {
            &mut self.execution_context
        }

        fn set_execution_context(&mut self, execution_context: StateTransitionExecutionContext) {
            self.execution_context = execution_context
        }
    }

    impl StateTransitionIdentitySigned for ExampleStateTransition {
        fn get_owner_id(&self) -> &Identifier {
            &self.owner_id
        }
        fn get_security_level_requirement(&self) -> SecurityLevel {
            SecurityLevel::HIGH
        }

        fn get_signature_public_key_id(&self) -> Option<KeyID> {
            Some(self.signature_public_key_id)
        }

        fn set_signature_public_key_id(&mut self, key_id: KeyID) {
            self.signature_public_key_id = key_id;
        }
    }

    fn get_mock_state_transition() -> ExampleStateTransition {
        let owner_id = Identifier::from_string(
            "AX5o22ARWFYZE9JZTA5SSeyvprtetBcvbQLSBZ7cR7Gw",
            Encoding::Base58,
        )
        .unwrap();
        ExampleStateTransition {
            protocol_version: 1,
            transition_type: StateTransitionType::DocumentsBatch,
            signature: Default::default(),
            signature_public_key_id: 1,
            owner_id,
            execution_context: Default::default(),
        }
    }

    struct Keys {
        pub ec_private: Vec<u8>,
        pub ec_public_compressed: Vec<u8>,
        pub ec_public_uncompressed: Vec<u8>,
        pub bls_private: Vec<u8>,
        pub bls_public: Vec<u8>,
        pub identity_public_key: IdentityPublicKey,
        pub public_key_id: KeyID,
    }

    fn get_test_keys() -> Keys {
        let secp = dashcore::secp256k1::Secp256k1::new();
        let mut rng = dashcore::secp256k1::rand::thread_rng();
        let (private_key, public_key) = secp.generate_keypair(&mut rng);

        let public_key_id = 1;
        let ec_private_key_bytes = private_key.secret_bytes();
        let ec_public_compressed_bytes = public_key.serialize();
        let ec_public_uncompressed_bytes = public_key.serialize_uncompressed();

        let mut buffer = [0u8; 32];
        let _ = getrandom::getrandom(&mut buffer);
        let bls_private = bls_signatures::PrivateKey::new(buffer);
        let bls_public = bls_private.public_key();
        let bls_private_bytes = bls_private.as_bytes();
        let bls_public_bytes = bls_public.as_bytes();

        let identity_public_key = IdentityPublicKey {
            id: public_key_id,
            key_type: KeyType::ECDSA_SECP256K1,
            purpose: Purpose::AUTHENTICATION,
            security_level: SecurityLevel::HIGH,
            data: ec_public_compressed_bytes.try_into().unwrap(),
            read_only: false,
            disabled_at: None,
        };

        Keys {
            ec_private: ec_private_key_bytes.to_vec(),
            ec_public_compressed: ec_public_compressed_bytes.to_vec(),
            ec_public_uncompressed: ec_public_uncompressed_bytes.to_vec(),
            bls_private: bls_private_bytes,
            bls_public: bls_public_bytes,
            identity_public_key,
            public_key_id,
        }
    }

    #[test]
    fn to_object_with_signature() {
        let st = get_mock_state_transition();
        let st_object = st.to_object(false).unwrap();

        assert_eq!(st_object["protocolVersion"].as_i64().unwrap(), 1);
        assert_eq!(st_object["transitionType"].as_u64().unwrap(), 1);
        assert_eq!(st_object["signaturePublicKeyId"].as_u64().unwrap(), 1);
        assert!(st_object["signature"].as_array().unwrap().is_empty());
    }

    #[test]
    fn to_object_without_signature() {
        let st = get_mock_state_transition();
        let st_object = st.to_object(true).unwrap();

        assert_eq!(st_object["protocolVersion"].as_i64().unwrap(), 1);
        assert_eq!(st_object["transitionType"].as_u64().unwrap(), 1);
        assert!(st_object.get("signaturePublicKeyId").is_none());
        assert!(st_object.get("signature").is_none());
    }

    #[test]
    fn to_json() {
        let st = get_mock_state_transition();
        let st_json = st.to_json(false).unwrap();
        assert_eq!(
            st_json,
            json!({
                "protocolVersion" : 1,
                "signature": "",
                "signaturePublicKeyId": 1,
                "transitionType" : 1,
                "ownerId" : "AX5o22ARWFYZE9JZTA5SSeyvprtetBcvbQLSBZ7cR7Gw"
            })
        );
    }

    #[test]
    fn to_hash() {
        let st = get_mock_state_transition();
        let hash = st.hash(false).unwrap();
        assert_eq!(
            "be27201d895364e9543f0c4c6a372bb2e262af891296fbdc4cef09b3224d9b51",
            hex::encode(hash)
        )
    }

    #[test]
    fn to_buffer() {
        let st = get_mock_state_transition();
        let hash = st.to_buffer(false).unwrap();
        let result = hex::encode(hash);

        assert_eq!(216, result.len());
        assert!(result.starts_with("01000000"))
    }

    #[test]
    fn to_buffer_no_signature() {
        let st = get_mock_state_transition();
        let hash = st.to_buffer(true).unwrap();
        let result = hex::encode(hash);

        assert_eq!(150, result.len());
        assert_eq!("01000000a26e7472616e736974696f6e5479706501676f776e65724964782c4158356f323241525746595a45394a5a5441355353657976707274657442637662514c53425a376352374777", result);
    }

    #[test]
    fn get_signature_public_key_id() {
        let st = get_mock_state_transition();
        let keys = get_test_keys();
        assert_eq!(Some(keys.public_key_id), st.get_signature_public_key_id())
    }

    #[test]
    fn sign_validate_with_private_key() {
        let bls = NativeBlsModule::default();
        let mut st = get_mock_state_transition();
        let keys = get_test_keys();

        st.sign(&keys.identity_public_key, &keys.ec_private, &bls)
            .unwrap();
        st.verify_signature(&keys.identity_public_key, &bls)
            .expect("the verification shouldn't fail");
    }

    #[test]
    fn sign_validate_signature_ecdsa_hash160() {
        let bls = NativeBlsModule::default();
        let mut st = get_mock_state_transition();
        let mut keys = get_test_keys();
        keys.identity_public_key.key_type = KeyType::ECDSA_HASH160;
        keys.identity_public_key.data = ripemd160_sha256(&keys.identity_public_key.data);

        st.sign(&keys.identity_public_key, &keys.ec_private, &bls)
            .unwrap();
        st.verify_signature(&keys.identity_public_key, &bls)
            .expect("the verification shouldn't fail");
    }

    #[test]
    fn error_when_sign_with_wrong_public_key() {
        let bls = NativeBlsModule::default();
        let mut st = get_mock_state_transition();
        let mut keys = get_test_keys();

        let secp = dashcore::secp256k1::Secp256k1::new();
        let mut rng = dashcore::secp256k1::rand::thread_rng();
        let (_, public_key) = secp.generate_keypair(&mut rng);

        keys.identity_public_key.data = public_key.serialize().to_vec();

        let sign_result = st.sign(&keys.identity_public_key, &keys.ec_private, &bls);
        assert_error_contains!(sign_result, "Invalid signature public key");
    }

    #[test]
    fn error_if_security_level_is_not_met() {
        let bls = NativeBlsModule::default();
        let mut st = get_mock_state_transition();
        let mut keys = get_test_keys();
        keys.identity_public_key.security_level = SecurityLevel::MEDIUM;

        let sign_error = st
            .sign(&keys.identity_public_key, &keys.ec_private, &bls)
            .unwrap_err();
        match sign_error {
            ProtocolError::PublicKeySecurityLevelNotMetError {
                public_key_security_level: sec_level,
                required_security_level: req_sec_level,
            } => {
                assert_eq!(SecurityLevel::MEDIUM, sec_level);
                assert_eq!(SecurityLevel::HIGH, req_sec_level);
            }
            error => {
                panic!("invalid error type: {}", error)
            }
        };
    }

    #[test]
    fn error_if_key_purpose_not_authenticated() {
        let bls = NativeBlsModule::default();
        let mut st = get_mock_state_transition();
        let mut keys = get_test_keys();
        keys.identity_public_key.purpose = Purpose::ENCRYPTION;

        let sign_error = st
            .sign(&keys.identity_public_key, &keys.ec_private, &bls)
            .unwrap_err();
        match sign_error {
            ProtocolError::WrongPublicKeyPurposeError {
                public_key_purpose: purpose,
                key_purpose_requirement: req_purpose,
            } => {
                assert_eq!(Purpose::ENCRYPTION, purpose);
                assert_eq!(Purpose::AUTHENTICATION, req_purpose);
            }
            error => {
                panic!("invalid error type: {}", error)
            }
        };
    }

    #[test]
    fn should_sign_validate_with_bls_signature() {
        let bls = NativeBlsModule::default();
        let mut st = get_mock_state_transition();
        let mut keys = get_test_keys();
        keys.identity_public_key.key_type = KeyType::BLS12_381;
        keys.identity_public_key.data = keys.bls_public.clone();

        st.sign(&keys.identity_public_key, &keys.bls_private, &bls)
            .expect("validation should be successful");
    }

    #[test]
    fn error_if_transition_is_not_signed_ecdsa() {
        let bls = NativeBlsModule::default();
        let st = get_mock_state_transition();
        let keys = get_test_keys();

        let verify_error = st
            .verify_signature(&keys.identity_public_key, &bls)
            .unwrap_err();
        match verify_error {
            ProtocolError::StateTransitionIsNotIsSignedError { .. } => {}
            error => {
                panic!("invalid error type: {}", error)
            }
        };
    }

    #[test]
    fn error_if_transition_is_not_signed_bls() {
        let bls = NativeBlsModule::default();
        let st = get_mock_state_transition();
        let mut keys = get_test_keys();
        keys.identity_public_key.key_type = KeyType::BLS12_381;
        keys.identity_public_key.data = keys.bls_public.clone();

        let verify_error = st
            .verify_signature(&keys.identity_public_key, &bls)
            .unwrap_err();
        match verify_error {
            ProtocolError::StateTransitionIsNotIsSignedError { .. } => {}
            error => {
                panic!("invalid error type: {}", error)
            }
        };
    }

    #[test]
    fn set_signature() {
        let mut st = get_mock_state_transition();
        let signature = "some_signature";
        st.set_signature(signature.as_bytes().to_owned());
        assert_eq!(signature.as_bytes(), st.get_signature());
    }

    #[test]
    fn set_signature_public_key_id() {
        let mut st = get_mock_state_transition();
        let public_key_id = 2;
        st.set_signature_public_key_id(public_key_id);
        assert_eq!(Some(public_key_id), st.get_signature_public_key_id());
    }

    #[test]
    fn should_throw_public_key_is_disabled_error_if_public_key_is_disabled() {
        let bls = NativeBlsModule::default();
        let mut st = get_mock_state_transition();
        let mut keys = get_test_keys();
        keys.identity_public_key
            .set_disabled_at(Utc::now().timestamp_millis() as u64);

        let result = st
            .sign(&keys.identity_public_key, &keys.bls_private, &bls)
            .expect_err("the protocol error should be returned");

        assert!(matches!(
            result,
            ProtocolError::PublicKeyIsDisabledError { .. }
        ))
    }

    #[test]
    fn should_throw_invalid_signature_public_key_security_level_error() {
        let bls = NativeBlsModule::default();
        // should throw InvalidSignaturePublicKeySecurityLevel Error if public key with master level is used to sign non update state transition
        let mut st = get_mock_state_transition();
        let mut keys = get_test_keys();

        st.transition_type = StateTransitionType::DataContractCreate;
        keys.identity_public_key.security_level = SecurityLevel::MASTER;

        let result = st
            .sign(&keys.identity_public_key, &keys.bls_private, &bls)
            .expect_err("the protocol error should be returned");

        assert!(matches!(
            result,
            ProtocolError::InvalidSignaturePublicKeySecurityLevelError { public_key_security_level, required_security_level } if
            {
                public_key_security_level == SecurityLevel::MASTER &&
                required_security_level == SecurityLevel::HIGH
            }
        ))
    }
}<|MERGE_RESOLUTION|>--- conflicted
+++ resolved
@@ -88,11 +88,7 @@
             });
         }
 
-<<<<<<< HEAD
-        if self.get_signature_public_key_id() != public_key.id {
-=======
-        if self.get_signature_public_key_id() != Some(public_key.get_id()) {
->>>>>>> 92cc9e5e
+        if self.get_signature_public_key_id() != Some(public_key.id) {
             return Err(ProtocolError::PublicKeyMismatchError {
                 public_key: public_key.clone(),
             });
