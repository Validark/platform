use crate::errors::ProtocolError;
use bincode::{Decode, Encode};
use platform_serialization_derive::{PlatformDeserialize, PlatformSerialize};
use thiserror::Error;

use crate::consensus::basic::data_contract::data_contract_max_depth_exceed_error::DataContractMaxDepthExceedError;
#[cfg(feature = "json-schema-validation")]
use crate::consensus::basic::data_contract::InvalidJsonSchemaRefError;
use crate::consensus::basic::data_contract::{
    DataContractHaveNewUniqueIndexError, DataContractImmutablePropertiesUpdateError,
    DataContractInvalidIndexDefinitionUpdateError, DataContractUniqueIndicesChangedError,
    DuplicateIndexError, DuplicateIndexNameError, IncompatibleDataContractSchemaError,
    IncompatibleDocumentTypeSchemaError, IncompatibleRe2PatternError, InvalidCompoundIndexError,
    InvalidDataContractIdError, InvalidDataContractVersionError, InvalidDocumentTypeNameError,
    InvalidDocumentTypeRequiredSecurityLevelError, InvalidIndexPropertyTypeError,
    InvalidIndexedPropertyConstraintError, SystemPropertyIndexAlreadyPresentError,
    UndefinedIndexPropertyError, UniqueIndicesLimitReachedError,
    UnknownDocumentCreationRestrictionModeError, UnknownSecurityLevelError,
    UnknownStorageKeyRequirementsError, UnknownTradeModeError, UnknownTransferableTypeError,
};
use crate::consensus::basic::decode::{
    ProtocolVersionParsingError, SerializedObjectParsingError, VersionError,
};
use crate::consensus::basic::document::{
    DataContractNotPresentError, DocumentCreationNotAllowedError,
    DocumentTransitionsAreAbsentError, DuplicateDocumentTransitionsWithIdsError,
    DuplicateDocumentTransitionsWithIndicesError, InconsistentCompoundIndexDataError,
    InvalidDocumentTransitionActionError, InvalidDocumentTransitionIdError,
    InvalidDocumentTypeError, MaxDocumentsTransitionsExceededError,
    MissingDataContractIdBasicError, MissingDocumentTransitionActionError,
    MissingDocumentTransitionTypeError, MissingDocumentTypeError,
    MissingPositionsInDocumentTypePropertiesError, NonceOutOfBoundsError,
};
use crate::consensus::basic::identity::{
    DataContractBoundsNotPresentError, DisablingKeyIdAlsoBeingAddedInSameTransitionError,
    DuplicatedIdentityPublicKeyBasicError, DuplicatedIdentityPublicKeyIdBasicError,
    IdentityAssetLockProofLockedTransactionMismatchError,
    IdentityAssetLockStateTransitionReplayError, IdentityAssetLockTransactionIsNotFoundError,
    IdentityAssetLockTransactionOutPointAlreadyConsumedError,
    IdentityAssetLockTransactionOutPointNotEnoughBalanceError,
    IdentityAssetLockTransactionOutputNotFoundError, IdentityCreditTransferToSelfError,
    InvalidAssetLockProofCoreChainHeightError, InvalidAssetLockProofTransactionHeightError,
    InvalidAssetLockTransactionOutputReturnSizeError,
    InvalidIdentityAssetLockProofChainLockValidationError,
    InvalidIdentityAssetLockTransactionError, InvalidIdentityAssetLockTransactionOutputError,
    InvalidIdentityCreditTransferAmountError, InvalidIdentityCreditWithdrawalTransitionAmountError,
    InvalidIdentityCreditWithdrawalTransitionCoreFeeError,
    InvalidIdentityCreditWithdrawalTransitionOutputScriptError, InvalidIdentityKeySignatureError,
    InvalidIdentityPublicKeyDataError, InvalidIdentityPublicKeySecurityLevelError,
    InvalidIdentityUpdateTransitionDisableKeysError, InvalidIdentityUpdateTransitionEmptyError,
    InvalidInstantAssetLockProofError, InvalidInstantAssetLockProofSignatureError,
    MissingMasterPublicKeyError, NotImplementedIdentityCreditWithdrawalTransitionPoolingError,
    TooManyMasterPublicKeyError,
};
use crate::consensus::basic::invalid_identifier_error::InvalidIdentifierError;
use crate::consensus::basic::state_transition::{
    InvalidStateTransitionTypeError, MissingStateTransitionTypeError,
    StateTransitionMaxSizeExceededError,
};
use crate::consensus::basic::{IncompatibleProtocolVersionError, UnsupportedProtocolVersionError};
use crate::consensus::ConsensusError;

use crate::consensus::basic::overflow_error::OverflowError;
use crate::consensus::basic::unsupported_version_error::UnsupportedVersionError;
use crate::consensus::basic::value_error::ValueError;
#[cfg(feature = "json-schema-validation")]
use crate::consensus::basic::{
    json_schema_compilation_error::JsonSchemaCompilationError, json_schema_error::JsonSchemaError,
};
use crate::consensus::state::identity::master_public_key_update_error::MasterPublicKeyUpdateError;
use crate::data_contract::errors::DataContractError;

#[derive(Error, Debug, PlatformSerialize, PlatformDeserialize, Encode, Decode, Clone)]
pub enum BasicError {
    /*

    DO NOT CHANGE ORDER OF VARIANTS WITHOUT INTRODUCING OF NEW VERSION

    */
    // Decoding
    #[error(transparent)]
    ProtocolVersionParsingError(ProtocolVersionParsingError),

    #[error(transparent)]
    VersionError(VersionError),

    #[error(transparent)]
    ContractError(DataContractError),

    #[error(transparent)]
    UnknownSecurityLevelError(UnknownSecurityLevelError),

    #[error(transparent)]
    UnknownStorageKeyRequirementsError(UnknownStorageKeyRequirementsError),

    #[error(transparent)]
    UnknownTransferableTypeError(UnknownTransferableTypeError),

    #[error(transparent)]
    UnknownTradeModeError(UnknownTradeModeError),

    #[error(transparent)]
    UnknownDocumentCreationRestrictionModeError(UnknownDocumentCreationRestrictionModeError),

    #[error(transparent)]
    SerializedObjectParsingError(SerializedObjectParsingError),

    #[error(transparent)]
    UnsupportedProtocolVersionError(UnsupportedProtocolVersionError),

    #[error(transparent)]
    UnsupportedVersionError(UnsupportedVersionError),

    #[error(transparent)]
    IncompatibleProtocolVersionError(IncompatibleProtocolVersionError),

    #[cfg(feature = "json-schema-validation")]
    // Structure error
    #[error(transparent)]
    JsonSchemaCompilationError(JsonSchemaCompilationError),

    #[cfg(feature = "json-schema-validation")]
    #[error(transparent)]
    JsonSchemaError(JsonSchemaError),

    #[error(transparent)]
    InvalidIdentifierError(InvalidIdentifierError),

    #[error(transparent)]
    ValueError(ValueError),

    // DataContract
    #[error(transparent)]
    DataContractMaxDepthExceedError(DataContractMaxDepthExceedError),

    #[error(transparent)]
    DuplicateIndexError(DuplicateIndexError),

    #[error(transparent)]
    IncompatibleRe2PatternError(IncompatibleRe2PatternError),

    #[error(transparent)]
    InvalidCompoundIndexError(InvalidCompoundIndexError),

    #[error(transparent)]
    InvalidDataContractIdError(InvalidDataContractIdError),

    #[error(transparent)]
    InvalidIndexedPropertyConstraintError(InvalidIndexedPropertyConstraintError),

    #[error(transparent)]
    InvalidIndexPropertyTypeError(InvalidIndexPropertyTypeError),

    #[cfg(feature = "json-schema-validation")]
    #[error(transparent)]
    InvalidJsonSchemaRefError(InvalidJsonSchemaRefError),

    #[error(transparent)]
    SystemPropertyIndexAlreadyPresentError(SystemPropertyIndexAlreadyPresentError),

    #[error(transparent)]
    UndefinedIndexPropertyError(UndefinedIndexPropertyError),

    #[error(transparent)]
    UniqueIndicesLimitReachedError(UniqueIndicesLimitReachedError),

    #[error(transparent)]
    DuplicateIndexNameError(DuplicateIndexNameError),

    #[error(transparent)]
    InvalidDataContractVersionError(InvalidDataContractVersionError),

    #[error(transparent)]
    IncompatibleDataContractSchemaError(IncompatibleDataContractSchemaError),

    #[error(transparent)]
    DataContractImmutablePropertiesUpdateError(DataContractImmutablePropertiesUpdateError),

    #[error(transparent)]
    DataContractUniqueIndicesChangedError(DataContractUniqueIndicesChangedError),

    #[error(transparent)]
    DataContractInvalidIndexDefinitionUpdateError(DataContractInvalidIndexDefinitionUpdateError),

    #[error(transparent)]
    DataContractHaveNewUniqueIndexError(DataContractHaveNewUniqueIndexError),

    // Document
    #[error(transparent)]
    DataContractNotPresentError(DataContractNotPresentError),

    #[error(transparent)]
    DocumentCreationNotAllowedError(DocumentCreationNotAllowedError),

    #[error(transparent)]
    DataContractBoundsNotPresentError(DataContractBoundsNotPresentError),

    #[error(transparent)]
    DuplicateDocumentTransitionsWithIdsError(DuplicateDocumentTransitionsWithIdsError),

    #[error(transparent)]
    DuplicateDocumentTransitionsWithIndicesError(DuplicateDocumentTransitionsWithIndicesError),

    #[error(transparent)]
    NonceOutOfBoundsError(NonceOutOfBoundsError),

    #[error(transparent)]
    InconsistentCompoundIndexDataError(InconsistentCompoundIndexDataError),

    #[error(transparent)]
    InvalidDocumentTransitionActionError(InvalidDocumentTransitionActionError),

    #[error(transparent)]
    InvalidDocumentTransitionIdError(InvalidDocumentTransitionIdError),

    #[error(transparent)]
    InvalidDocumentTypeError(InvalidDocumentTypeError),

    #[error(transparent)]
    MissingPositionsInDocumentTypePropertiesError(MissingPositionsInDocumentTypePropertiesError),

    #[error(transparent)]
    MissingDataContractIdBasicError(MissingDataContractIdBasicError),

    #[error(transparent)]
    MissingDocumentTransitionActionError(MissingDocumentTransitionActionError),

    #[error(transparent)]
    MissingDocumentTransitionTypeError(MissingDocumentTransitionTypeError),

    #[error(transparent)]
    MissingDocumentTypeError(MissingDocumentTypeError),

    #[error(transparent)]
    MaxDocumentsTransitionsExceededError(MaxDocumentsTransitionsExceededError),

    // Identity
    #[error(transparent)]
    DuplicatedIdentityPublicKeyBasicError(DuplicatedIdentityPublicKeyBasicError),

    #[error(transparent)]
    DuplicatedIdentityPublicKeyIdBasicError(DuplicatedIdentityPublicKeyIdBasicError),

    #[error(transparent)]
    DisablingKeyIdAlsoBeingAddedInSameTransitionError(
        DisablingKeyIdAlsoBeingAddedInSameTransitionError,
    ),

    #[error(transparent)]
    IdentityAssetLockProofLockedTransactionMismatchError(
        IdentityAssetLockProofLockedTransactionMismatchError,
    ),

    #[error(transparent)]
    IdentityAssetLockTransactionIsNotFoundError(IdentityAssetLockTransactionIsNotFoundError),

    #[error(transparent)]
    IdentityAssetLockTransactionOutPointAlreadyConsumedError(
        IdentityAssetLockTransactionOutPointAlreadyConsumedError,
    ),

    #[error(transparent)]
    IdentityAssetLockTransactionOutPointNotEnoughBalanceError(
        IdentityAssetLockTransactionOutPointNotEnoughBalanceError,
    ),

    #[error(transparent)]
    IdentityAssetLockStateTransitionReplayError(IdentityAssetLockStateTransitionReplayError),

    #[error(transparent)]
    IdentityAssetLockTransactionOutputNotFoundError(
        IdentityAssetLockTransactionOutputNotFoundError,
    ),

    #[error(transparent)]
    InvalidAssetLockProofCoreChainHeightError(InvalidAssetLockProofCoreChainHeightError),

    #[error(transparent)]
    InvalidIdentityAssetLockProofChainLockValidationError(
        InvalidIdentityAssetLockProofChainLockValidationError,
    ),

    #[error(transparent)]
    InvalidAssetLockProofTransactionHeightError(InvalidAssetLockProofTransactionHeightError),

    #[error(transparent)]
    InvalidAssetLockTransactionOutputReturnSizeError(
        InvalidAssetLockTransactionOutputReturnSizeError,
    ),

    #[error(transparent)]
    InvalidIdentityAssetLockTransactionError(InvalidIdentityAssetLockTransactionError),

    #[error(transparent)]
    InvalidIdentityAssetLockTransactionOutputError(InvalidIdentityAssetLockTransactionOutputError),

    #[error(transparent)]
    InvalidIdentityPublicKeyDataError(InvalidIdentityPublicKeyDataError),

    #[error(transparent)]
    InvalidInstantAssetLockProofError(InvalidInstantAssetLockProofError),

    #[error(transparent)]
    InvalidInstantAssetLockProofSignatureError(InvalidInstantAssetLockProofSignatureError),

    #[error(transparent)]
    MissingMasterPublicKeyError(MissingMasterPublicKeyError),

    #[error(transparent)]
    TooManyMasterPublicKeyError(TooManyMasterPublicKeyError),

    #[error(transparent)]
    MasterPublicKeyUpdateError(MasterPublicKeyUpdateError),

    #[error(transparent)]
    InvalidDocumentTypeRequiredSecurityLevelError(InvalidDocumentTypeRequiredSecurityLevelError),

    #[error(transparent)]
    InvalidIdentityPublicKeySecurityLevelError(InvalidIdentityPublicKeySecurityLevelError),

    #[error(transparent)]
    InvalidIdentityKeySignatureError(InvalidIdentityKeySignatureError),

    #[error(transparent)]
    InvalidIdentityCreditTransferAmountError(InvalidIdentityCreditTransferAmountError),

    #[error(transparent)]
    InvalidIdentityCreditWithdrawalTransitionOutputScriptError(
        InvalidIdentityCreditWithdrawalTransitionOutputScriptError,
    ),

    #[error(transparent)]
    InvalidIdentityCreditWithdrawalTransitionCoreFeeError(
        InvalidIdentityCreditWithdrawalTransitionCoreFeeError,
    ),

    #[error(transparent)]
    InvalidIdentityCreditWithdrawalTransitionAmountError(
        InvalidIdentityCreditWithdrawalTransitionAmountError,
    ),

    #[error(transparent)]
    InvalidIdentityUpdateTransitionEmptyError(InvalidIdentityUpdateTransitionEmptyError),

    #[error(transparent)]
    InvalidIdentityUpdateTransitionDisableKeysError(
        InvalidIdentityUpdateTransitionDisableKeysError,
    ),

    #[error(transparent)]
    NotImplementedIdentityCreditWithdrawalTransitionPoolingError(
        NotImplementedIdentityCreditWithdrawalTransitionPoolingError,
    ),

    // State Transition
    #[error(transparent)]
    InvalidStateTransitionTypeError(InvalidStateTransitionTypeError),

    #[error(transparent)]
    MissingStateTransitionTypeError(MissingStateTransitionTypeError),

    #[error(transparent)]
    StateTransitionMaxSizeExceededError(StateTransitionMaxSizeExceededError),

    #[error(transparent)]
    DocumentTransitionsAreAbsentError(DocumentTransitionsAreAbsentError),

    #[error(transparent)]
    IdentityCreditTransferToSelfError(IdentityCreditTransferToSelfError),

    #[error(transparent)]
    InvalidDocumentTypeNameError(InvalidDocumentTypeNameError),

    #[error(transparent)]
<<<<<<< HEAD
    OverflowError(OverflowError),
=======
    IncompatibleDocumentTypeSchemaError(IncompatibleDocumentTypeSchemaError),
>>>>>>> e81e6993
}

impl From<BasicError> for ConsensusError {
    fn from(error: BasicError) -> Self {
        Self::BasicError(error)
    }
}<|MERGE_RESOLUTION|>--- conflicted
+++ resolved
@@ -372,11 +372,11 @@
     InvalidDocumentTypeNameError(InvalidDocumentTypeNameError),
 
     #[error(transparent)]
-<<<<<<< HEAD
+    IncompatibleDocumentTypeSchemaError(IncompatibleDocumentTypeSchemaError),
+
+    #[error(transparent)]
     OverflowError(OverflowError),
-=======
-    IncompatibleDocumentTypeSchemaError(IncompatibleDocumentTypeSchemaError),
->>>>>>> e81e6993
+    
 }
 
 impl From<BasicError> for ConsensusError {
