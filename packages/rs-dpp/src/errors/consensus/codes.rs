use crate::consensus::signature::SignatureError;
#[cfg(feature = "state-transition-validation")]
use crate::consensus::state::data_trigger::DataTriggerError;
use crate::data_contract::errors::DataContractError;

use crate::errors::consensus::{
    basic::BasicError, fee::fee_error::FeeError, state::state_error::StateError, ConsensusError,
};

pub trait ErrorWithCode {
    /// Returns the error code
    fn code(&self) -> u32;
}

impl ErrorWithCode for ConsensusError {
    fn code(&self) -> u32 {
        match self {
            Self::BasicError(e) => e.code(),
            Self::SignatureError(e) => e.code(),
            Self::StateError(e) => e.code(),
            Self::FeeError(e) => e.code(),

            #[cfg(test)]
            ConsensusError::TestConsensusError(_) => 1000,
            ConsensusError::DefaultError => 1, // this should never happen
        }
    }
}
impl ErrorWithCode for BasicError {
    fn code(&self) -> u32 {
        match self {
            // Versioning Errors: 10000-10099
            Self::UnsupportedVersionError(_) => 10000,
            Self::ProtocolVersionParsingError { .. } => 10001,
            Self::SerializedObjectParsingError { .. } => 10002,
            Self::UnsupportedProtocolVersionError(_) => 10003,
            Self::IncompatibleProtocolVersionError(_) => 10004,
            Self::VersionError(_) => 10005,

            // Structure Errors: 10100-10199
            #[cfg(feature = "json-schema-validation")]
            Self::JsonSchemaCompilationError(..) => 10100,
            #[cfg(feature = "json-schema-validation")]
            Self::JsonSchemaError(_) => 10101,
            Self::InvalidIdentifierError { .. } => 10102,
            Self::ValueError(_) => 10103,

            // DataContract Errors: 10200-10399
            Self::DataContractMaxDepthExceedError { .. } => 10200,
            Self::DuplicateIndexError { .. } => 10201,
            Self::IncompatibleRe2PatternError { .. } => 10202,
            Self::InvalidCompoundIndexError { .. } => 10203,
            Self::InvalidDataContractIdError { .. } => 10204,
            Self::InvalidIndexedPropertyConstraintError { .. } => 10205,
            Self::InvalidIndexPropertyTypeError { .. } => 10206,
            #[cfg(feature = "json-schema-validation")]
            Self::InvalidJsonSchemaRefError { .. } => 10207,
            Self::SystemPropertyIndexAlreadyPresentError { .. } => 10208,
            Self::UndefinedIndexPropertyError { .. } => 10209,
            Self::UniqueIndicesLimitReachedError { .. } => 10210,
            Self::DuplicateIndexNameError { .. } => 10211,
            Self::InvalidDataContractVersionError { .. } => 10212,
            Self::IncompatibleDataContractSchemaError { .. } => 10213,
            Self::ContractError(DataContractError::DocumentTypesAreMissingError { .. }) => 10214,
            Self::DataContractImmutablePropertiesUpdateError { .. } => 10215,
            Self::DataContractUniqueIndicesChangedError { .. } => 10216,
            Self::DataContractInvalidIndexDefinitionUpdateError { .. } => 10217,
            Self::DataContractHaveNewUniqueIndexError { .. } => 10218,
            Self::InvalidDocumentTypeRequiredSecurityLevelError { .. } => 10219,
            Self::UnknownSecurityLevelError { .. } => 10220,
            Self::UnknownStorageKeyRequirementsError { .. } => 10221,
            Self::ContractError(DataContractError::DecodingContractError { .. }) => 10222,
            Self::ContractError(DataContractError::DecodingDocumentError { .. }) => 10223,
            Self::ContractError(DataContractError::InvalidDocumentTypeError { .. }) => 10224,
            Self::ContractError(DataContractError::MissingRequiredKey(_)) => 10225,
            Self::ContractError(DataContractError::FieldRequirementUnmet(_)) => 10226,
            Self::ContractError(DataContractError::KeyWrongType(_)) => 10227,
            Self::ContractError(DataContractError::ValueWrongType(_)) => 10228,
            Self::ContractError(DataContractError::ValueDecodingError(_)) => 10229,
            Self::ContractError(DataContractError::EncodingDataStructureNotSupported(_)) => 10230,
            Self::ContractError(DataContractError::InvalidContractStructure(_)) => 10231,
            Self::ContractError(DataContractError::DocumentTypeNotFound(_)) => 10232,
            Self::ContractError(DataContractError::DocumentTypeFieldNotFound(_)) => 10233,
            Self::ContractError(DataContractError::ReferenceDefinitionNotFound(_)) => 10234,
            Self::ContractError(DataContractError::DocumentOwnerIdMissing(_)) => 10235,
            Self::ContractError(DataContractError::DocumentIdMissing(_)) => 10236,
            Self::ContractError(DataContractError::Unsupported(_)) => 10237,
            Self::ContractError(DataContractError::CorruptedSerialization(_)) => 10238,
            Self::ContractError(DataContractError::JsonSchema(_)) => 10239,
            Self::ContractError(DataContractError::InvalidURI(_)) => 10240,
            Self::ContractError(DataContractError::KeyWrongBounds(_)) => 10241,
            Self::ContractError(DataContractError::KeyValueMustExist(_)) => 10242,
            Self::UnknownTransferableTypeError { .. } => 10243,
            Self::UnknownTradeModeError { .. } => 10244,
            Self::UnknownDocumentCreationRestrictionModeError { .. } => 10245,
<<<<<<< HEAD
            Self::ContractError(DataContractError::RegexError(_)) => 10246,
=======
            Self::IncompatibleDocumentTypeSchemaError { .. } => 10246,
>>>>>>> e81e6993

            // Document Errors: 10400-10499
            Self::DataContractNotPresentError { .. } => 10400,
            Self::DuplicateDocumentTransitionsWithIdsError { .. } => 10401,
            Self::DuplicateDocumentTransitionsWithIndicesError { .. } => 10402,
            Self::InconsistentCompoundIndexDataError { .. } => 10403,
            Self::InvalidDocumentTransitionActionError { .. } => 10404,
            Self::InvalidDocumentTransitionIdError { .. } => 10405,
            Self::InvalidDocumentTypeError { .. } => 10406,
            Self::MissingDataContractIdBasicError { .. } => 10407,
            Self::MissingDocumentTransitionActionError { .. } => 10408,
            Self::MissingDocumentTransitionTypeError { .. } => 10409,
            Self::MissingDocumentTypeError { .. } => 10410,
            Self::MissingPositionsInDocumentTypePropertiesError { .. } => 10411,
            Self::MaxDocumentsTransitionsExceededError { .. } => 10412,
            Self::DocumentTransitionsAreAbsentError { .. } => 10413,
            Self::NonceOutOfBoundsError(_) => 10414,
            Self::InvalidDocumentTypeNameError(_) => 10415,
            Self::DocumentCreationNotAllowedError(_) => 10416,

            // Identity Errors: 10500-10599
            Self::DuplicatedIdentityPublicKeyBasicError(_) => 10500,
            Self::DuplicatedIdentityPublicKeyIdBasicError(_) => 10501,
            Self::IdentityAssetLockProofLockedTransactionMismatchError(_) => 10502,
            Self::IdentityAssetLockTransactionIsNotFoundError(_) => 10503,
            Self::IdentityAssetLockTransactionOutPointAlreadyConsumedError(_) => 10504,
            Self::IdentityAssetLockTransactionOutputNotFoundError(_) => 10505,
            Self::InvalidAssetLockProofCoreChainHeightError(_) => 10506,
            Self::InvalidAssetLockProofTransactionHeightError(_) => 10507,
            Self::InvalidAssetLockTransactionOutputReturnSizeError(_) => 10508,
            Self::InvalidIdentityAssetLockTransactionError(_) => 10509,
            Self::InvalidIdentityAssetLockTransactionOutputError(_) => 10510,
            Self::InvalidIdentityPublicKeyDataError(_) => 10511,
            Self::InvalidInstantAssetLockProofError(_) => 10512,
            Self::InvalidInstantAssetLockProofSignatureError(_) => 10513,
            Self::InvalidIdentityAssetLockProofChainLockValidationError(_) => 10514,
            Self::DataContractBoundsNotPresentError(_) => 10515,
            Self::DisablingKeyIdAlsoBeingAddedInSameTransitionError(_) => 10516,
            Self::MissingMasterPublicKeyError(_) => 10517,
            Self::TooManyMasterPublicKeyError(_) => 10518,
            Self::InvalidIdentityPublicKeySecurityLevelError(_) => 10519,
            Self::InvalidIdentityKeySignatureError { .. } => 10520,
            Self::InvalidIdentityCreditWithdrawalTransitionOutputScriptError(_) => 10521,
            Self::InvalidIdentityCreditWithdrawalTransitionCoreFeeError(_) => 10522,
            Self::NotImplementedIdentityCreditWithdrawalTransitionPoolingError(_) => 10523,
            Self::InvalidIdentityCreditTransferAmountError(_) => 10524,
            Self::InvalidIdentityCreditWithdrawalTransitionAmountError(_) => 10525,
            Self::InvalidIdentityUpdateTransitionEmptyError(_) => 10526,
            Self::InvalidIdentityUpdateTransitionDisableKeysError(_) => 10527,
            Self::IdentityCreditTransferToSelfError(_) => 10528,
            Self::MasterPublicKeyUpdateError(_) => 10529,
            Self::IdentityAssetLockTransactionOutPointNotEnoughBalanceError(_) => 10530,
            Self::IdentityAssetLockStateTransitionReplayError(_) => 10531,

            // State Transition Errors: 10600-10699
            Self::InvalidStateTransitionTypeError { .. } => 10600,
            Self::MissingStateTransitionTypeError { .. } => 10601,
            Self::StateTransitionMaxSizeExceededError { .. } => 10602,

            // General Errors 10700-10799
            Self::OverflowError(_) => 10700,
        }
    }
}

impl ErrorWithCode for SignatureError {
    fn code(&self) -> u32 {
        match self {
            Self::IdentityNotFoundError { .. } => 20000,
            Self::InvalidIdentityPublicKeyTypeError { .. } => 20001,
            Self::InvalidStateTransitionSignatureError { .. } => 20002,
            Self::MissingPublicKeyError { .. } => 20003,
            Self::InvalidSignaturePublicKeySecurityLevelError { .. } => 20004,
            Self::WrongPublicKeyPurposeError { .. } => 20005,
            Self::PublicKeyIsDisabledError { .. } => 20006,
            Self::PublicKeySecurityLevelNotMetError { .. } => 20007,
            Self::SignatureShouldNotBePresentError(_) => 20008,
            Self::BasicECDSAError(_) => 20009,
            Self::BasicBLSError(_) => 20010,
            Self::InvalidSignaturePublicKeyPurposeError(_) => 20011,
        }
    }
}

impl ErrorWithCode for FeeError {
    fn code(&self) -> u32 {
        match self {
            Self::BalanceIsNotEnoughError { .. } => 30000,
        }
    }
}

impl ErrorWithCode for StateError {
    fn code(&self) -> u32 {
        match self {
            // Data contract Errors: 40000-40099
            Self::DataContractAlreadyPresentError { .. } => 40000,
            Self::DataContractIsReadonlyError { .. } => 40001,
            Self::DataContractConfigUpdateError { .. } => 40002,

            // Document Errors: 40100-40199
            Self::DocumentAlreadyPresentError { .. } => 40100,
            Self::DocumentNotFoundError { .. } => 40101,
            Self::DocumentOwnerIdMismatchError { .. } => 40102,
            Self::DocumentTimestampsMismatchError { .. } => 40103,
            Self::DocumentTimestampWindowViolationError { .. } => 40104,
            Self::DuplicateUniqueIndexError { .. } => 40105,
            Self::InvalidDocumentRevisionError { .. } => 40106,
            Self::DocumentTimestampsAreEqualError(_) => 40107,
            Self::DocumentNotForSaleError(_) => 40108,
            Self::DocumentIncorrectPurchasePriceError(_) => 40109,

            // Identity Errors: 40200-40299
            Self::IdentityAlreadyExistsError(_) => 40200,
            Self::IdentityPublicKeyIsReadOnlyError { .. } => 40201,
            Self::InvalidIdentityPublicKeyIdError { .. } => 40202,
            Self::InvalidIdentityRevisionError { .. } => 40203,
            Self::InvalidIdentityNonceError(_) => 40204,
            Self::MaxIdentityPublicKeyLimitReachedError { .. } => 40205,
            Self::DuplicatedIdentityPublicKeyStateError { .. } => 40206,
            Self::DuplicatedIdentityPublicKeyIdStateError { .. } => 40207,
            Self::IdentityPublicKeyIsDisabledError { .. } => 40208,
            Self::MissingIdentityPublicKeyIdsError { .. } => 40209,
            Self::IdentityInsufficientBalanceError(_) => 40210,
            Self::IdentityPublicKeyAlreadyExistsForUniqueContractBoundsError(_) => 40211,
            Self::DocumentTypeUpdateError(_) => 40212,
            Self::DataContractUpdatePermissionError(_) => 40213,

            // Prefunded specialized balances Errors: 40400-40499
            Self::PrefundedSpecializedBalanceInsufficientError(_) => 40400,
            Self::PrefundedSpecializedBalanceNotFoundError(_) => 40401,

            // Data trigger errors: 40500-40799
            #[cfg(feature = "state-transition-validation")]
            Self::DataTriggerError(ref e) => e.code(),
        }
    }
}

#[cfg(feature = "state-transition-validation")]
impl ErrorWithCode for DataTriggerError {
    fn code(&self) -> u32 {
        match self {
            Self::DataTriggerConditionError { .. } => 40500,
            Self::DataTriggerExecutionError { .. } => 40501,
            Self::DataTriggerInvalidResultError { .. } => 40502,
        }
    }
}<|MERGE_RESOLUTION|>--- conflicted
+++ resolved
@@ -93,11 +93,8 @@
             Self::UnknownTransferableTypeError { .. } => 10243,
             Self::UnknownTradeModeError { .. } => 10244,
             Self::UnknownDocumentCreationRestrictionModeError { .. } => 10245,
-<<<<<<< HEAD
-            Self::ContractError(DataContractError::RegexError(_)) => 10246,
-=======
+            Self::ContractError(DataContractError::RegexError(_)) => 10247,
             Self::IncompatibleDocumentTypeSchemaError { .. } => 10246,
->>>>>>> e81e6993
 
             // Document Errors: 10400-10499
             Self::DataContractNotPresentError { .. } => 10400,
