--- conflicted
+++ resolved
@@ -148,11 +148,7 @@
             Self::DataContractIsReadonlyError { .. } => 4026,
             #[cfg(feature = "validation")]
             Self::DataTriggerError(ref e) => e.code(),
-<<<<<<< HEAD
-=======
-            Self::DataTriggerActionError(ref e) => e.code(),
             Self::DataContractConfigUpdateError { .. } => 4027,
->>>>>>> 07cf5381
 
             // Document
             Self::DocumentAlreadyPresentError { .. } => 4004,
