--- conflicted
+++ resolved
@@ -88,16 +88,13 @@
 
     #[error("Invalid key contract bounds error {0}")]
     InvalidKeyContractBoundsError(String),
-
-<<<<<<< HEAD
+    
     #[error("unknown storage key requirements {0}")]
     UnknownStorageKeyRequirements(String),
 
     #[error("unknown contested index resolution {0}")]
     UnknownContestedIndexResolution(String),
 
-=======
->>>>>>> 94f1013d
     #[error(transparent)]
     DataContractError(#[from] DataContractError),
 
