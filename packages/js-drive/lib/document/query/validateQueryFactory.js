const { default: Ajv } = require('ajv/dist/2020');
const defineAjvKeywords = require('ajv-keywords');

const ValidationResult = require('./ValidationResult');

const JsonSchemaValidationError = require('./errors/JsonSchemaValidationError');
const ConflictingConditionsError = require('./errors/ConflictingConditionsError');

const jsonSchema = require('./jsonSchema');

const NotIndexedPropertiesInWhereConditionsError = require('./errors/NotIndexedPropertiesInWhereConditionsError');
const InvalidPropertiesInOrderByError = require('./errors/InvalidPropertiesInOrderByError');
const RangeOperatorAllowedOnlyForLastIndexedPropertyError = require('./errors/RangeOperatorAllowedOnlyForLastIndexedPropertyError');

/**
 * @param {findConflictingConditions} findConflictingConditions
 * @param {findAppropriateIndex} findAppropriateIndex
 * @param {sortWhereClausesAccordingToIndex} sortWhereClausesAccordingToIndex
 * @return {validateQuery}
 */
function validateQueryFactory(
  findConflictingConditions,
  findAppropriateIndex,
  sortWhereClausesAccordingToIndex,
) {
  const ajv = defineAjvKeywords(new Ajv({
    strictTypes: true,
    strictTuples: true,
    strictRequired: true,
    addUsedSchema: false,
    strict: true,
  }), ['instanceof']);

  const validateWithJsonSchema = ajv.compile(jsonSchema);

  /**
   * Validate fetchDocuments query
   *
   * @typedef validateQuery
   * @param {Object} query
   * @param {Object} documentSchema
   * @return {ValidationResult}
   */
  function validateQuery(query, documentSchema) {
    const result = new ValidationResult();

    const isValid = validateWithJsonSchema(query);

    if (!isValid) {
      return result.addError(
        ...validateWithJsonSchema.errors.map((e) => new JsonSchemaValidationError(e)),
      );
    }

    let sortedWhereClauses = [];
    let appropriateIndex;

    // Where conditions must follow document indices
    if (query.where) {
      // Find conflicting conditions
      result.addError(
        ...findConflictingConditions(query.where)
          .map(([field, operators]) => new ConflictingConditionsError(field, operators)),
      );

      appropriateIndex = findAppropriateIndex(query, documentSchema);

      if (!appropriateIndex) {
        result.addError(new NotIndexedPropertiesInWhereConditionsError());
      }

<<<<<<< HEAD
      sortedWhereClauses = sortWhereClausesAccordingToIndex(query.where, appropriateIndex);
=======
      // check following operators are used only in last where condition
      ['in', 'startsWith'].forEach((operator) => {
        const invalidClause = query.where.find((clause, index) => (
          clause[1] === operator && index !== query.where.length - 1
        ));

        if (invalidClause) {
          result.addError(
            new RangeOperatorAllowedOnlyForLastIndexedPropertyError(invalidClause[0], operator),
          );
        }
      });

      // check following operators are used only in last 2 where condition
      ['>', '<', '>=', '<='].forEach((operator) => {
        const invalidClause = query.where.find((clause, index) => (
          clause[1] === operator
            && (index !== query.where.length - 1 && index !== query.where.length - 2)
        ));

        if (invalidClause) {
          result.addError(
            new RangeOperatorAllowedOnlyForLastIndexedPropertyError(invalidClause[0], operator),
          );
        }
      });
>>>>>>> 8079c0be
    }

    // Sorting is allowed only for the last indexed property
    if (query.orderBy) {
      if (!query.where) {
        result.addError(new InvalidPropertiesInOrderByError());

        return result;
      }

      if (query.orderBy.length > 1) {
        result.addError(new InvalidPropertiesInOrderByError());

        return result;
      }

      const lastCondition = sortedWhereClauses[sortedWhereClauses.length - 1];

      const [property, operator] = lastCondition;

      if (!operator.includes('<') && !operator.includes('>')
          && !operator.includes('startsWith') && !operator.includes('in')) {
        result.addError(new InvalidPropertiesInOrderByError());

        return result;
      }

      const orderedProperty = query.orderBy[0][0];

      if (property !== orderedProperty) {
        result.addError(new InvalidPropertiesInOrderByError());

        return result;
      }
    }

    return result;
  }

  return validateQuery;
}

module.exports = validateQueryFactory;<|MERGE_RESOLUTION|>--- conflicted
+++ resolved
@@ -69,12 +69,11 @@
         result.addError(new NotIndexedPropertiesInWhereConditionsError());
       }
 
-<<<<<<< HEAD
       sortedWhereClauses = sortWhereClausesAccordingToIndex(query.where, appropriateIndex);
-=======
+
       // check following operators are used only in last where condition
       ['in', 'startsWith'].forEach((operator) => {
-        const invalidClause = query.where.find((clause, index) => (
+        const invalidClause = sortedWhereClauses.find((clause, index) => (
           clause[1] === operator && index !== query.where.length - 1
         ));
 
@@ -87,9 +86,9 @@
 
       // check following operators are used only in last 2 where condition
       ['>', '<', '>=', '<='].forEach((operator) => {
-        const invalidClause = query.where.find((clause, index) => (
+        const invalidClause = sortedWhereClauses.find((clause, index) => (
           clause[1] === operator
-            && (index !== query.where.length - 1 && index !== query.where.length - 2)
+          && (index !== sortedWhereClauses.length - 1 && index !== sortedWhereClauses.length - 2)
         ));
 
         if (invalidClause) {
@@ -98,7 +97,6 @@
           );
         }
       });
->>>>>>> 8079c0be
     }
 
     // Sorting is allowed only for the last indexed property
