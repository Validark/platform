const {
  tendermint: {
    abci: {
      ResponseEndBlock,
      ConsensusParams,
    },
    types: {
      CoreChainLock,
    },
  },
} = require('@dashevo/abci/types');

const featureFlagTypes = require('@dashevo/feature-flags-contract/lib/featureFlagTypes');

/**
 * Begin block ABCI handler
 *
 * @param {BlockExecutionContext} blockExecutionContext
 * @param {LatestCoreChainLock} latestCoreChainLock
 * @param {ValidatorSet} validatorSet
 * @param {createValidatorSetUpdate} createValidatorSetUpdate
 * @param {BaseLogger} logger
 * @param {getFeatureFlagForHeight} getFeatureFlagForHeight
<<<<<<< HEAD
 * @param {Identifier} featureFlagDataContractId
 * @param {Long} featureFlagDataContractBlockHeight
 * @param {Identifier} masternodeRewardSharesContractId
 * @param {Long} masternodeRewardSharesContractBlockHeight
=======
 * @param {BlockExecutionStoreTransactions} blockExecutionStoreTransactions
>>>>>>> fadb650d
 *
 * @return {endBlockHandler}
 */
function endBlockHandlerFactory(
  blockExecutionContext,
  latestCoreChainLock,
  validatorSet,
  createValidatorSetUpdate,
  logger,
  getFeatureFlagForHeight,
<<<<<<< HEAD
  featureFlagDataContractId,
  featureFlagDataContractBlockHeight,
  masternodeRewardSharesContractId,
  masternodeRewardSharesContractBlockHeight,
=======
  blockExecutionStoreTransactions,
>>>>>>> fadb650d
) {
  /**
   * @typedef endBlockHandler
   *
   * @param {abci.RequestEndBlock} request
   * @return {Promise<abci.ResponseEndBlock>}
   */
  async function endBlockHandler(request) {
    const { height } = request;

    const consensusLogger = logger.child({
      height: height.toString(),
      abciMethod: 'endBlock',
    });

    consensusLogger.debug('EndBlock ABCI method requested');

    blockExecutionContext.setConsensusLogger(consensusLogger);

    const header = blockExecutionContext.getHeader();
    const lastCommitInfo = blockExecutionContext.getLastCommitInfo();
    const coreChainLock = latestCoreChainLock.getChainLock();

    // Rotate validators

    let validatorSetUpdate;
    const rotationEntropy = Buffer.from(lastCommitInfo.stateSignature);
    if (await validatorSet.rotate(height, coreChainLock.height, rotationEntropy)) {
      validatorSetUpdate = createValidatorSetUpdate(validatorSet);

      const { quorumHash } = validatorSet.getQuorum();

      consensusLogger.debug(
        {
          quorumHash,
        },
        `Validator set switched to ${quorumHash} quorum`,
      );
    }

    // Update Core Chain Locks

    let nextCoreChainLockUpdate;
    if (coreChainLock && coreChainLock.height > header.coreChainLockedHeight) {
      nextCoreChainLockUpdate = new CoreChainLock({
        coreBlockHeight: coreChainLock.height,
        coreBlockHash: coreChainLock.blockHash,
        signature: coreChainLock.signature,
      });

      consensusLogger.trace(
        {
          nextCoreChainLockHeight: coreChainLock.height,
        },
        `Provide next chain lock for Core height ${coreChainLock.height}`,
      );
    }

    // Update consensus params feature flag
    const updateConsensusParamsFeatureFlag = await getFeatureFlagForHeight(
      featureFlagTypes.UPDATE_CONSENSUS_PARAMS,
      height,
      blockExecutionContext.getDBTransaction(),
    );

    let consensusParamUpdates;
    if (updateConsensusParamsFeatureFlag) {
      // Use previous version if we aren't going to update it
      let version = {
        appVersion: header.version.app,
      };

      if (updateConsensusParamsFeatureFlag.get('version')) {
        version = updateConsensusParamsFeatureFlag.get('version');
      }

      consensusParamUpdates = new ConsensusParams({
        block: updateConsensusParamsFeatureFlag.get('block'),
        evidence: updateConsensusParamsFeatureFlag.get('evidence'),
        version,
      });

      consensusLogger.info(
        {
          consensusParamUpdates,
        },
        'Update consensus params',
      );
    }

    const validTxCount = blockExecutionContext.getValidTxCount();
    const invalidTxCount = blockExecutionContext.getInvalidTxCount();

    consensusLogger.info(
      {
        validTxCount,
        invalidTxCount,
      },
      `Block end #${height} (valid txs = ${validTxCount}, invalid txs = ${invalidTxCount})`,
    );

    return new ResponseEndBlock({
      consensusParamUpdates,
      validatorSetUpdate,
      nextCoreChainLockUpdate,
    });
  }

  return endBlockHandler;
}

module.exports = endBlockHandlerFactory;<|MERGE_RESOLUTION|>--- conflicted
+++ resolved
@@ -21,14 +21,6 @@
  * @param {createValidatorSetUpdate} createValidatorSetUpdate
  * @param {BaseLogger} logger
  * @param {getFeatureFlagForHeight} getFeatureFlagForHeight
-<<<<<<< HEAD
- * @param {Identifier} featureFlagDataContractId
- * @param {Long} featureFlagDataContractBlockHeight
- * @param {Identifier} masternodeRewardSharesContractId
- * @param {Long} masternodeRewardSharesContractBlockHeight
-=======
- * @param {BlockExecutionStoreTransactions} blockExecutionStoreTransactions
->>>>>>> fadb650d
  *
  * @return {endBlockHandler}
  */
@@ -39,14 +31,6 @@
   createValidatorSetUpdate,
   logger,
   getFeatureFlagForHeight,
-<<<<<<< HEAD
-  featureFlagDataContractId,
-  featureFlagDataContractBlockHeight,
-  masternodeRewardSharesContractId,
-  masternodeRewardSharesContractBlockHeight,
-=======
-  blockExecutionStoreTransactions,
->>>>>>> fadb650d
 ) {
   /**
    * @typedef endBlockHandler
