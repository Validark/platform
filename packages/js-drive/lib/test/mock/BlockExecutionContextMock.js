--- conflicted
+++ resolved
@@ -5,8 +5,6 @@
  * @method reset
  * @method setHeight
  * @method getHeight
- * @method setTime
- * @method getTime
  * @method setVersion
  * @method getVersion
  * @method setLastCommitInfo
@@ -15,16 +13,13 @@
  * @method getInvalidTxCount
  * @method setConsensusLogger
  * @method getConsensusLogger
-<<<<<<< HEAD
  * @method getRound
  * @method fromObject
  * @method toObject
-=======
  * @method getEpochInfo
  * @method setEpochInfo
  * @method setTimeMs
  * @method getTimeMs
->>>>>>> 4ed94136
  */
 class BlockExecutionContextMock {
   /**
@@ -38,8 +33,6 @@
     this.getCoreChainLockedHeight = sinon.stub();
     this.setHeight = sinon.stub();
     this.getHeight = sinon.stub();
-    this.setTime = sinon.stub();
-    this.getTime = sinon.stub();
     this.reset = sinon.stub();
     this.setVersion = sinon.stub();
     this.getVersion = sinon.stub();
@@ -52,15 +45,12 @@
     this.getRound = sinon.stub();
     this.populate = sinon.stub();
     this.isEmpty = sinon.stub();
-<<<<<<< HEAD
     this.fromObject = sinon.stub();
     this.toObject = sinon.stub();
-=======
     this.setEpochInfo = sinon.stub();
     this.getEpochInfo = sinon.stub();
     this.setTimeMs = sinon.stub();
     this.getTimeMs = sinon.stub();
->>>>>>> 4ed94136
   }
 }
 
