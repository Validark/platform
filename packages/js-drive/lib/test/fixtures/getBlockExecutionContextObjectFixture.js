const {
  tendermint: {
    abci: {
      CommitInfo,
    },
  },
  google: {
    protobuf: {
      Timestamp,
    },
  },
} = require('@dashevo/abci/types');

const pino = require('pino');

const getDataContractFixture = require('@dashevo/dpp/lib/test/fixtures/getDataContractFixture');
const { hash } = require('@dashevo/dpp/lib/util/hash');

/**
 * @param {DataContract} [dataContract]
 * @return {{
 *   dataContracts: Object[],
 *   lastCommitInfo,
 *   coreChainLockedHeight: number,
 *   height: number,
 *   version: number,
 *   time: Timestamp,
 *   validTxs: number,
 *   consensusLogger: Logger,
 *   withdrawalTransactionsMap: Object,
 *   round: number,
 * }}
 */
function getBlockExecutionContextObjectFixture(dataContract = getDataContractFixture()) {
  const lastCommitInfo = new CommitInfo({
    quorumHash: Buffer.from('000003c60ecd9576a05a7e15d93baae18729cb4477d44246093bd2cf8d4f53d8', 'hex'),
    blockSignature: Buffer.from('003657bb44d74c371d14485117de43313ca5c2848f3622d691c2b1bf3576a64bdc2538efab24854eb82ae7db38482dbd15a1cb3bc98e55173817c9d05c86e47a5d67614a501414aae6dd1565e59422d1d77c41ae9b38de34ecf1e9f778b2a97b', 'hex'),
  });

  const time = new Timestamp({
    seconds: Math.ceil(new Date().getTime() / 1000),
    nanos: 0,
  });

  const version = {
    app: '1',
    block: '2',
  };

  const [txOneBytes, txTwoBytes] = [
    Buffer.alloc(32, 0),
    Buffer.alloc(32, 1),
  ];

  return {
    dataContracts: [dataContract.toObject()],
    lastCommitInfo: CommitInfo.toObject(lastCommitInfo),
    time,
    height: 10,
    coreChainLockedHeight: 10,
    version,
    consensusLogger: pino(),
<<<<<<< HEAD
    withdrawalTransactionsMap: {
      [hash(txOneBytes).toString('hex')]: txOneBytes,
      [hash(txTwoBytes).toString('hex')]: txTwoBytes,
    },
    round: 42,
=======
    epochInfo: {
      height: 1,
      timeMs: 100,
      epoch: 0,
    },
    timeMs: Date.now(),
>>>>>>> 4ed94136
  };
}

module.exports = getBlockExecutionContextObjectFixture;<|MERGE_RESOLUTION|>--- conflicted
+++ resolved
@@ -2,11 +2,6 @@
   tendermint: {
     abci: {
       CommitInfo,
-    },
-  },
-  google: {
-    protobuf: {
-      Timestamp,
     },
   },
 } = require('@dashevo/abci/types');
@@ -24,7 +19,7 @@
  *   coreChainLockedHeight: number,
  *   height: number,
  *   version: number,
- *   time: Timestamp,
+ *   timeMs: number,
  *   validTxs: number,
  *   consensusLogger: Logger,
  *   withdrawalTransactionsMap: Object,
@@ -35,11 +30,6 @@
   const lastCommitInfo = new CommitInfo({
     quorumHash: Buffer.from('000003c60ecd9576a05a7e15d93baae18729cb4477d44246093bd2cf8d4f53d8', 'hex'),
     blockSignature: Buffer.from('003657bb44d74c371d14485117de43313ca5c2848f3622d691c2b1bf3576a64bdc2538efab24854eb82ae7db38482dbd15a1cb3bc98e55173817c9d05c86e47a5d67614a501414aae6dd1565e59422d1d77c41ae9b38de34ecf1e9f778b2a97b', 'hex'),
-  });
-
-  const time = new Timestamp({
-    seconds: Math.ceil(new Date().getTime() / 1000),
-    nanos: 0,
   });
 
   const version = {
@@ -55,25 +45,21 @@
   return {
     dataContracts: [dataContract.toObject()],
     lastCommitInfo: CommitInfo.toObject(lastCommitInfo),
-    time,
     height: 10,
     coreChainLockedHeight: 10,
     version,
     consensusLogger: pino(),
-<<<<<<< HEAD
-    withdrawalTransactionsMap: {
-      [hash(txOneBytes).toString('hex')]: txOneBytes,
-      [hash(txTwoBytes).toString('hex')]: txTwoBytes,
-    },
-    round: 42,
-=======
     epochInfo: {
       height: 1,
       timeMs: 100,
       epoch: 0,
     },
     timeMs: Date.now(),
->>>>>>> 4ed94136
+    withdrawalTransactionsMap: {
+      [hash(txOneBytes).toString('hex')]: txOneBytes,
+      [hash(txTwoBytes).toString('hex')]: txTwoBytes,
+    },
+    round: 42,
   };
 }
 
