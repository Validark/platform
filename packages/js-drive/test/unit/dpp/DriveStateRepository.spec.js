const { ReadOperation, StateTransitionExecutionContext } = require('@dashevo/wasm-dpp');
const getDocumentsFixture = require('@dashevo/wasm-dpp/lib/test/fixtures/getDocumentsFixture');
const getIdentityFixture = require('@dashevo/wasm-dpp/lib/test/fixtures/getIdentityFixture');
const getDataContractFixture = require('@dashevo/wasm-dpp/lib/test/fixtures/getDataContractFixture');
const generateRandomIdentifier = require('@dashevo/wasm-dpp/lib/test/utils/generateRandomIdentifierAsync');
const getInstantLockFixture = require('@dashevo/wasm-dpp/lib/test/fixtures/getInstantLockFixture');

const Long = require('long');

const DriveStateRepository = require('../../../lib/dpp/DriveStateRepository');
const StorageResult = require('../../../lib/storage/StorageResult');
const BlockExecutionContextMock = require('../../../lib/test/mock/BlockExecutionContextMock');
const BlockInfo = require('../../../lib/blockExecution/BlockInfo');

describe('DriveStateRepository', () => {
  let stateRepository;
  let identityRepositoryMock;
  let identityBalanceRepositoryMock;
  let identityPublicKeyRepositoryMock;
  let dataContractRepositoryMock;
  let fetchDocumentsMock;
  let documentsRepositoryMock;
  let spentAssetLockTransactionsRepositoryMock;
  let coreRpcClientMock;
  let id;
  let identity;
  let documents;
  let dataContract;
  let blockExecutionContextMock;
  let simplifiedMasternodeListMock;
  let instantLockMock;
  let repositoryOptions;
  let executionContext;
  let operations;
  let blockInfo;
  let rsDriveMock;
  let blockHeight;
  let timeMs;

  beforeEach(async function beforeEach() {
    identity = await getIdentityFixture();
    documents = await getDocumentsFixture();
    dataContract = await getDataContractFixture();
    id = await generateRandomIdentifier();

    coreRpcClientMock = {
      getRawTransaction: this.sinon.stub(),
      verifyIsLock: this.sinon.stub(),
      quorum: this.sinon.stub(),
    };

    dataContractRepositoryMock = {
      fetch: this.sinon.stub(),
      create: this.sinon.stub(),
      update: this.sinon.stub(),
    };

    identityRepositoryMock = {
      fetch: this.sinon.stub(),
      create: this.sinon.stub(),
      updateRevision: this.sinon.stub(),
    };

    identityBalanceRepositoryMock = {
      add: this.sinon.stub(),
      fetch: this.sinon.stub(),
      fetchWithDebt: this.sinon.stub(),
    };

    identityPublicKeyRepositoryMock = {
      fetch: this.sinon.stub(),
      add: this.sinon.stub(),
      disable: this.sinon.stub(),
    };

    fetchDocumentsMock = this.sinon.stub();

    documentsRepositoryMock = {
      create: this.sinon.stub(),
      update: this.sinon.stub(),
      find: this.sinon.stub(),
      delete: this.sinon.stub(),
    };

    spentAssetLockTransactionsRepositoryMock = {
      store: this.sinon.stub(),
      find: this.sinon.stub(),
      delete: this.sinon.stub(),
    };

    blockExecutionContextMock = new BlockExecutionContextMock(this.sinon);

    timeMs = Date.now();

    blockHeight = Long.fromNumber(1);

    blockInfo = new BlockInfo(blockHeight.toNumber(), 0, timeMs);

    blockExecutionContextMock.getEpochInfo.returns({
      currentEpochIndex: blockInfo.epoch,
    });
    blockExecutionContextMock.getHeight.returns(blockHeight);
    blockExecutionContextMock.getTimeMs.returns(timeMs);

    simplifiedMasternodeListMock = {
      getStore: this.sinon.stub(),
    };

    repositoryOptions = { useTransaction: true };

    rsDriveMock = {
      fetchLatestWithdrawalTransactionIndex: this.sinon.stub(),
      enqueueWithdrawalTransaction: this.sinon.stub(),
    };

    rsDriveMock.fetchLatestWithdrawalTransactionIndex.resolves(42);

    stateRepository = new DriveStateRepository(
      identityRepositoryMock,
      identityBalanceRepositoryMock,
      identityPublicKeyRepositoryMock,
      dataContractRepositoryMock,
      fetchDocumentsMock,
      documentsRepositoryMock,
      spentAssetLockTransactionsRepositoryMock,
      coreRpcClientMock,
      blockExecutionContextMock,
      simplifiedMasternodeListMock,
      rsDriveMock,
      repositoryOptions,
    );

<<<<<<< HEAD
    instantLockMock = getInstantLockFixture();
=======
    instantLockMock = {
      getRequestId: () => 'someRequestId',
      txid: 'someTxId',
      signature: 'signature',
      verify: this.sinon.stub(),
      selectSignatoryRotatedQuorum: this.sinon.stub(),
    };
>>>>>>> ee061b61

    executionContext = new StateTransitionExecutionContext();
    operations = [new ReadOperation(1)];
  });

  describe('#fetchIdentity', () => {
    it('should fetch identity from repository', async () => {
      identityRepositoryMock.fetch.resolves(
        new StorageResult(identity, operations),
      );

      const result = await stateRepository.fetchIdentity(id, executionContext);

      expect(result).to.equal(identity);
      expect(identityRepositoryMock.fetch).to.be.calledOnceWith(
        id,
        {
          blockInfo,
          useTransaction: repositoryOptions.useTransaction,
          dryRun: false,
        },
      );

      expect(executionContext.getOperations()).to.deep.equals(operations);
    });
  });

  describe('#createIdentity', () => {
    it('should create identity', async () => {
      identityRepositoryMock.create.resolves(
        new StorageResult(undefined, operations),
      );

      await stateRepository.createIdentity(identity, executionContext);

      expect(identityRepositoryMock.create).to.be.calledOnceWith(
        identity,
        blockInfo,
        {
          useTransaction: repositoryOptions.useTransaction,
          dryRun: false,
        },
      );

      expect(executionContext.getOperations()).to.deep.equals(operations);
    });
  });

  describe('#fetchIdentityBalance', () => {
    it('should fetch identity balance', async () => {
      identityBalanceRepositoryMock.fetch.resolves(
        new StorageResult(1, operations),
      );

      const result = await stateRepository.fetchIdentityBalance(identity.getId(), executionContext);

      expect(result).to.equals(1);

      expect(identityBalanceRepositoryMock.fetch).to.be.calledOnceWith(
        identity.getId(),
        {
          blockInfo,
          useTransaction: repositoryOptions.useTransaction,
          dryRun: false,
        },
      );

      expect(executionContext.getOperations()).to.deep.equals(operations);
    });
  });

  describe('#fetchIdentityBalanceWithDebt', () => {
    it('should fetch identity balance', async () => {
      identityBalanceRepositoryMock.fetchWithDebt.resolves(
        new StorageResult(1, operations),
      );

      const result = await stateRepository.fetchIdentityBalanceWithDebt(
        identity.getId(),
        executionContext,
      );

      expect(result).to.equals(1);

      expect(identityBalanceRepositoryMock.fetchWithDebt).to.be.calledOnceWith(
        identity.getId(),
        blockInfo,
        {
          useTransaction: repositoryOptions.useTransaction,
          dryRun: false,
        },
      );

      expect(executionContext.getOperations()).to.deep.equals(operations);
    });
  });

  describe('#addToIdentityBalance', () => {
    it('should update identity balance', async () => {
      identityBalanceRepositoryMock.add.resolves(
        new StorageResult(undefined, operations),
      );

      await stateRepository.addToIdentityBalance(identity.getId(), 1, executionContext);

      expect(identityBalanceRepositoryMock.add).to.be.calledOnceWith(
        identity.getId(),
        1,
        blockInfo,
        {
          useTransaction: repositoryOptions.useTransaction,
          dryRun: false,
        },
      );

      expect(executionContext.getOperations()).to.deep.equals(operations);
    });
  });

  describe('#updateIdentityRevision', () => {
    it('should update identity revision', async () => {
      identityRepositoryMock.updateRevision.resolves(
        new StorageResult(undefined, operations),
      );

      await stateRepository.updateIdentityRevision(identity.getId(), 1, executionContext);

      expect(identityRepositoryMock.updateRevision).to.be.calledOnceWith(
        identity.getId(),
        1,
        blockInfo,
        {
          useTransaction: repositoryOptions.useTransaction,
          dryRun: false,
        },
      );

      expect(executionContext.getOperations()).to.deep.equals(operations);
    });
  });

  describe('#addKeysToIdentity', () => {
    it('should add keys to identity', async () => {
      identityPublicKeyRepositoryMock.add.resolves(
        new StorageResult(undefined, operations),
      );

      await stateRepository.addKeysToIdentity(
        identity.getId(),
        identity.getPublicKeys(),
        executionContext,
      );

      expect(identityPublicKeyRepositoryMock.add).to.be.calledOnceWith(
        identity.getId(),
        identity.getPublicKeys().map((key) => key.toObject()),
        blockInfo,
        {
          useTransaction: repositoryOptions.useTransaction,
          dryRun: false,
        },
      );

      expect(executionContext.getOperations()).to.deep.equals(operations);
    });
  });

  describe('#disableIdentityKeys', () => {
    it('should disable identity keys', async () => {
      identityPublicKeyRepositoryMock.disable.resolves(
        new StorageResult(undefined, operations),
      );

      await stateRepository.disableIdentityKeys(
        identity.getId(),
        [1, 2],
        123,
        executionContext,
      );

      expect(identityPublicKeyRepositoryMock.disable).to.be.calledOnceWith(
        identity.getId(),
        [1, 2],
        123,
        blockInfo,
        {
          useTransaction: repositoryOptions.useTransaction,
          dryRun: false,
        },
      );

      expect(executionContext.getOperations()).to.deep.equals(operations);
    });
  });

  describe('#fetchDataContract', () => {
    it('should fetch data contract from repository', async () => {
      dataContractRepositoryMock.fetch.resolves(
        new StorageResult(dataContract, operations),
      );

      const result = await stateRepository.fetchDataContract(id, executionContext);

      expect(result).to.equal(dataContract);
      expect(dataContractRepositoryMock.fetch).to.be.calledOnceWithExactly(
        id,
        {
          blockInfo,
          dryRun: false,
          useTransaction: repositoryOptions.useTransaction,
        },
      );

      expect(executionContext.getOperations()).to.deep.equals(operations);
    });
  });

  describe('#createDataContract', () => {
    it('should create data contract to repository', async () => {
      dataContractRepositoryMock.create.resolves(
        new StorageResult(undefined, operations),
      );

      await stateRepository.createDataContract(dataContract, executionContext);

      expect(dataContractRepositoryMock.create).to.be.calledOnceWith(
        dataContract,
        blockInfo,
        {
          useTransaction: repositoryOptions.useTransaction,
          dryRun: false,
        },
      );

      expect(executionContext.getOperations()).to.deep.equals(operations);
    });
  });

  describe('#updateDataContract', () => {
    it('should store data contract to repository', async () => {
      dataContractRepositoryMock.update.resolves(
        new StorageResult(undefined, operations),
      );

      await stateRepository.updateDataContract(dataContract, executionContext);

      expect(dataContractRepositoryMock.update).to.be.calledOnceWith(
        dataContract,
        blockInfo,
        {
          useTransaction: repositoryOptions.useTransaction,
          dryRun: false,
        },
      );

      expect(executionContext.getOperations()).to.deep.equals(operations);
    });
  });

  describe('#fetchDocuments', () => {
    it('should fetch documents from repository', async () => {
      const type = 'documentType';
      const options = {};

      fetchDocumentsMock.resolves(
        new StorageResult(documents, operations),
      );

      const result = await stateRepository.fetchDocuments(
        id,
        type,
        options,
        executionContext,
      );

      expect(result).to.equal(documents);
      expect(fetchDocumentsMock).to.be.calledOnceWith(
        id,
        type,
        {
          blockInfo,
          ...options,
          useTransaction: repositoryOptions.useTransaction,
          dryRun: false,
        },
      );

      expect(executionContext.getOperations()).to.deep.equals(operations);
    });
  });

  describe('#createDocument', () => {
    it('should create document in repository', async () => {
      documentsRepositoryMock.create.resolves(
        new StorageResult(undefined, operations),
      );

      const [document] = documents;

      await stateRepository.createDocument(document, executionContext);

      expect(documentsRepositoryMock.create).to.be.calledOnceWith(
        document,
        blockInfo,
        {
          useTransaction: repositoryOptions.useTransaction,
          dryRun: false,
        },
      );

      expect(executionContext.getOperations()).to.deep.equals(operations);
    });
  });

  describe('#updateDocument', () => {
    it('should store document in repository', async () => {
      documentsRepositoryMock.update.resolves(
        new StorageResult(undefined, operations),
      );

      const [document] = documents;

      await stateRepository.updateDocument(document, executionContext);

      expect(documentsRepositoryMock.update).to.be.calledOnceWith(
        document,
        blockInfo,
        {
          useTransaction: repositoryOptions.useTransaction,
          dryRun: false,
        },
      );

      expect(executionContext.getOperations()).to.deep.equals(operations);
    });
  });

  describe('#removeDocument', () => {
    it('should delete document from repository', async () => {
      documentsRepositoryMock.delete.resolves(
        new StorageResult(undefined, operations),
      );

      const type = 'documentType';

      await stateRepository.removeDocument(dataContract, type, id, executionContext);

      expect(documentsRepositoryMock.delete).to.be.calledOnceWith(
        dataContract,
        type,
        id,
        blockInfo,
        {
          useTransaction: repositoryOptions.useTransaction,
          dryRun: false,
        },
      );

      expect(executionContext.getOperations()).to.deep.equals(operations);
    });
  });

  describe('#fetchTransaction', () => {
    it('should fetch transaction from core', async () => {
      const rawTransaction = {
        hex: 'some result',
        height: 1,
      };

      coreRpcClientMock.getRawTransaction.resolves({ result: rawTransaction });

      const result = await stateRepository.fetchTransaction(id, executionContext);

      expect(result).to.deep.equal({
        data: Buffer.from(rawTransaction.hex, 'hex'),
        height: rawTransaction.height,
      });

      expect(coreRpcClientMock.getRawTransaction).to.be.calledOnceWithExactly(id, 1);

      const operation = new ReadOperation(Buffer.from(rawTransaction.hex, 'hex').length);

      expect(executionContext.getOperations()).to.deep.equals([operation]);
    });

    it('should return null if core throws Invalid address or key error', async () => {
      const error = new Error('Some error');
      error.code = -5;

      coreRpcClientMock.getRawTransaction.throws(error);

      const result = await stateRepository.fetchTransaction(id);

      expect(result).to.equal(null);
      expect(coreRpcClientMock.getRawTransaction).to.be.calledOnceWith(id);
    });

    it('should throw an error if core throws an unknown error', async () => {
      const error = new Error('Some error');

      coreRpcClientMock.getRawTransaction.throws(error);

      try {
        await stateRepository.fetchTransaction(id);

        expect.fail('should throw error');
      } catch (e) {
        expect(e).to.equal(error);
        expect(coreRpcClientMock.getRawTransaction).to.be.calledOnceWith(id);
      }
    });

    it('should return mocked transaction on dry run', async () => {
      executionContext.enableDryRun();

      const result = await stateRepository.fetchTransaction(id, executionContext);

      executionContext.disableDryRun();

      expect(result).to.deep.equal({
        data: Buffer.alloc(0),
        height: 1,
      });

      expect(coreRpcClientMock.getRawTransaction).to.not.be.called(id);
    });
  });

  describe('#fetchLatestPlatformBlockHeight', () => {
    it('should fetch latest platform block height', async () => {
      blockExecutionContextMock.getHeight.resolves(10);

      const result = await stateRepository.fetchLatestPlatformBlockHeight();

      expect(result).to.equal(10);
      expect(blockExecutionContextMock.getHeight).to.be.calledOnce();
    });
  });

  describe('#fetchLatestPlatformBlockTime', () => {
    it('should fetch latest platform block time', async () => {
      const result = await stateRepository.fetchLatestPlatformBlockTime();

      expect(result).to.deep.equal(timeMs);
      expect(blockExecutionContextMock.getTimeMs).to.be.calledOnce();
    });
  });

  describe('#fetchLatestPlatformCoreChainLockedHeight', () => {
    it('should fetch latest platform core chainlocked height', async () => {
      blockExecutionContextMock.getCoreChainLockedHeight.returns(10);

      const result = await stateRepository.fetchLatestPlatformCoreChainLockedHeight();

      expect(result).to.equal(10);
      expect(blockExecutionContextMock.getCoreChainLockedHeight).to.be.calledOnce();
    });
  });

  describe('#verifyInstantLock', () => {
    let smlStoreMock;
    let instantlockSMLMock;
    let llmqType;
    let quorumHash;

    beforeEach(function beforeEach() {
      llmqType = 103;
      quorumHash = 'someHash';
      blockExecutionContextMock.getHeight.returns(41);
      blockExecutionContextMock.getCoreChainLockedHeight.returns(42);

      instantlockSMLMock = {
        getInstantSendLLMQType: this.sinon.stub(),
        isLLMQTypeRotated: this.sinon.stub(),
      };

      instantlockSMLMock.getInstantSendLLMQType.returns(llmqType);
      instantlockSMLMock.isLLMQTypeRotated.returns(false);

      instantLockMock.selectSignatoryRotatedQuorum.returns(quorumHash);

      smlStoreMock = {
        getSMLbyHeight: this.sinon.stub(),
        getTipHeight: this.sinon.stub(),
      };

      smlStoreMock.getSMLbyHeight.returns(instantlockSMLMock);

      simplifiedMasternodeListMock.getStore.returns(smlStoreMock);
    });

    it('it should verify instant lock using Core', async () => {
      coreRpcClientMock.verifyIsLock.resolves({ result: true });

      const result = await stateRepository.verifyInstantLock(instantLockMock.toBuffer());

      expect(result).to.equal(true);
      expect(coreRpcClientMock.verifyIsLock).to.have.been.calledOnceWithExactly(
        instantLockMock.getRequestId().toString('hex'),
        instantLockMock.txid,
        instantLockMock.signature,
        42,
      );
<<<<<<< HEAD
=======
      expect(instantLockMock.verify).to.have.not.been.called();
      expect(coreRpcClientMock.quorum).to.have.not.been.called();
>>>>>>> ee061b61
    });

    it('should return false if core throws Invalid address or key error', async () => {
      const error = new Error('Some error');
      error.code = -5;

      coreRpcClientMock.verifyIsLock.throws(error);

      const result = await stateRepository.verifyInstantLock(instantLockMock.toBuffer());

      expect(result).to.equal(false);
      expect(coreRpcClientMock.verifyIsLock).to.have.been.calledOnceWithExactly(
        instantLockMock.getRequestId().toString('hex'),
        instantLockMock.txid,
        instantLockMock.signature,
        42,
      );
    });

    it('should return false if core throws Invalid parameter', async () => {
      const error = new Error('Some error');
      error.code = -8;

      coreRpcClientMock.verifyIsLock.throws(error);

      const result = await stateRepository.verifyInstantLock(instantLockMock.toBuffer());

      expect(result).to.equal(false);
      expect(coreRpcClientMock.verifyIsLock).to.have.been.calledOnceWithExactly(
        instantLockMock.getRequestId().toString('hex'),
        instantLockMock.txid,
        instantLockMock.signature,
        42,
      );
    });

    it('should return false if coreChainLockedHeight is null', async () => {
      blockExecutionContextMock.getCoreChainLockedHeight.returns(null);

      const result = await stateRepository.verifyInstantLock(instantLockMock.toBuffer());

      expect(result).to.be.false();
    });

    it('should return true on dry run', async () => {
      executionContext.enableDryRun();

      const result = await stateRepository.verifyInstantLock(instantLockMock, executionContext);

      executionContext.disableDryRun();

      expect(result).to.be.true();
      expect(coreRpcClientMock.verifyIsLock).to.have.not.been.called();
    });

    it('should validate quorum using core', async () => {
      smlStoreMock.getTipHeight.returns(100);
      instantlockSMLMock.isLLMQTypeRotated.returns(true);
      coreRpcClientMock.verifyIsLock.resolves({ result: true });
      coreRpcClientMock.quorum.resolves({ result: { previousConsecutiveDKGFailures: 0 } });

      const result = await stateRepository.verifyInstantLock(instantLockMock);

      expect(result).to.equal(true);
      expect(coreRpcClientMock.verifyIsLock).to.have.been.calledOnceWithExactly(
        'someRequestId',
        'someTxId',
        'signature',
        42,
      );
      expect(coreRpcClientMock.quorum).to.have.been.calledOnceWithExactly('info', llmqType, quorumHash);

      expect(instantLockMock.verify).to.have.not.been.called();

      expect(simplifiedMasternodeListMock.getStore).to.have.been.calledOnce();
      expect(smlStoreMock.getSMLbyHeight).to.have.been.calledOnceWithExactly(93);
    });

    it('should return false if previousConsecutiveDKGFailures > 0', async () => {
      smlStoreMock.getTipHeight.returns(100);
      instantlockSMLMock.isLLMQTypeRotated.returns(true);
      coreRpcClientMock.verifyIsLock.resolves({ result: true });
      coreRpcClientMock.quorum.resolves({ result: { previousConsecutiveDKGFailures: 1 } });

      const result = await stateRepository.verifyInstantLock(instantLockMock);

      expect(result).to.equal(false);
      expect(coreRpcClientMock.verifyIsLock).to.have.not.been.called();
      expect(coreRpcClientMock.quorum).to.have.been.calledOnceWithExactly('info', llmqType, quorumHash);

      expect(instantLockMock.verify).to.have.not.been.called();

      expect(simplifiedMasternodeListMock.getStore).to.have.been.calledOnce();
      expect(smlStoreMock.getSMLbyHeight).to.have.been.calledOnceWithExactly(93);
    });
  });

  describe('#fetchSMLStore', () => {
    it('should fetch SML store', async () => {
      simplifiedMasternodeListMock.getStore.resolves('store');

      const result = await stateRepository.fetchSMLStore();

      expect(result).to.equal('store');
      expect(simplifiedMasternodeListMock.getStore).to.be.calledOnce();
    });
  });

  describe('#fetchLatestWithdrawalTransactionIndex', () => {
    it('should call fetchLatestWithdrawalTransactionIndex', async () => {
      const result = await stateRepository.fetchLatestWithdrawalTransactionIndex();

      expect(result).to.equal(42);
      expect(
        rsDriveMock.fetchLatestWithdrawalTransactionIndex,
      ).to.have.been.calledOnceWithExactly(
        blockInfo,
        repositoryOptions.useTransaction,
        repositoryOptions.dryRun,
      );
    });
  });

  describe('#enqueueWithdrawalTransaction', () => {
    it('should call enqueueWithdrawalTransaction', async () => {
      const index = 42;
      const transactionBytes = Buffer.alloc(32, 1);

      await stateRepository.enqueueWithdrawalTransaction(
        index, transactionBytes,
      );

      expect(
        rsDriveMock.enqueueWithdrawalTransaction,
      ).to.have.been.calledOnceWithExactly(
        index,
        transactionBytes,
        blockInfo,
        repositoryOptions.useTransaction,
      );
    });
  });
});<|MERGE_RESOLUTION|>--- conflicted
+++ resolved
@@ -130,17 +130,7 @@
       repositoryOptions,
     );
 
-<<<<<<< HEAD
     instantLockMock = getInstantLockFixture();
-=======
-    instantLockMock = {
-      getRequestId: () => 'someRequestId',
-      txid: 'someTxId',
-      signature: 'signature',
-      verify: this.sinon.stub(),
-      selectSignatoryRotatedQuorum: this.sinon.stub(),
-    };
->>>>>>> ee061b61
 
     executionContext = new StateTransitionExecutionContext();
     operations = [new ReadOperation(1)];
@@ -644,11 +634,7 @@
         instantLockMock.signature,
         42,
       );
-<<<<<<< HEAD
-=======
-      expect(instantLockMock.verify).to.have.not.been.called();
       expect(coreRpcClientMock.quorum).to.have.not.been.called();
->>>>>>> ee061b61
     });
 
     it('should return false if core throws Invalid address or key error', async () => {
