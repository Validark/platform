const {
  tendermint: {
    abci: {
      CommitInfo,
    },
    version: {
      Consensus,
    },
  },
} = require('@dashevo/abci/types');

const Long = require('long');

const getDataContractFixture = require('@dashevo/dpp/lib/test/fixtures/getDataContractFixture');
const BlockExecutionContext = require('../../../lib/blockExecution/BlockExecutionContext');
const getBlockExecutionContextObjectFixture = require('../../../lib/test/fixtures/getBlockExecutionContextObjectFixture');

describe('BlockExecutionContext', () => {
  let blockExecutionContext;
  let dataContract;
  let lastCommitInfo;
  let logger;
  let plainObject;
<<<<<<< HEAD
  let height;
  let coreChainLockedHeight;
  let version;
  let time;
=======
  let validTxs;
  let invalidTxs;
  let epochInfo;
  let timeMs;
>>>>>>> 4ed94136

  beforeEach(() => {
    blockExecutionContext = new BlockExecutionContext();
    dataContract = getDataContractFixture();
    delete dataContract.entropy;

    plainObject = getBlockExecutionContextObjectFixture(dataContract);

    lastCommitInfo = CommitInfo.fromObject(plainObject.lastCommitInfo);

    logger = plainObject.consensusLogger;
<<<<<<< HEAD
    height = Long.fromNumber(plainObject.height);
    coreChainLockedHeight = plainObject.coreChainLockedHeight;
    version = Consensus.fromObject(plainObject.version);
    time = plainObject.time;
    time.seconds = Long.fromNumber(time.seconds);
    plainObject.time = plainObject.time.toJSON();
    plainObject.time.seconds = Number(plainObject.time.seconds);
=======
    cumulativeProcessingFee = plainObject.cumulativeProcessingFee;
    cumulativeStorageFee = plainObject.cumulativeStorageFee;
    validTxs = plainObject.validTxs;
    invalidTxs = plainObject.invalidTxs;
    epochInfo = plainObject.epochInfo;
    timeMs = plainObject.timeMs;
>>>>>>> 4ed94136
  });

  describe('#addDataContract', () => {
    it('should add a Data Contract', async () => {
      expect(blockExecutionContext.getDataContracts()).to.have.lengthOf(0);

      blockExecutionContext.addDataContract(dataContract);
      const contracts = blockExecutionContext.getDataContracts();

      expect(contracts).to.have.lengthOf(1);
      expect(contracts[0]).to.deep.equal(dataContract);
    });
  });

  describe('#hasDataContract', () => {
    it('should respond with false if data contract with specified ID is not present', async () => {
      const result = blockExecutionContext.hasDataContract(dataContract.getId());

      expect(result).to.be.false();
    });

    it('should respond with true if data contract with specified ID is present', async () => {
      blockExecutionContext.addDataContract(dataContract);

      const result = blockExecutionContext.hasDataContract(dataContract.getId());

      expect(result).to.be.true();
    });
  });

  describe('#getDataContracts', () => {
    it('should get data contracts', async () => {
      blockExecutionContext.addDataContract(dataContract);
      blockExecutionContext.addDataContract(dataContract);

      const contracts = blockExecutionContext.getDataContracts();

      expect(contracts).to.have.lengthOf(2);
      expect(contracts[0]).to.deep.equal(dataContract);
      expect(contracts[1]).to.deep.equal(dataContract);
    });
  });

  describe('#reset', () => {
    it('should reset state', () => {
      blockExecutionContext.addDataContract(dataContract);

      expect(blockExecutionContext.getDataContracts()).to.have.lengthOf(1);

      blockExecutionContext.reset();

      expect(blockExecutionContext.getDataContracts()).to.have.lengthOf(0);

      expect(blockExecutionContext.getHeight()).to.be.null();
      expect(blockExecutionContext.getCoreChainLockedHeight()).to.be.null();
      expect(blockExecutionContext.getVersion()).to.be.null();
      expect(blockExecutionContext.getTime()).to.be.null();
      expect(blockExecutionContext.getLastCommitInfo()).to.be.null();
      expect(blockExecutionContext.getWithdrawalTransactionsMap()).to.deep.equal({});
    });
  });

  describe('#setCoreChainLockedHeight', () => {
    it('should set coreChainLockedHeight', async () => {
      const result = blockExecutionContext.setCoreChainLockedHeight(coreChainLockedHeight);

      expect(result).to.equal(blockExecutionContext);

      expect(blockExecutionContext.coreChainLockedHeight).to.deep.equal(coreChainLockedHeight);
    });
  });

  describe('#getCoreChainLockedHeight', () => {
    it('should get coreChainLockedHeight', async () => {
      blockExecutionContext.coreChainLockedHeight = coreChainLockedHeight;

      expect(blockExecutionContext.getCoreChainLockedHeight()).to.deep.equal(coreChainLockedHeight);
    });
  });

  describe('#setHeight', () => {
    it('should set height', async () => {
      const result = blockExecutionContext.setHeight(height);

      expect(result).to.equal(blockExecutionContext);

      expect(blockExecutionContext.height).to.deep.equal(height);
    });
  });

  describe('#getHeight', () => {
    it('should get height', async () => {
      blockExecutionContext.height = height;

      expect(blockExecutionContext.getHeight()).to.deep.equal(height);
    });
  });

  describe('#setVersion', () => {
    it('should set version', async () => {
      const result = blockExecutionContext.setVersion(version);

      expect(result).to.equal(blockExecutionContext);

      expect(blockExecutionContext.version).to.deep.equal(version);
    });
  });

  describe('#getVersion', () => {
    it('should get version', async () => {
      blockExecutionContext.version = version;

      expect(blockExecutionContext.getVersion()).to.deep.equal(version);
    });
  });

  describe('#setTime', () => {
    it('should set time', async () => {
      const result = blockExecutionContext.setTime(time);

      expect(result).to.equal(blockExecutionContext);

      expect(blockExecutionContext.time).to.deep.equal(time);
    });
  });

  describe('#getTime', () => {
    it('should get time', async () => {
      blockExecutionContext.time = time;

      expect(blockExecutionContext.getTime()).to.deep.equal(time);
    });
  });

  describe('#setLastCommitInfo', () => {
    it('should set lastCommitInfo', async () => {
      const result = blockExecutionContext.setLastCommitInfo(lastCommitInfo);

      expect(result).to.equal(blockExecutionContext);

      expect(blockExecutionContext.lastCommitInfo).to.deep.equal(lastCommitInfo);
    });
  });

  describe('#getLastCommitInfo', () => {
    it('should get lastCommitInfo', async () => {
      blockExecutionContext.lastCommitInfo = lastCommitInfo;

      expect(blockExecutionContext.getLastCommitInfo()).to.deep.equal(lastCommitInfo);
    });
  });

<<<<<<< HEAD
  describe('#setWithdrawalTransactionsMap', () => {
    it('should set withdrawalTransactionsMap', async () => {
      const result = blockExecutionContext.setWithdrawalTransactionsMap(
        plainObject.withdrawalTransactionsMap,
      );

      expect(result).to.equal(blockExecutionContext);

      expect(blockExecutionContext.withdrawalTransactionsMap).to.deep.equal(
        plainObject.withdrawalTransactionsMap,
      );
    });
  });

  describe('#getWithdrawalTransactionsMap', () => {
    it('should get withdrawalTransactionsMap', async () => {
      blockExecutionContext.withdrawalTransactionsMap = plainObject.withdrawalTransactionsMap;

      expect(blockExecutionContext.getWithdrawalTransactionsMap()).to.deep.equal(
        plainObject.withdrawalTransactionsMap,
      );
    });
  });

  describe('#setRound', () => {
    it('should set round', async () => {
      const result = blockExecutionContext.setRound(
        plainObject.round,
      );

      expect(result).to.equal(blockExecutionContext);

      expect(blockExecutionContext.round).to.deep.equal(
        plainObject.round,
      );
    });
  });

  describe('#getRound', () => {
    it('should get round', async () => {
      blockExecutionContext.round = plainObject.round;

      expect(blockExecutionContext.getRound()).to.deep.equal(
        plainObject.round,
      );
    });
=======
  describe('#setTimeMs', () => {
    it('should time in milliseconds');
  });

  describe('#getTimeMs', () => {
    it('should return time in milliseconds');
  });

  describe('#setEpochInfo', () => {
    it('should set epoch info');
  });

  describe('#getEpochInfo', () => {
    it('should return epoch info');
>>>>>>> 4ed94136
  });

  describe('#populate', () => {
    it('should populate instance from another instance', () => {
      const anotherBlockExecutionContext = new BlockExecutionContext();

      anotherBlockExecutionContext.dataContracts = [dataContract];
      anotherBlockExecutionContext.lastCommitInfo = lastCommitInfo;
      anotherBlockExecutionContext.height = height;
      anotherBlockExecutionContext.time = time;
      anotherBlockExecutionContext.version = version;
      anotherBlockExecutionContext.coreChainLockedHeight = coreChainLockedHeight;
      anotherBlockExecutionContext.consensusLogger = logger;
<<<<<<< HEAD
      anotherBlockExecutionContext.withdrawalTransactionsMap = plainObject
        .withdrawalTransactionsMap;
=======
      anotherBlockExecutionContext.epochInfo = epochInfo;
      anotherBlockExecutionContext.timeMs = timeMs;
>>>>>>> 4ed94136

      blockExecutionContext.populate(anotherBlockExecutionContext);

      expect(blockExecutionContext.dataContracts).to.equal(
        anotherBlockExecutionContext.dataContracts,
      );
      expect(blockExecutionContext.lastCommitInfo).to.equal(
        anotherBlockExecutionContext.lastCommitInfo,
      );
      expect(blockExecutionContext.height).to.equal(
        anotherBlockExecutionContext.height,
      );
      expect(blockExecutionContext.time).to.equal(
        anotherBlockExecutionContext.time,
      );
      expect(blockExecutionContext.version).to.equal(
        anotherBlockExecutionContext.version,
      );
      expect(blockExecutionContext.coreChainLockedHeight).to.equal(
        anotherBlockExecutionContext.coreChainLockedHeight,
      );
      expect(blockExecutionContext.consensusLogger).to.equal(
        anotherBlockExecutionContext.consensusLogger,
      );
<<<<<<< HEAD
      expect(blockExecutionContext.withdrawalTransactionsMap).to.equal(
        anotherBlockExecutionContext.withdrawalTransactionsMap,
=======
      expect(blockExecutionContext.epochInfo).to.equal(
        anotherBlockExecutionContext.epochInfo,
      );
      expect(blockExecutionContext.timeMs).to.equal(
        anotherBlockExecutionContext.timeMs,
>>>>>>> 4ed94136
      );
    });
  });

  describe('#toObject', () => {
    it('should return a plain object', () => {
      blockExecutionContext.dataContracts = [dataContract];
      blockExecutionContext.lastCommitInfo = lastCommitInfo;
      blockExecutionContext.height = height;
      blockExecutionContext.coreChainLockedHeight = coreChainLockedHeight;
      blockExecutionContext.time = time;
      blockExecutionContext.version = version;
      blockExecutionContext.consensusLogger = logger;
<<<<<<< HEAD
      blockExecutionContext.withdrawalTransactionsMap = plainObject.withdrawalTransactionsMap;
      blockExecutionContext.round = plainObject.round;
=======
      blockExecutionContext.epochInfo = epochInfo;
      blockExecutionContext.timeMs = timeMs;
>>>>>>> 4ed94136

      expect(blockExecutionContext.toObject()).to.deep.equal(plainObject);
    });

    it('should skipConsensusLogger if the option passed', () => {
      blockExecutionContext.dataContracts = [dataContract];
      blockExecutionContext.lastCommitInfo = lastCommitInfo;
      blockExecutionContext.height = height;
      blockExecutionContext.coreChainLockedHeight = coreChainLockedHeight;
      blockExecutionContext.time = time;
      blockExecutionContext.time.seconds = time.seconds;
      blockExecutionContext.version = version;
      blockExecutionContext.consensusLogger = logger;
<<<<<<< HEAD
      blockExecutionContext.withdrawalTransactionsMap = plainObject.withdrawalTransactionsMap;
      blockExecutionContext.round = plainObject.round;
=======
      blockExecutionContext.epochInfo = epochInfo;
      blockExecutionContext.timeMs = timeMs;
>>>>>>> 4ed94136

      const result = blockExecutionContext.toObject({ skipConsensusLogger: true });

      delete plainObject.consensusLogger;

      expect(result).to.deep.equal(plainObject);
    });
  });

  describe('#fromObject', () => {
    it('should populate instance from a plain object', () => {
      blockExecutionContext.fromObject(plainObject);

      if (blockExecutionContext.dataContracts[0].$defs === undefined) {
        blockExecutionContext.dataContracts[0].$defs = {};
      }

      expect(blockExecutionContext.dataContracts).to.have.deep.members(
        [dataContract],
      );
      expect(blockExecutionContext.lastCommitInfo).to.deep.equal(lastCommitInfo);
      expect(blockExecutionContext.height).to.deep.equal(height);
      expect(blockExecutionContext.version).to.deep.equal(version);
      expect(blockExecutionContext.time).to.deep.equal(time);
      expect(blockExecutionContext.coreChainLockedHeight).to.deep.equal(coreChainLockedHeight);
      expect(blockExecutionContext.consensusLogger).to.equal(logger);
<<<<<<< HEAD
      expect(blockExecutionContext.withdrawalTransactionsMap).to.deep.equal(
        plainObject.withdrawalTransactionsMap,
      );
=======
      expect(blockExecutionContext.timeMs).to.equal(timeMs);
>>>>>>> 4ed94136
    });
  });
});<|MERGE_RESOLUTION|>--- conflicted
+++ resolved
@@ -21,17 +21,11 @@
   let lastCommitInfo;
   let logger;
   let plainObject;
-<<<<<<< HEAD
   let height;
   let coreChainLockedHeight;
   let version;
-  let time;
-=======
-  let validTxs;
-  let invalidTxs;
   let epochInfo;
   let timeMs;
->>>>>>> 4ed94136
 
   beforeEach(() => {
     blockExecutionContext = new BlockExecutionContext();
@@ -43,22 +37,11 @@
     lastCommitInfo = CommitInfo.fromObject(plainObject.lastCommitInfo);
 
     logger = plainObject.consensusLogger;
-<<<<<<< HEAD
     height = Long.fromNumber(plainObject.height);
     coreChainLockedHeight = plainObject.coreChainLockedHeight;
     version = Consensus.fromObject(plainObject.version);
-    time = plainObject.time;
-    time.seconds = Long.fromNumber(time.seconds);
-    plainObject.time = plainObject.time.toJSON();
-    plainObject.time.seconds = Number(plainObject.time.seconds);
-=======
-    cumulativeProcessingFee = plainObject.cumulativeProcessingFee;
-    cumulativeStorageFee = plainObject.cumulativeStorageFee;
-    validTxs = plainObject.validTxs;
-    invalidTxs = plainObject.invalidTxs;
     epochInfo = plainObject.epochInfo;
     timeMs = plainObject.timeMs;
->>>>>>> 4ed94136
   });
 
   describe('#addDataContract', () => {
@@ -115,7 +98,7 @@
       expect(blockExecutionContext.getHeight()).to.be.null();
       expect(blockExecutionContext.getCoreChainLockedHeight()).to.be.null();
       expect(blockExecutionContext.getVersion()).to.be.null();
-      expect(blockExecutionContext.getTime()).to.be.null();
+      expect(blockExecutionContext.getTimeMs()).to.be.null();
       expect(blockExecutionContext.getLastCommitInfo()).to.be.null();
       expect(blockExecutionContext.getWithdrawalTransactionsMap()).to.deep.equal({});
     });
@@ -175,24 +158,6 @@
     });
   });
 
-  describe('#setTime', () => {
-    it('should set time', async () => {
-      const result = blockExecutionContext.setTime(time);
-
-      expect(result).to.equal(blockExecutionContext);
-
-      expect(blockExecutionContext.time).to.deep.equal(time);
-    });
-  });
-
-  describe('#getTime', () => {
-    it('should get time', async () => {
-      blockExecutionContext.time = time;
-
-      expect(blockExecutionContext.getTime()).to.deep.equal(time);
-    });
-  });
-
   describe('#setLastCommitInfo', () => {
     it('should set lastCommitInfo', async () => {
       const result = blockExecutionContext.setLastCommitInfo(lastCommitInfo);
@@ -211,7 +176,6 @@
     });
   });
 
-<<<<<<< HEAD
   describe('#setWithdrawalTransactionsMap', () => {
     it('should set withdrawalTransactionsMap', async () => {
       const result = blockExecutionContext.setWithdrawalTransactionsMap(
@@ -258,13 +222,22 @@
         plainObject.round,
       );
     });
-=======
+  });
+
   describe('#setTimeMs', () => {
-    it('should time in milliseconds');
+    it('should set time', async () => {
+      blockExecutionContext.setTimeMs(timeMs);
+
+      expect(blockExecutionContext.timeMs).to.deep.equal(timeMs);
+    });
   });
 
   describe('#getTimeMs', () => {
-    it('should return time in milliseconds');
+    it('should get time', async () => {
+      blockExecutionContext.timeMs = timeMs;
+
+      expect(blockExecutionContext.getTimeMs()).to.deep.equal(timeMs);
+    });
   });
 
   describe('#setEpochInfo', () => {
@@ -273,7 +246,6 @@
 
   describe('#getEpochInfo', () => {
     it('should return epoch info');
->>>>>>> 4ed94136
   });
 
   describe('#populate', () => {
@@ -283,17 +255,13 @@
       anotherBlockExecutionContext.dataContracts = [dataContract];
       anotherBlockExecutionContext.lastCommitInfo = lastCommitInfo;
       anotherBlockExecutionContext.height = height;
-      anotherBlockExecutionContext.time = time;
       anotherBlockExecutionContext.version = version;
       anotherBlockExecutionContext.coreChainLockedHeight = coreChainLockedHeight;
       anotherBlockExecutionContext.consensusLogger = logger;
-<<<<<<< HEAD
       anotherBlockExecutionContext.withdrawalTransactionsMap = plainObject
         .withdrawalTransactionsMap;
-=======
       anotherBlockExecutionContext.epochInfo = epochInfo;
       anotherBlockExecutionContext.timeMs = timeMs;
->>>>>>> 4ed94136
 
       blockExecutionContext.populate(anotherBlockExecutionContext);
 
@@ -306,9 +274,6 @@
       expect(blockExecutionContext.height).to.equal(
         anotherBlockExecutionContext.height,
       );
-      expect(blockExecutionContext.time).to.equal(
-        anotherBlockExecutionContext.time,
-      );
       expect(blockExecutionContext.version).to.equal(
         anotherBlockExecutionContext.version,
       );
@@ -318,16 +283,14 @@
       expect(blockExecutionContext.consensusLogger).to.equal(
         anotherBlockExecutionContext.consensusLogger,
       );
-<<<<<<< HEAD
       expect(blockExecutionContext.withdrawalTransactionsMap).to.equal(
         anotherBlockExecutionContext.withdrawalTransactionsMap,
-=======
+      );
       expect(blockExecutionContext.epochInfo).to.equal(
         anotherBlockExecutionContext.epochInfo,
       );
       expect(blockExecutionContext.timeMs).to.equal(
         anotherBlockExecutionContext.timeMs,
->>>>>>> 4ed94136
       );
     });
   });
@@ -338,16 +301,12 @@
       blockExecutionContext.lastCommitInfo = lastCommitInfo;
       blockExecutionContext.height = height;
       blockExecutionContext.coreChainLockedHeight = coreChainLockedHeight;
-      blockExecutionContext.time = time;
       blockExecutionContext.version = version;
       blockExecutionContext.consensusLogger = logger;
-<<<<<<< HEAD
+      blockExecutionContext.epochInfo = epochInfo;
+      blockExecutionContext.timeMs = timeMs;
       blockExecutionContext.withdrawalTransactionsMap = plainObject.withdrawalTransactionsMap;
       blockExecutionContext.round = plainObject.round;
-=======
-      blockExecutionContext.epochInfo = epochInfo;
-      blockExecutionContext.timeMs = timeMs;
->>>>>>> 4ed94136
 
       expect(blockExecutionContext.toObject()).to.deep.equal(plainObject);
     });
@@ -357,17 +316,12 @@
       blockExecutionContext.lastCommitInfo = lastCommitInfo;
       blockExecutionContext.height = height;
       blockExecutionContext.coreChainLockedHeight = coreChainLockedHeight;
-      blockExecutionContext.time = time;
-      blockExecutionContext.time.seconds = time.seconds;
       blockExecutionContext.version = version;
       blockExecutionContext.consensusLogger = logger;
-<<<<<<< HEAD
       blockExecutionContext.withdrawalTransactionsMap = plainObject.withdrawalTransactionsMap;
       blockExecutionContext.round = plainObject.round;
-=======
       blockExecutionContext.epochInfo = epochInfo;
       blockExecutionContext.timeMs = timeMs;
->>>>>>> 4ed94136
 
       const result = blockExecutionContext.toObject({ skipConsensusLogger: true });
 
@@ -391,16 +345,12 @@
       expect(blockExecutionContext.lastCommitInfo).to.deep.equal(lastCommitInfo);
       expect(blockExecutionContext.height).to.deep.equal(height);
       expect(blockExecutionContext.version).to.deep.equal(version);
-      expect(blockExecutionContext.time).to.deep.equal(time);
       expect(blockExecutionContext.coreChainLockedHeight).to.deep.equal(coreChainLockedHeight);
       expect(blockExecutionContext.consensusLogger).to.equal(logger);
-<<<<<<< HEAD
       expect(blockExecutionContext.withdrawalTransactionsMap).to.deep.equal(
         plainObject.withdrawalTransactionsMap,
       );
-=======
       expect(blockExecutionContext.timeMs).to.equal(timeMs);
->>>>>>> 4ed94136
     });
   });
 });