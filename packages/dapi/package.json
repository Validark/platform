--- conflicted
+++ resolved
@@ -1,11 +1,7 @@
 {
   "name": "@dashevo/dapi",
   "private": true,
-<<<<<<< HEAD
   "version": "0.23.0-dev.1",
-=======
-  "version": "0.22.4",
->>>>>>> 88a94f13
   "description": "A decentralized API for the Dash network",
   "scripts": {
     "api": "node scripts/api.js",
@@ -38,13 +34,8 @@
   },
   "dependencies": {
     "@dashevo/dapi-grpc": "workspace:~",
-<<<<<<< HEAD
-    "@dashevo/dashcore-lib": "~0.19.31",
+    "@dashevo/dashcore-lib": "~0.19.32",
     "@dashevo/dashd-rpc": "^2.3.2",
-=======
-    "@dashevo/dashcore-lib": "~0.19.32",
-    "@dashevo/dashd-rpc": "^2.3.1",
->>>>>>> 88a94f13
     "@dashevo/dpp": "workspace:~",
     "@dashevo/grpc-common": "workspace:~",
     "@grpc/grpc-js": "^1.3.7",
