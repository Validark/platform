--- conflicted
+++ resolved
@@ -1,10 +1,6 @@
 {
   "name": "@dashevo/dpns-contract",
-<<<<<<< HEAD
-  "version": "1.0.0-pr.1694.7",
-=======
   "version": "1.0.0-dev.5",
->>>>>>> d197907d
   "description": "A contract and helper scripts for DPNS DApp",
   "scripts": {
     "lint": "eslint .",
