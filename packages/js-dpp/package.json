--- conflicted
+++ resolved
@@ -1,10 +1,6 @@
 {
   "name": "@dashevo/dpp",
-<<<<<<< HEAD
   "version": "0.23.0-dev.1",
-=======
-  "version": "0.22.2",
->>>>>>> 105f0cdb
   "description": "The JavaScript implementation of the Dash Platform Protocol",
   "scripts": {
     "lint": "eslint .",
