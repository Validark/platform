--- conflicted
+++ resolved
@@ -59,11 +59,8 @@
           dockerhub_username: ${{ secrets.DOCKERHUB_USERNAME }}
           dockerhub_token: ${{ secrets.DOCKERHUB_TOKEN }}
           region: ${{ secrets.AWS_REGION }}
-<<<<<<< HEAD
-=======
           aws_access_key_id: ${{ secrets.AWS_ACCESS_KEY_ID }}
           aws_secret_access_key: ${{ secrets.AWS_SECRET_ACCESS_KEY }}
->>>>>>> 3930e2e4
 
       - name: Export digest
         run: |
