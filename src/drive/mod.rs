--- conflicted
+++ resolved
@@ -1,14 +1,11 @@
-<<<<<<< HEAD
-=======
-use std::any::Any;
-use grovedb::{Element, Error, GroveDb};
->>>>>>> 94a7e2ab
+use crate::contract::{Contract, DocumentType};
 use ciborium::value::{Value as CborValue, Value};
 use grovedb::{Element, Error, GroveDb};
+use grovedb::{Element, Error, GroveDb};
 use serde::{Deserialize, Serialize};
+use std::any::Any;
 use std::collections::HashMap;
 use std::path::Path;
-use crate::contract::{Contract, DocumentType};
 
 pub struct Drive {
     grove: GroveDb,
@@ -146,22 +143,8 @@
         // next we should store each document type
         // right now we are referring them by name
         // toDo: change this to be a reference by index
-<<<<<<< HEAD
-        let contract_documents_path = contract_documents_path(contract_id);
-        let contract_documents = contract_documents(contract).ok_or(Error::CorruptedData(
-            String::from("unable to get documents from contract"),
-        ))?;
-        for (type_key_value, document_type_value) in contract_documents {
-            let CborValue::Text(type_key) = type_key_value;
-            if !type_key {
-                Err(Error::CorruptedData(String::from(
-                    "table type is not a string as expected",
-                )))
-            }
-=======
         let contract_documents_path = contract_documents_path(contract.id);
         for (type_key, document_type) in contract.document_types {
->>>>>>> 94a7e2ab
             self.grove.insert(
                 &contract_documents_path,
                 type_key.as_bytes().to_vec(),
@@ -171,20 +154,6 @@
             let mut type_path = contract_documents_path.clone();
             type_path.push(type_key.as_bytes());
 
-<<<<<<< HEAD
-            let CborValue::Map(document_type) = document_type_value;
-            if !document_type {
-                Err(Error::CorruptedData(String::from(
-                    "table document is not a map as expected",
-                )))
-            }
-
-            let indices = cbor_inner_array_value(document_type, "indices").ok_or(
-                Error::CorruptedData(String::from("unable to get indices from the contract")),
-            )?;
-
-=======
->>>>>>> 94a7e2ab
             // for each type we should insert the indices that are top level
             for index in document_type.top_level_indices()? {
                 // toDo: change this to be a reference by index
@@ -214,7 +183,6 @@
 
         let contract_documents_path = contract_documents_path(contract.id);
         for (type_key, document_type) in contract.document_types {
-
             let mut type_path = contract_documents_path.clone();
             type_path.push(type_key.as_bytes());
 
@@ -234,16 +202,7 @@
 
     pub fn apply_contract(&mut self, contract_cbor: &[u8]) -> Result<u64, Error> {
         // first we need to deserialize the contract
-<<<<<<< HEAD
-        let contract: HashMap<String, CborValue> = ciborium::de::from_reader(contract_cbor)
-            .map_err(|_| Error::CorruptedData(String::from("unable to decode contract")))?;
-
-        let contract_id = base58_value_as_bytes_from_hash_map(&contract, "$id").ok_or(
-            Error::CorruptedData(String::from("unable to get contract id")),
-        )?;
-=======
         let contract = Contract::from_cbor(contract_cbor)?;
->>>>>>> 94a7e2ab
 
         let contract_bytes = Vec::from(contract_cbor);
         let contract_element = Element::Item(contract_bytes.clone());
@@ -284,10 +243,7 @@
         }
     }
 
-    pub fn add_document(
-        &mut self,
-        document_cbor: &[u8],
-    ) -> Result<(), Error> {
+    pub fn add_document(&mut self, document_cbor: &[u8]) -> Result<(), Error> {
         todo!()
     }
 
@@ -328,9 +284,13 @@
         self.grove
             .insert(&primary_key_path, Vec::from(document_id), document_element)?;
 
-        let document_type  = contract.document_types.get(document_type).ok_or(Error::CorruptedData(String::from(
-            "can not get document type from contract",
-        )))?;
+        let document_type =
+            contract
+                .document_types
+                .get(document_type)
+                .ok_or(Error::CorruptedData(String::from(
+                    "can not get document type from contract",
+                )))?;
         // fourth we need to store a reference to the document for each index
         for index in document_type.indices {
             // at this point the contract path is to the contract documents
@@ -478,11 +438,13 @@
         document_type: &str,
     ) -> Result<(), Error> {
         let contract = Contract::from_cbor(contract_cbor)?;
-        let document_type  = contract.document_types
-            .get(document_type)
-            .ok_or(Error::CorruptedData(String::from(
-                "can not get document type from contract",
-        )))?;
+        let document_type =
+            contract
+                .document_types
+                .get(document_type)
+                .ok_or(Error::CorruptedData(String::from(
+                    "can not get document type from contract",
+                )))?;
         // first we need to construct the path for documents on the contract
         // the path is
         //  * Document and Contract root tree
